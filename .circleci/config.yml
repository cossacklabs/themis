version: 2
jobs:
  android:
    docker:
      - image: cossacklabs/android-build:2019.01
    steps:
      - checkout
      - run: git reset HEAD && git submodule sync && git submodule update --init
      # limit CMake/Ninja build concurrency when building BoringSSL
      # otherwise we hit the 4GB memory limit for the build container
      - run: echo 'set_property(GLOBAL APPEND PROPERTY JOB_POOLS circleci_job_pool=4)' >> third_party/boringssl/src/CMakeLists.txt
      - run: sed -i 's/"-GNinja"/"-DCMAKE_JOB_POOL_COMPILE=circleci_job_pool", "-GNinja"/g' third_party/boringssl/build.gradle
      - run: ./gradlew --no-daemon --no-parallel --max-workers=2 assembleDebug
      # install emulator image and create a device
      - run: $ANDROID_HOME/tools/bin/sdkmanager 'emulator' 'system-images;android-22;default;armeabi-v7a'
      - run: $ANDROID_HOME/tools/bin/avdmanager create avd --name nexus --device "Nexus 5" --package 'system-images;android-22;default;armeabi-v7a'
      - run:
          command: $ANDROID_HOME/emulator/emulator -avd nexus -noaudio -no-window -gpu off -verbose -qemu
          background: true
      # wait for emulator to fully boot before running tests
      - run: timeout 10m /bin/bash -c 'while true; do $ANDROID_HOME/platform-tools/adb wait-for-device logcat -b events -d | grep -i boot_progress_enable_screen && break; date; sleep 3; done'
      - run: ./gradlew --no-daemon --no-parallel --max-workers=2 connectedAndroidTest

  analyze:
    docker:
      - image: cossacklabs/build:ubuntu-bionic
    environment:
      CC: clang-7
      CXX: clang-7
      CLANG_FORMAT: clang-format-7
      CLANG_TIDY: clang-tidy-7
      WITH_FATAL_WARNINGS: yes
    steps:
      - run: sudo apt-get update && sudo DEBIAN_FRONTEND=noninteractive apt-get -y install default-jdk nodejs npm
      - checkout
      - run: git reset HEAD && git submodule sync && git submodule update --init
      - run: make fmt_check ENGINE=boringssl
      - run: make fmt_check ENGINE=openssl

  x86_64:
    docker:
      - image: cossacklabs/android-build:2019.01
    environment:
      GOTHEMIS_IMPORT: github.com/cossacklabs/themis/gothemis
      # NIST STS tests tend to fail in Docker environment
      NO_NIST_STS: 1
      WITH_FATAL_WARNINGS: yes
    steps:
      - run: sudo apt-get update && sudo DEBIAN_FRONTEND=noninteractive apt-get -y install libssl-dev python python-setuptools python3 python3-setuptools ruby-dev lcov libc6-dbg rsync software-properties-common pkg-config clang afl
      - run: sudo ln -sf /usr/bin/gcov-5 /usr/bin/gcov
      - run: sudo gem install coveralls-lcov
      - run: go get github.com/mattn/goveralls
      # Install RVM for current user (see https://rvm.io/rvm/install)
      - run:
          name: Install RVM
          command: |
            # Import keys used by RVM maintainers from recommended key server pools
            # See https://rvm.io/rvm/security
            for key in 409B6B1796C275462A1703113804BB82D39DC0E3 \
                       7D2BAF1CF37B13E2069D6956105BD0E739499BDB
            do
                for server in pgp.mit.edu keyserver.pgp.com ha.pool.sks-keyservers.net
                do
                    if gpg --keyserver $server --recv-keys $key
                    then
                        break
                    fi
                done
            done
            curl -sSL https://get.rvm.io | bash -s stable
            source ~/.rvm/scripts/rvm
            rvm use system

      - restore_cache:
          keys:
            - rust

      # Install Rust toolchain (stable) via rustup
      # Instructions taken from https://rustup.rs
      - run: curl https://sh.rustup.rs -sSf | sh -s -- -y && cat ~/.cargo/env >> $BASH_ENV && source ~/.cargo/env && cargo --version && rustc --version
      - run: rustup component add clippy
      - run: rustup component add rustfmt

      # download last valgrind because current version of valgrind on ubuntu (3.11.0) gives false positive errors
      # link from http://valgrind.org/downloads/current.html
      # don't fetch if was cached

      - restore_cache:
          keys:
            - valgrind-3.13.0

      - run: if [ ! -d $HOME/valgrind ]; then cd $HOME && wget ftp://sourceware.org/pub/valgrind/valgrind-3.13.0.tar.bz2 && tar -xjf valgrind-3.13.0.tar.bz2 && cd valgrind-3.13.0 && ./configure --prefix=$HOME/valgrind && make && sudo make install; fi

      - save_cache:
          key: valgrind-3.13.0
          paths:
            - ~/valgrind

      - checkout
      - run: git reset HEAD && git submodule sync && git submodule update --init
      - run: make
      - run: make JAVA_HOME=/usr/lib/jvm/default-java themis_jni
      - run: sudo make install
      - run: sudo make themispp_install
      - run: sudo make pythemis_install
      - run: sudo make rbthemis_install
      - run: make ENGINE=boringssl BUILD_PATH=build_with_boringssl prepare_tests_basic
      - run: make BUILD_PATH=cover_build COVERAGE=y prepare_tests_basic
      - run: make prepare_tests_all
      - run: mkdir -p $HOME/go/src/$GOTHEMIS_IMPORT
      - run: rsync -auv gothemis/ $HOME/go/src/$GOTHEMIS_IMPORT/
      - run: lcov --directory . --zerocounters
      # run only if CIRCLE_PR_NUMBER variable is not set (it's not pull request and COVERALLS_TOKEN will be set via circleCI for non-PR build) and COVERALLS_TOKEN is set
      # we should calculate coverage for gothemis and send report before sending coverage of main C part
      - run: '[ -z "$CIRCLE_PR_NUMBER" ] && ! [ -z "$COVERALLS_TOKEN" ] && cd $HOME/go/src/$GOTHEMIS_IMPORT && $HOME/go/bin/goveralls -v -service=circle-ci -repotoken=$COVERALLS_TOKEN || true'
      - run: sudo /sbin/ldconfig
      - run: make test
      - run: make clean_themispp_test && CFLAGS="-std=c++03" make themispp_test && make test_cpp
      - run: make clean_themispp_test && CFLAGS="-std=c++11" make themispp_test && make test_cpp
      - run: make test_python
      - run: make test_ruby
      - run: make test_go
      - run: make test_rust
<<<<<<< HEAD
      - run: source "$HOME/emsdk/emsdk_env.sh"; emmake make BUILD_PATH=build-wasm test
      - run: source "$HOME/emsdk/emsdk_env.sh"; emmake make BUILD_PATH=build-wasm wasmthemis
      - run: source "$HOME/emsdk/emsdk_env.sh"; emmake make BUILD_PATH=build-wasm test_wasm
=======
>>>>>>> 5bf45d25
      - run: make fuzz
      - run: $HOME/valgrind/bin/valgrind build/tests/soter_test 2>&1 | grep "ERROR SUMMARY\|definitely lost\|indirectly lost\|possibly lost" | awk '{sum += $4} END {print $0; if ( sum > 0 ) { exit 1 } }'
      - run: $HOME/valgrind/bin/valgrind build/tests/themis_test 2>&1 | grep "ERROR SUMMARY\|definitely lost\|indirectly lost\|possibly lost" | awk '{sum += $4} END {print $0; if ( sum > 0 ) { exit 1 } }'
      - run: cover_build/tests/soter_test
      - run: cover_build/tests/themis_test
      - run: lcov --directory . --capture --output-file coverage.info
      - run: lcov --remove coverage.info 'tests/*' 'src/soter/openssl/*' '/usr/*' --output-file coverage.info
      - run: lcov --list coverage.info
      - run: coveralls-lcov -v --repo-token $COVERALLS_TOKEN coverage.info || true
      - run: $HOME/valgrind/bin/valgrind build_with_boringssl/tests/soter_test 2>&1 | grep "ERROR SUMMARY\|definitely lost\|indirectly lost\|possibly lost" | awk '{sum += $4} END {print $0; if ( sum > 0 ) { exit 1 } }'
      - run: $HOME/valgrind/bin/valgrind build_with_boringssl/tests/themis_test 2>&1 | grep "ERROR SUMMARY\|definitely lost\|indirectly lost\|possibly lost" | awk '{sum += $4} END {print $0; if ( sum > 0 ) { exit 1 } }'

      - save_cache:
          key: rust
          paths:
            - ~/.cargo
            - ~/.rustup

  jsthemis:
    docker:
      - image: cossacklabs/android-build:2019.01
    environment:
      NO_NIST_STS: 1
      WITH_FATAL_WARNINGS: yes
    steps:
      - run:
          name: Install Node.js from repositories
          command: |
            export DEBIAN_FRONTEND=noninteractive
            sudo apt-get update
            # Also pull in some Themis dependencies
            sudo apt-get -y install libssl-dev nodejs npm python
            # Make sure ancient Node.js available as "node"
            sudo ln -sf /usr/bin/nodejs /usr/bin/node
      - run:
          name: Install Node.js via NVM
          command: |
            # Install latest NVM as descrbed in documentation:
            # https://github.com/nvm-sh/nvm
            curl -o- https://raw.githubusercontent.com/nvm-sh/nvm/v0.34.0/install.sh | bash
            # Activate NVM for the current shell and make sure it's activated in next ones
            # (CircleCI jobs have their 'specifics' in ignoring .bash_profile et al.)
            echo 'source $HOME/.nvm/nvm.sh' >> $BASH_ENV
            source $HOME/.nvm/nvm.sh
            # Install old LTS, current LTS, current stable versions
            nvm install v8
            nvm install v10
            nvm install v12
      # Install Emscripten toolchain for Wasm support
      # See https://emscripten.org/docs/getting_started/downloads.html
      - restore_cache:
          keys:
            - emscripten
      - run:
          name: Install and activate Emscripten
          command: |
            if [ ! -d $HOME/emsdk ]
            then
                cd $HOME
                git clone https://github.com/emscripten-core/emsdk.git
            fi
            cd $HOME/emsdk
            git reset --hard
            git pull
            ./emsdk install latest
            ./emsdk activate latest
      - checkout
      - run:
          name: Sync submodules
          command: git reset HEAD && git submodule sync && git submodule update --init
      - run:
          name: Install Themis Core
          command: |
            make
            sudo make install
            make prepare_tests_all
      - run:
          name: Compile WasmThemis
          command: |
            # Let Emscripten use it's own Node.js
            nvm deactivate
            source "$HOME/emsdk/emsdk_env.sh"
            export BUILD_PATH=build-wasm
            emmake make wasm_themis
            emmake make test
      - run:
          name: Test with Node.js from repositories
          when: always
          command: |
            # Activate Node.js from repositories
            nvm deactivate
            echo "node --version: $(node --version)"
            echo "npm --version:  $(npm --version)"
            # Install JsThemis locally
            rm -rf node_modules package-lock.json
            make jsthemis_install
            # Run JsThemis tests
            make test_js
      - run:
          name: Test with Node.js v8 (maintenance)
          when: always
          command: |
            # Activate Node.js v8
            nvm use v8
            echo "node --version: $(node --version)"
            echo "npm --version:  $(npm --version)"
            # Install JsThemis locally
            rm -rf node_modules package-lock.json
            make jsthemis_install
            # Run JsThemis tests
            make test_js
            # Run WasmThemis tests
            make BUILD_PATH=build-wasm test_wasm
      - run:
          name: Test with Node.js v10 (LTS)
          when: always
          command: |
            # Activate Node.js v10
            nvm use v10
            echo "node --version: $(node --version)"
            echo "npm --version:  $(npm --version)"
            # Install JsThemis locally
            rm -rf node_modules package-lock.json
            make jsthemis_install
            # Run JsThemis tests
            make test_js
            # Run WasmThemis tests
            make BUILD_PATH=build-wasm test_wasm
      - run:
          name: Test with Node.js v12 (stable)
          when: always
          command: |
            # Activate Node.js v12
            nvm use v12
            echo "node --version: $(node --version)"
            echo "npm --version:  $(npm --version)"
            # Install JsThemis locally
            rm -rf node_modules package-lock.json
            make jsthemis_install
            # Run JsThemis tests
            make test_js
            # Run WasmThemis tests
            make BUILD_PATH=build-wasm test_wasm
      - save_cache:
          key: emscripten
          paths:
            - ~/emsdk
            - ~/.emscripten
            - ~/.emscripten_cache
            - ~/.emscripten_cache.lock

  integration_tests:
    docker:
      - image: cossacklabs/android-build:2019.01
    environment:
      GOTHEMIS_IMPORT: github.com/cossacklabs/themis/gothemis
      # NIST STS tests tend to fail in Docker environment
      NO_NIST_STS: 1
      WITH_FATAL_WARNINGS: yes
    steps:
      # dependencies
      - run: sudo apt-get update && sudo DEBIAN_FRONTEND=noninteractive apt-get -y install libssl-dev python python-setuptools python3 python3-setuptools ruby-dev lcov libc6-dbg rsync software-properties-common pkg-config clang
      - run:
          name: Install Node.js via NVM
          command: |
            # Install latest NVM as descrbed in documentation:
            # https://github.com/nvm-sh/nvm
            curl -o- https://raw.githubusercontent.com/nvm-sh/nvm/v0.34.0/install.sh | bash
            # Activate NVM for the current shell and make sure it's activated in next ones
            # (CircleCI jobs have their 'specifics' in ignoring .bash_profile et al.)
            echo 'source $HOME/.nvm/nvm.sh' >> $BASH_ENV
            source $HOME/.nvm/nvm.sh
            # Install current LTS version
            nvm install v10
      # Install RVM for current user (see https://rvm.io/rvm/install)
      - run:
          name: Install RVM
          command: |
            # Import keys used by RVM maintainers from recommended key server pools
            # See https://rvm.io/rvm/security
            for key in 409B6B1796C275462A1703113804BB82D39DC0E3 \
                       7D2BAF1CF37B13E2069D6956105BD0E739499BDB
            do
                for server in pgp.mit.edu keyserver.pgp.com ha.pool.sks-keyservers.net
                do
                    if gpg --keyserver $server --recv-keys $key
                    then
                        break
                    fi
                done
            done
            curl -sSL https://get.rvm.io | bash -s stable
            source ~/.rvm/scripts/rvm
            rvm use system
      # php7
      - run: sudo apt-get update && sudo DEBIAN_FRONTEND=noninteractive apt-get -y install php7.0-dev php7.0-xml php7.0-mbstring
      # Rust stable (see https://rustup.rs)
      - run: curl https://sh.rustup.rs -sSf | sh -s -- -y && cat ~/.cargo/env >> $BASH_ENV && source ~/.cargo/env && cargo --version && rustc --version
      # Install Emscripten toolchain for Wasm support
      # See https://emscripten.org/docs/getting_started/downloads.html
      - restore_cache:
          keys:
            - emscripten
      - run:
          name: Install Emscripten
          command: |
            if [ ! -d $HOME/emsdk ]
            then
                cd $HOME
                git clone https://github.com/emscripten-core/emsdk.git
            fi
            cd $HOME/emsdk
            git reset --hard
            git pull
            ./emsdk install latest
            ./emsdk activate latest

      # themis
      - checkout
      - run: git reset HEAD && git submodule sync && git submodule update --init
      - run: make
      - run: make JAVA_HOME=/usr/lib/jvm/default-java themis_jni
      - run: sudo make install
      - run: sudo make themispp_install
      - run: sudo make pythemis_install
      - run: sudo make rbthemis_install
      - run: sudo make phpthemis_install
      - run: sudo bash -c 'echo "extension=phpthemis.so" > /etc/php/7.0/cli/conf.d/20-phpthemis.ini'
      - run: make jsthemis_install
      - run:
          name: emmake make wasmthemis_install
          command: |
            # Let Emscripten use it's own Node.js, then activate v10 back for running
            nvm deactivate
            source "$HOME/emsdk/emsdk_env.sh"
            emmake make wasmthemis  BUILD_PATH=build-wasm
            make wasmthemis_install BUILD_PATH=build-wasm
            nvm use v10
      - run: make rustthemis_integration_tools
      - run: mkdir -p $HOME/go/src/$GOTHEMIS_IMPORT
      - run: rsync -auv gothemis/ $HOME/go/src/$GOTHEMIS_IMPORT/

      - run: sudo /sbin/ldconfig
      # generate integration tests
      - run: python tests/_integration/tests_generator.py
      - run: bash tests/_integration/integration_total.sh
      - run: bash tests/tools/check_keygen.sh

      - save_cache:
          key: emscripten
          paths:
            - $HOME/emsdk
            - $HOME/.emscripten
            - $HOME/.emscripten_cache
            - $HOME/.emscripten_cache.lock

  # using this php5 image until we ensure tests are working for php7
  php5:
    docker:
      - image: circleci/php:5.6
    steps:
      - run: sudo apt-get update && sudo DEBIAN_FRONTEND=noninteractive apt-get -y install cmake libssl-dev build-essential libc6-dbg default-jdk
      - checkout
      - run: make
      - run: sudo make install
      - run: sudo make phpthemis_install
      - run: make prepare_tests_all
      - run: make test_php

  php70:
      docker:
        - image: circleci/php:7.0
      steps:
        - run: sudo apt-get update && sudo DEBIAN_FRONTEND=noninteractive apt-get -y install cmake libssl-dev build-essential libc6-dbg default-jdk
        - checkout
        - run: make
        - run: sudo make install
        - run: sudo make phpthemis_install
        - run: make prepare_tests_all
        - run: make test_php
  php71:
        docker:
          - image: circleci/php:7.1
        steps:
          - run: sudo apt-get update && sudo DEBIAN_FRONTEND=noninteractive apt-get -y install cmake libssl-dev build-essential libc6-dbg default-jdk
          - checkout
          - run: make
          - run: sudo make install
          - run: sudo make phpthemis_install
          - run: make prepare_tests_all
          - run: make test_php

workflows:
  version: 2
  tests:
    jobs:
      - analyze
      # Broken build temporarily disabled (see T1133, 2019-07-03)
      # - android
      - x86_64
      - jsthemis
      - php5
      - php70
      - php71
      - integration_tests<|MERGE_RESOLUTION|>--- conflicted
+++ resolved
@@ -121,12 +121,6 @@
       - run: make test_ruby
       - run: make test_go
       - run: make test_rust
-<<<<<<< HEAD
-      - run: source "$HOME/emsdk/emsdk_env.sh"; emmake make BUILD_PATH=build-wasm test
-      - run: source "$HOME/emsdk/emsdk_env.sh"; emmake make BUILD_PATH=build-wasm wasmthemis
-      - run: source "$HOME/emsdk/emsdk_env.sh"; emmake make BUILD_PATH=build-wasm test_wasm
-=======
->>>>>>> 5bf45d25
       - run: make fuzz
       - run: $HOME/valgrind/bin/valgrind build/tests/soter_test 2>&1 | grep "ERROR SUMMARY\|definitely lost\|indirectly lost\|possibly lost" | awk '{sum += $4} END {print $0; if ( sum > 0 ) { exit 1 } }'
       - run: $HOME/valgrind/bin/valgrind build/tests/themis_test 2>&1 | grep "ERROR SUMMARY\|definitely lost\|indirectly lost\|possibly lost" | awk '{sum += $4} END {print $0; if ( sum > 0 ) { exit 1 } }'
@@ -210,7 +204,7 @@
             nvm deactivate
             source "$HOME/emsdk/emsdk_env.sh"
             export BUILD_PATH=build-wasm
-            emmake make wasm_themis
+            emmake make wasmthemis
             emmake make test
       - run:
           name: Test with Node.js from repositories
