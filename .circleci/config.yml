version: 2
jobs:
  android:
    docker:
      - image: cossacklabs/android-build:2019.01
    steps:
      - checkout
      - run: git submodule update --init
      # limit CMake/Ninja build concurrency when building BoringSSL
      # otherwise we hit the 4GB memory limit for the build container
      - run: echo 'set_property(GLOBAL APPEND PROPERTY JOB_POOLS circleci_job_pool=4)' >> third_party/boringssl/src/CMakeLists.txt
      - run: sed -i 's/"-GNinja"/"-DCMAKE_JOB_POOL_COMPILE=circleci_job_pool", "-GNinja"/g' third_party/boringssl/build.gradle
      - run: ./gradlew --no-daemon --no-parallel --max-workers=2 assembleDebug
      # install emulator image and create a device
      - run: $ANDROID_HOME/tools/bin/sdkmanager 'emulator' 'system-images;android-22;default;armeabi-v7a'
      - run: $ANDROID_HOME/tools/bin/avdmanager create avd --name nexus --device "Nexus 5" --package 'system-images;android-22;default;armeabi-v7a'
      - run:
          command: $ANDROID_HOME/emulator/emulator -avd nexus -noaudio -no-window -gpu off -verbose -qemu
          background: true
      # wait for emulator to fully boot before running tests
      - run: timeout 10m /bin/bash -c 'while true; do $ANDROID_HOME/platform-tools/adb wait-for-device logcat -b events -d | grep -i boot_progress_enable_screen && break; date; sleep 3; done'
      - run: ./gradlew --no-daemon --no-parallel --max-workers=2 connectedAndroidTest

  analyze:
    docker:
      - image: cossacklabs/build:ubuntu-bionic
    environment:
      CLANG_FORMAT: clang-format-7
      CLANG_TIDY: clang-tidy-7
    steps:
<<<<<<< HEAD
      - run: sudo apt-get update && sudo DEBIAN_FRONTEND=noninteractive apt-get -y install default-jdk
=======
      - run: sudo apt-get update && sudo DEBIAN_FRONTEND=noninteractive apt-get -y install nodejs npm
>>>>>>> 4d114214
      - checkout
      - run: git submodule update --init
      - run: make fmt_check ENGINE=boringssl
      - run: make fmt_check ENGINE=openssl

  x86_64:
    docker:
      - image: cossacklabs/android-build:2019.01
    environment:
      GOTHEMIS_IMPORT: github.com/cossacklabs/themis/gothemis
      CFLAGS: "-DCIRICLE_TEST"
    steps:
      - run: sudo apt-get update && sudo DEBIAN_FRONTEND=noninteractive apt-get -y install libssl-dev python python-setuptools python3 python3-setuptools ruby-dev nodejs npm lcov libc6-dbg rsync software-properties-common pkg-config clang afl
      - run: sudo ln -sf /usr/bin/gcov-5 /usr/bin/gcov
      - run: sudo ln -sf /usr/bin/nodejs /usr/bin/node
      - run: sudo gem install coveralls-lcov
      - run: go get github.com/mattn/goveralls
      # ruby rvm repository
      - run: sudo apt-add-repository -y ppa:rael-gc/rvm
      - run: sudo apt-get update && sudo DEBIAN_FRONTEND=noninteractive apt-get -y install rvm

      - restore_cache:
          keys:
            - rust

      # Install Rust toolchain (stable) via rustup
      # Instructions taken from https://rustup.rs
      - run: curl https://sh.rustup.rs -sSf | sh -s -- -y && cat ~/.cargo/env >> $BASH_ENV && source ~/.cargo/env && cargo --version && rustc --version
      - run: rustup component add clippy
      - run: rustup component add rustfmt

      # download last valgrind because current version of valgrind on ubuntu (3.11.0) gives false positive errors
      # link from http://valgrind.org/downloads/current.html
      # don't fetch if was cached

      - restore_cache:
          keys:
            - valgrind-3.13.0

      - run: if [ ! -d $HOME/valgrind ]; then cd $HOME && wget ftp://sourceware.org/pub/valgrind/valgrind-3.13.0.tar.bz2 && tar -xjf valgrind-3.13.0.tar.bz2 && cd valgrind-3.13.0 && ./configure --prefix=$HOME/valgrind && make && sudo make install; fi

      - save_cache:
          key: valgrind-3.13.0
          paths:
            - ~/valgrind

      - checkout
      - run: git submodule update --init
      - run: make
      - run: make JAVA_HOME=/usr/lib/jvm/default-java themis_jni
      - run: sudo make install
      - run: sudo make themispp_install
      - run: sudo make pythemis_install
      - run: sudo make rubythemis_install
      - run: sudo make jsthemis_install
      - run: make ENGINE=boringssl BUILD_PATH=build_with_boringssl prepare_tests_basic
      - run: make BUILD_PATH=cover_build COVERAGE=y prepare_tests_basic
      - run: make prepare_tests_all
      - run: mkdir -p $HOME/go/src/$GOTHEMIS_IMPORT
      - run: rsync -auv gothemis/ $HOME/go/src/$GOTHEMIS_IMPORT/
      - run: lcov --directory . --zerocounters
      # run only if CIRCLE_PR_NUMBER variable is not set (it's not pull request and COVERALLS_TOKEN will be set via circleCI for non-PR build) and COVERALLS_TOKEN is set
      # we should calculate coverage for gothemis and send report before sending coverage of main C part
      - run: '[ -z "$CIRCLE_PR_NUMBER" ] && ! [ -z "$COVERALLS_TOKEN" ] && cd $HOME/go/src/$GOTHEMIS_IMPORT && $HOME/go/bin/goveralls -v -service=circle-ci -repotoken=$COVERALLS_TOKEN || true'
      - run: sudo /sbin/ldconfig    
      - run: make test
      - run: make clean_themispp_test && CFLAGS="-std=c++03" make themispp_test && make test_cpp
      - run: make clean_themispp_test && CFLAGS="-std=c++11" make themispp_test && make test_cpp
      - run: make test_python
      - run: sudo make test_js
      # it's important to set version of ruby precisely.
      - run: source /etc/profile.d/rvm.sh && rvm use system && make test_ruby
      - run: make test_go
      - run: make test_rust
      - run: make fuzz
      - run: $HOME/valgrind/bin/valgrind build/tests/soter_test 2>&1 | grep "ERROR SUMMARY\|definitely lost\|indirectly lost\|possibly lost" | awk '{sum += $4} END {print $0; if ( sum > 0 ) { exit 1 } }'
      - run: $HOME/valgrind/bin/valgrind build/tests/themis_test 2>&1 | grep "ERROR SUMMARY\|definitely lost\|indirectly lost\|possibly lost" | awk '{sum += $4} END {print $0; if ( sum > 0 ) { exit 1 } }'
      - run: cover_build/tests/soter_test
      - run: cover_build/tests/themis_test
      - run: lcov --directory . --capture --output-file coverage.info
      - run: lcov --remove coverage.info 'tests/*' 'src/soter/openssl/*' '/usr/*' --output-file coverage.info
      - run: lcov --list coverage.info
      - run: coveralls-lcov -v --repo-token $COVERALLS_TOKEN coverage.info || true
      - run: $HOME/valgrind/bin/valgrind build_with_boringssl/tests/soter_test 2>&1 | grep "ERROR SUMMARY\|definitely lost\|indirectly lost\|possibly lost" | awk '{sum += $4} END {print $0; if ( sum > 0 ) { exit 1 } }'
      - run: $HOME/valgrind/bin/valgrind build_with_boringssl/tests/themis_test 2>&1 | grep "ERROR SUMMARY\|definitely lost\|indirectly lost\|possibly lost" | awk '{sum += $4} END {print $0; if ( sum > 0 ) { exit 1 } }'

      - save_cache:
          key: rust
          paths:
            - ~/.cargo
            - ~/.rustup

  integration_tests:
    docker:
      - image: cossacklabs/android-build:2019.01
    environment:
      GOTHEMIS_IMPORT: github.com/cossacklabs/themis/gothemis
      CFLAGS: "-DCIRICLE_TEST"
    steps:
      # dependencies
      - run: sudo apt-get update && sudo DEBIAN_FRONTEND=noninteractive apt-get -y install libssl-dev python python-setuptools python3 python3-setuptools ruby-dev lcov libc6-dbg rsync software-properties-common pkg-config clang
      # nodejs
      - run: sudo DEBIAN_FRONTEND=noninteractive apt-get -y install nodejs npm
      - run: sudo ln -sf /usr/bin/nodejs /usr/bin/node
      # ruby rvm repository
      - run: sudo apt-add-repository -y ppa:rael-gc/rvm
      - run: sudo apt-get update && sudo DEBIAN_FRONTEND=noninteractive apt-get -y install rvm
      # php7
      - run: sudo apt-get update && sudo DEBIAN_FRONTEND=noninteractive apt-get -y install php7.0-dev php7.0-xml php7.0-mbstring 
      # Rust stable (see https://rustup.rs)
      - run: curl https://sh.rustup.rs -sSf | sh -s -- -y && cat ~/.cargo/env >> $BASH_ENV && source ~/.cargo/env && cargo --version && rustc --version

      # themis
      - checkout
      - run: make
      - run: make JAVA_HOME=/usr/lib/jvm/default-java themis_jni
      - run: sudo make install
      - run: sudo make themispp_install
      - run: sudo make pythemis_install
      - run: sudo make rubythemis_install
      - run: sudo make phpthemis_install
      - run: sudo bash -c 'echo "extension=phpthemis.so" > /etc/php/7.0/cli/conf.d/20-phpthemis.ini'
      - run: sudo make jsthemis_install
      - run: make rustthemis_integration_tools
      - run: mkdir -p $HOME/go/src/$GOTHEMIS_IMPORT
      - run: rsync -auv gothemis/ $HOME/go/src/$GOTHEMIS_IMPORT/

      - run: sudo /sbin/ldconfig
      # generate integration tests
      - run: python tests/_integration/tests_generator.py
      - run: bash tests/_integration/integration_total.sh
      - run: bash tests/tools/check_keygen.sh


  # using this php5 image until we ensure tests are working for php7
  php5:
    docker:
      - image: circleci/php:5.6
    steps:
      - run: sudo apt-get update && sudo DEBIAN_FRONTEND=noninteractive apt-get -y install cmake libssl-dev build-essential libc6-dbg default-jdk
      - checkout
      - run: make
      - run: sudo make install
      - run: sudo make phpthemis_install
      - run: make prepare_tests_all
      - run: make test_php

  php70:
      docker:
        - image: circleci/php:7.0
      steps:
        - run: sudo apt-get update && sudo DEBIAN_FRONTEND=noninteractive apt-get -y install cmake libssl-dev build-essential libc6-dbg default-jdk
        - checkout
        - run: make
        - run: sudo make install
        - run: sudo make phpthemis_install
        - run: make prepare_tests_all
        - run: make test_php
  php71:
        docker:
          - image: circleci/php:7.1
        steps:
          - run: sudo apt-get update && sudo DEBIAN_FRONTEND=noninteractive apt-get -y install cmake libssl-dev build-essential libc6-dbg default-jdk
          - checkout
          - run: make
          - run: sudo make install
          - run: sudo make phpthemis_install
          - run: make prepare_tests_all
          - run: make test_php

workflows:
  version: 2
  tests:
    jobs:
      - analyze
      - android
      - x86_64
      - php5
      - php70
      - php71
      - integration_tests<|MERGE_RESOLUTION|>--- conflicted
+++ resolved
@@ -28,11 +28,7 @@
       CLANG_FORMAT: clang-format-7
       CLANG_TIDY: clang-tidy-7
     steps:
-<<<<<<< HEAD
-      - run: sudo apt-get update && sudo DEBIAN_FRONTEND=noninteractive apt-get -y install default-jdk
-=======
-      - run: sudo apt-get update && sudo DEBIAN_FRONTEND=noninteractive apt-get -y install nodejs npm
->>>>>>> 4d114214
+      - run: sudo apt-get update && sudo DEBIAN_FRONTEND=noninteractive apt-get -y install default-jdk nodejs npm
       - checkout
       - run: git submodule update --init
       - run: make fmt_check ENGINE=boringssl
