--- conflicted
+++ resolved
@@ -286,10 +286,6 @@
         run: |
           cd $GITHUB_WORKSPACE/docs/examples/objc/iOS-Carthage
           carthage bootstrap --platform iOS --use-xcframeworks
-<<<<<<< HEAD
-          # This workaround lives here until we update example projects
-=======
->>>>>>> d869a4f3
           rm -rf DerivedData
           xcodebuild \
             -derivedDataPath DerivedData \
@@ -330,10 +326,6 @@
         run: |
           cd $GITHUB_WORKSPACE/docs/examples/swift/iOS-Carthage
           carthage bootstrap --platform iOS --use-xcframeworks
-<<<<<<< HEAD
-          # This workaround lives here until we update example projects
-=======
->>>>>>> d869a4f3
           rm -rf DerivedData
           xcodebuild \
             -derivedDataPath DerivedData \
