--- conflicted
+++ resolved
@@ -285,26 +285,8 @@
         if: always()
         run: |
           cd $GITHUB_WORKSPACE/docs/examples/objc/iOS-Carthage
-<<<<<<< HEAD
-
-          # ------ beginning of workaround
+          carthage bootstrap --platform iOS --use-xcframeworks
           # This workaround lives here until we update example projects
-          # from https://github.com/Carthage/Carthage/issues/3019#issuecomment-699143260
-          # supports Xcode 12.0.1
-          set -euo pipefail
-          xcconfig=$(mktemp /tmp/static.xcconfig.XXXXXX)
-          trap 'rm -f "$xcconfig"' INT TERM HUP EXIT
-          # For Xcode 12 make sure EXCLUDED_ARCHS is set to arm architectures otherwise
-          # the build will fail on lipo due to duplicate architectures.
-          echo 'EXCLUDED_ARCHS__EFFECTIVE_PLATFORM_SUFFIX_simulator__NATIVE_ARCH_64_BIT_x86_64__XCODE_1200 = arm64 arm64e armv7 armv7s armv6 armv8' >> $xcconfig
-          echo 'EXCLUDED_ARCHS = $(inherited) $(EXCLUDED_ARCHS__EFFECTIVE_PLATFORM_SUFFIX_$(EFFECTIVE_PLATFORM_SUFFIX)__NATIVE_ARCH_64_BIT_$(NATIVE_ARCH_64_BIT)__XCODE_$(XCODE_VERSION_MAJOR))' >> $xcconfig
-          export XCODE_XCCONFIG_FILE="$xcconfig"          
-          # ------ end of workaround
-
-          carthage bootstrap --platform iOS
-=======
-          carthage bootstrap --platform iOS --use-xcframeworks
->>>>>>> d869a4f3
           rm -rf DerivedData
           xcodebuild \
             -derivedDataPath DerivedData \
@@ -344,26 +326,8 @@
         if: always()
         run: |
           cd $GITHUB_WORKSPACE/docs/examples/swift/iOS-Carthage
-<<<<<<< HEAD
-
-          # ------ beginning of workaround
+          carthage bootstrap --platform iOS --use-xcframeworks
           # This workaround lives here until we update example projects
-          # from https://github.com/Carthage/Carthage/issues/3019#issuecomment-699143260
-          # supports Xcode 12.0.1
-          set -euo pipefail
-          xcconfig=$(mktemp /tmp/static.xcconfig.XXXXXX)
-          trap 'rm -f "$xcconfig"' INT TERM HUP EXIT
-          # For Xcode 12 make sure EXCLUDED_ARCHS is set to arm architectures otherwise
-          # the build will fail on lipo due to duplicate architectures.
-          echo 'EXCLUDED_ARCHS__EFFECTIVE_PLATFORM_SUFFIX_simulator__NATIVE_ARCH_64_BIT_x86_64__XCODE_1200 = arm64 arm64e armv7 armv7s armv6 armv8' >> $xcconfig
-          echo 'EXCLUDED_ARCHS = $(inherited) $(EXCLUDED_ARCHS__EFFECTIVE_PLATFORM_SUFFIX_$(EFFECTIVE_PLATFORM_SUFFIX)__NATIVE_ARCH_64_BIT_$(NATIVE_ARCH_64_BIT)__XCODE_$(XCODE_VERSION_MAJOR))' >> $xcconfig
-          export XCODE_XCCONFIG_FILE="$xcconfig"          
-          # ------ end of workaround
-
-          carthage bootstrap --platform iOS
-=======
-          carthage bootstrap --platform iOS --use-xcframeworks
->>>>>>> d869a4f3
           rm -rf DerivedData
           xcodebuild \
             -derivedDataPath DerivedData \
