name: JavaThemis

on:
  pull_request:
    paths:
      - '.github/workflows/test-java.yaml'
      - '**/*gradle*'
      - 'jni/**'
      - 'src/soter/**'
      - 'src/themis/**'
      - 'src/wrappers/themis/android/**'
      - 'src/wrappers/themis/java/**'
      - 'third_party/boringssl/src/**'
      - '**/*.mk'
      - 'Makefile'
      - '!**/README*'
  push:
    branches:
      - master
      - stable
      - release/*
  schedule:
    - cron: '0 6 * * *' # every day at 6:00 UTC

env:
  WITH_FATAL_WARNINGS: yes

jobs:
  unit-tests:
    name: Unit tests
    runs-on: ${{ matrix.os }}
    strategy:
      matrix:
        os: [ubuntu-latest, macos-latest]
      fail-fast: false
    steps:
      - name: Install system dependencies
        run: |
          if [[ "$(uname)" = "Darwin" ]]
          then
            brew install openssl
          else
            sudo sh -c 'echo "DEBIAN_FRONTEND=noninteractive" >> /etc/environment'
            sudo apt update
            sudo apt install --yes gcc make libssl-dev default-jdk
          fi
      - name: Check out code
        uses: actions/checkout@v2
      - name: Install Themis Core with JNI
        run: |
          make all themis_jni
          sudo make install themis_jni_install
      - name: Build and test JavaThemis
        # Set native library search path for Java explicitly since most
        # distribution-provided JVMs do not look there by default.
        run: |
          ./gradlew --no-daemon -Djava.library.path=/usr/local/lib \
            :desktop:build

  android-tests:
    name: Android emulator
    runs-on: macos-latest
    steps:
      - name: Check out code
        uses: actions/checkout@v2
        with:
          submodules: true
      - name: Build Themis
<<<<<<< HEAD
        run: ./gradlew --no-daemon :android:assembleDebug
      - name: Prepare Android emulator
        run: |
          # Unfortunately, x86 and x86_64 emulators require KVM support which
          # is not enabled on GitHub runners. That's why we have to go with
          # extremely slow ARM emulation. Recent system images do not even
          # support it (only x86 and x86_64), so we have to go with API 24.
          avdmanager create avd \
            --name nexus --device "Nexus 5" \
            --package 'system-images;android-24;default;armeabi-v7a'
      - name: Launch Android emulator
        run: |
          # Launch emulator in background.
          # Take care for it to be running when this step finishes via nohup.
          #
          # Do not disable GPU (-gpu off) since that upsets the emulator
          # and it gets stuck in an infinite loop during the boot process.
          nohup emulator -avd nexus -no-window -no-audio -verbose -qemu &
          echo $! > $HOME/emulator.pid
          # Eagerly wait for the emulator to boot up, normally 5-10 minutes.
          timeout 15m /bin/bash -c \
           'while true
            do
                adb wait-for-device logcat -b events -d \
                | grep -i boot_progress_enable_screen && break
                date
                sleep 15
            done' || echo "::warning::emulator timed out"
          # Sometimes this [redacted] emulator goes to Narnia and never seems
          # to come back to sense. Try running the tests regardless. Who knows,
          # maybe it's actually okay. I'm feeling lucky!
      - name: Run test suite
        run: timeout 10m ./gradlew --no-daemon :android:connectedAndroidTest
      - name: Stop Android emulator
        if: always()
        run: kill $(cat $HOME/emulator.pid)
=======
        run: ./gradlew --no-daemon assembleDebug
      # This works reliably only in macOS runners which have HAXM available.
      # Ubuntu runners do not have KVM enabled, modern x86 emulators do not
      # work without KVM, and ARM emulator is abysmally slow.
      - name: Run test suite
        uses: reactivecircus/android-emulator-runner@v2
        with:
          api-level: 29
          script: ./gradlew --no-daemon connectedAndroidTest
>>>>>>> c6beaa43
<|MERGE_RESOLUTION|>--- conflicted
+++ resolved
@@ -66,45 +66,7 @@
         with:
           submodules: true
       - name: Build Themis
-<<<<<<< HEAD
         run: ./gradlew --no-daemon :android:assembleDebug
-      - name: Prepare Android emulator
-        run: |
-          # Unfortunately, x86 and x86_64 emulators require KVM support which
-          # is not enabled on GitHub runners. That's why we have to go with
-          # extremely slow ARM emulation. Recent system images do not even
-          # support it (only x86 and x86_64), so we have to go with API 24.
-          avdmanager create avd \
-            --name nexus --device "Nexus 5" \
-            --package 'system-images;android-24;default;armeabi-v7a'
-      - name: Launch Android emulator
-        run: |
-          # Launch emulator in background.
-          # Take care for it to be running when this step finishes via nohup.
-          #
-          # Do not disable GPU (-gpu off) since that upsets the emulator
-          # and it gets stuck in an infinite loop during the boot process.
-          nohup emulator -avd nexus -no-window -no-audio -verbose -qemu &
-          echo $! > $HOME/emulator.pid
-          # Eagerly wait for the emulator to boot up, normally 5-10 minutes.
-          timeout 15m /bin/bash -c \
-           'while true
-            do
-                adb wait-for-device logcat -b events -d \
-                | grep -i boot_progress_enable_screen && break
-                date
-                sleep 15
-            done' || echo "::warning::emulator timed out"
-          # Sometimes this [redacted] emulator goes to Narnia and never seems
-          # to come back to sense. Try running the tests regardless. Who knows,
-          # maybe it's actually okay. I'm feeling lucky!
-      - name: Run test suite
-        run: timeout 10m ./gradlew --no-daemon :android:connectedAndroidTest
-      - name: Stop Android emulator
-        if: always()
-        run: kill $(cat $HOME/emulator.pid)
-=======
-        run: ./gradlew --no-daemon assembleDebug
       # This works reliably only in macOS runners which have HAXM available.
       # Ubuntu runners do not have KVM enabled, modern x86 emulators do not
       # work without KVM, and ARM emulator is abysmally slow.
@@ -112,5 +74,4 @@
         uses: reactivecircus/android-emulator-runner@v2
         with:
           api-level: 29
-          script: ./gradlew --no-daemon connectedAndroidTest
->>>>>>> c6beaa43
+          script: ./gradlew --no-daemon :android:connectedAndroidTest