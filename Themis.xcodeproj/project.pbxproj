--- conflicted
+++ resolved
@@ -1549,11 +1549,7 @@
 			buildSettings = {
 				CODE_SIGN_IDENTITY = "";
 				CODE_SIGN_STYLE = Automatic;
-<<<<<<< HEAD
-				CURRENT_PROJECT_VERSION = 9;
-=======
 				CURRENT_PROJECT_VERSION = 10;
->>>>>>> d869a4f3
 				DEFINES_MODULE = YES;
 				DEVELOPMENT_ASSET_PATHS = "";
 				DEVELOPMENT_TEAM = "";
@@ -1582,11 +1578,7 @@
 					"@executable_path/Frameworks",
 					"@loader_path/Frameworks",
 				);
-<<<<<<< HEAD
-				MARKETING_VERSION = 0.13.9;
-=======
 				MARKETING_VERSION = 0.13.10;
->>>>>>> d869a4f3
 				PRODUCT_BUNDLE_IDENTIFIER = com.cossacklabs.themis;
 				PRODUCT_MODULE_NAME = themis;
 				PRODUCT_NAME = themis;
@@ -1606,11 +1598,7 @@
 			buildSettings = {
 				CODE_SIGN_IDENTITY = "";
 				CODE_SIGN_STYLE = Automatic;
-<<<<<<< HEAD
-				CURRENT_PROJECT_VERSION = 9;
-=======
 				CURRENT_PROJECT_VERSION = 10;
->>>>>>> d869a4f3
 				DEFINES_MODULE = YES;
 				DEVELOPMENT_ASSET_PATHS = "";
 				DEVELOPMENT_TEAM = "";
@@ -1639,11 +1627,7 @@
 					"@executable_path/Frameworks",
 					"@loader_path/Frameworks",
 				);
-<<<<<<< HEAD
-				MARKETING_VERSION = 0.13.9;
-=======
 				MARKETING_VERSION = 0.13.10;
->>>>>>> d869a4f3
 				PRODUCT_BUNDLE_IDENTIFIER = com.cossacklabs.themis;
 				PRODUCT_MODULE_NAME = themis;
 				PRODUCT_NAME = themis;
