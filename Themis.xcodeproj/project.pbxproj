// !$*UTF8*$!
{
	archiveVersion = 1;
	classes = {
	};
	objectVersion = 52;
	objects = {

/* Begin PBXBuildFile section */
		6DB8748A26497B8C0022A1F6 /* openssl.xcframework in Frameworks */ = {isa = PBXBuildFile; fileRef = 6DB8748926497B8B0022A1F6 /* openssl.xcframework */; };
		6DB8748E26497B950022A1F6 /* openssl.xcframework in Frameworks */ = {isa = PBXBuildFile; fileRef = 6DB8748926497B8B0022A1F6 /* openssl.xcframework */; };
		6DB8749326497BEF0022A1F6 /* openssl.xcframework in Frameworks */ = {isa = PBXBuildFile; fileRef = 6DB8748926497B8B0022A1F6 /* openssl.xcframework */; };
		6DB8749426497C1E0022A1F6 /* openssl.xcframework in Embed Frameworks */ = {isa = PBXBuildFile; fileRef = 6DB8748926497B8B0022A1F6 /* openssl.xcframework */; settings = {ATTRIBUTES = (CodeSignOnCopy, RemoveHeadersOnCopy, ); }; };
		6DB8749726497C240022A1F6 /* openssl.xcframework in Frameworks */ = {isa = PBXBuildFile; fileRef = 6DB8748926497B8B0022A1F6 /* openssl.xcframework */; };
		6DB8749A26497C2B0022A1F6 /* openssl.xcframework in Embed Frameworks */ = {isa = PBXBuildFile; fileRef = 6DB8748926497B8B0022A1F6 /* openssl.xcframework */; settings = {ATTRIBUTES = (CodeSignOnCopy, RemoveHeadersOnCopy, ); }; };
		6DB8749D26497C300022A1F6 /* openssl.xcframework in Frameworks */ = {isa = PBXBuildFile; fileRef = 6DB8748926497B8B0022A1F6 /* openssl.xcframework */; };
		6DB874A026497C350022A1F6 /* openssl.xcframework in Embed Frameworks */ = {isa = PBXBuildFile; fileRef = 6DB8748926497B8B0022A1F6 /* openssl.xcframework */; settings = {ATTRIBUTES = (CodeSignOnCopy, RemoveHeadersOnCopy, ); }; };
		6DB874A326497C390022A1F6 /* openssl.xcframework in Frameworks */ = {isa = PBXBuildFile; fileRef = 6DB8748926497B8B0022A1F6 /* openssl.xcframework */; };
		6DB874A626497C3E0022A1F6 /* openssl.xcframework in Embed Frameworks */ = {isa = PBXBuildFile; fileRef = 6DB8748926497B8B0022A1F6 /* openssl.xcframework */; settings = {ATTRIBUTES = (CodeSignOnCopy, RemoveHeadersOnCopy, ); }; };
		6DCCB1D6264D3223008072EF /* themis.xcframework in Frameworks */ = {isa = PBXBuildFile; fileRef = 6DCCB1D5264D3223008072EF /* themis.xcframework */; };
		6DCCB1D9264D3233008072EF /* themis.xcframework in Embed Frameworks */ = {isa = PBXBuildFile; fileRef = 6DCCB1D5264D3223008072EF /* themis.xcframework */; settings = {ATTRIBUTES = (CodeSignOnCopy, RemoveHeadersOnCopy, ); }; };
		6DCCB1DC264D3246008072EF /* themis.xcframework in Frameworks */ = {isa = PBXBuildFile; fileRef = 6DCCB1D5264D3223008072EF /* themis.xcframework */; };
		6DCCB1DF264D324C008072EF /* themis.xcframework in Embed Frameworks */ = {isa = PBXBuildFile; fileRef = 6DCCB1D5264D3223008072EF /* themis.xcframework */; settings = {ATTRIBUTES = (CodeSignOnCopy, RemoveHeadersOnCopy, ); }; };
		6DCCB1E2264D325A008072EF /* themis.xcframework in Frameworks */ = {isa = PBXBuildFile; fileRef = 6DCCB1D5264D3223008072EF /* themis.xcframework */; };
		6DCCB1E5264D3261008072EF /* themis.xcframework in Embed Frameworks */ = {isa = PBXBuildFile; fileRef = 6DCCB1D5264D3223008072EF /* themis.xcframework */; settings = {ATTRIBUTES = (CodeSignOnCopy, RemoveHeadersOnCopy, ); }; };
		6DCCB1E8264D3269008072EF /* themis.xcframework in Frameworks */ = {isa = PBXBuildFile; fileRef = 6DCCB1D5264D3223008072EF /* themis.xcframework */; };
		6DCCB1EB264D3270008072EF /* themis.xcframework in Embed Frameworks */ = {isa = PBXBuildFile; fileRef = 6DCCB1D5264D3223008072EF /* themis.xcframework */; settings = {ATTRIBUTES = (CodeSignOnCopy, RemoveHeadersOnCopy, ); }; };
		9F00E8E2223C1A3300EC1EF3 /* objcthemis.h in Headers */ = {isa = PBXBuildFile; fileRef = 9F4A24B5223A8FA8005CB63A /* objcthemis.h */; settings = {ATTRIBUTES = (Public, ); }; };
		9F00E8E3223C1A3300EC1EF3 /* scell_context_imprint.h in Headers */ = {isa = PBXBuildFile; fileRef = 9F4A24B9223A8FA8005CB63A /* scell_context_imprint.h */; settings = {ATTRIBUTES = (Public, ); }; };
		9F00E8E4223C1A3300EC1EF3 /* scell_seal.h in Headers */ = {isa = PBXBuildFile; fileRef = 9F4A24BC223A8FA8005CB63A /* scell_seal.h */; settings = {ATTRIBUTES = (Public, ); }; };
		9F00E8E5223C1A3300EC1EF3 /* scell_token.h in Headers */ = {isa = PBXBuildFile; fileRef = 9F4A24C3223A8FA8005CB63A /* scell_token.h */; settings = {ATTRIBUTES = (Public, ); }; };
		9F00E8E6223C1A3300EC1EF3 /* scell.h in Headers */ = {isa = PBXBuildFile; fileRef = 9F4A24B3223A8FA7005CB63A /* scell.h */; settings = {ATTRIBUTES = (Public, ); }; };
		9F00E8E7223C1A3300EC1EF3 /* scomparator.h in Headers */ = {isa = PBXBuildFile; fileRef = 9F4A24C0223A8FA8005CB63A /* scomparator.h */; settings = {ATTRIBUTES = (Public, ); }; };
		9F00E8E8223C1A3300EC1EF3 /* serror.h in Headers */ = {isa = PBXBuildFile; fileRef = 9F4A24BB223A8FA8005CB63A /* serror.h */; settings = {ATTRIBUTES = (Public, ); }; };
		9F00E8E9223C1A3300EC1EF3 /* skeygen.h in Headers */ = {isa = PBXBuildFile; fileRef = 9F4A24C1223A8FA8005CB63A /* skeygen.h */; settings = {ATTRIBUTES = (Public, ); }; };
		9F00E8EA223C1A3300EC1EF3 /* smessage.h in Headers */ = {isa = PBXBuildFile; fileRef = 9F4A24C2223A8FA8005CB63A /* smessage.h */; settings = {ATTRIBUTES = (Public, ); }; };
		9F00E8EB223C1A3300EC1EF3 /* ssession_transport_interface.h in Headers */ = {isa = PBXBuildFile; fileRef = 9F4A24BF223A8FA8005CB63A /* ssession_transport_interface.h */; settings = {ATTRIBUTES = (Public, ); }; };
		9F00E8EC223C1A3300EC1EF3 /* ssession.h in Headers */ = {isa = PBXBuildFile; fileRef = 9F4A24B1223A8FA7005CB63A /* ssession.h */; settings = {ATTRIBUTES = (Public, ); }; };
		9F00E8EE223C1A8C00EC1EF3 /* scell_context_imprint.m in Sources */ = {isa = PBXBuildFile; fileRef = 9F4A24B4223A8FA8005CB63A /* scell_context_imprint.m */; };
		9F00E8EF223C1A8C00EC1EF3 /* scell_seal.m in Sources */ = {isa = PBXBuildFile; fileRef = 9F4A24B0223A8FA7005CB63A /* scell_seal.m */; };
		9F00E8F0223C1A8C00EC1EF3 /* scell_token.m in Sources */ = {isa = PBXBuildFile; fileRef = 9F4A24BD223A8FA8005CB63A /* scell_token.m */; };
		9F00E8F1223C1A8C00EC1EF3 /* scell.m in Sources */ = {isa = PBXBuildFile; fileRef = 9F4A24BE223A8FA8005CB63A /* scell.m */; };
		9F00E8F2223C1A8C00EC1EF3 /* scomparator.m in Sources */ = {isa = PBXBuildFile; fileRef = 9F4A24B6223A8FA8005CB63A /* scomparator.m */; };
		9F00E8F3223C1A8C00EC1EF3 /* skeygen.m in Sources */ = {isa = PBXBuildFile; fileRef = 9F4A24B7223A8FA8005CB63A /* skeygen.m */; };
		9F00E8F4223C1A8C00EC1EF3 /* smessage.m in Sources */ = {isa = PBXBuildFile; fileRef = 9F4A24B8223A8FA8005CB63A /* smessage.m */; };
		9F00E8F5223C1A8C00EC1EF3 /* ssession_transport_interface.m in Sources */ = {isa = PBXBuildFile; fileRef = 9F4A24B2223A8FA7005CB63A /* ssession_transport_interface.m */; };
		9F00E8F6223C1A8C00EC1EF3 /* ssession.m in Sources */ = {isa = PBXBuildFile; fileRef = 9F4A24BA223A8FA8005CB63A /* ssession.m */; };
		9F00E8F7223C1A9600EC1EF3 /* fe_0.c in Sources */ = {isa = PBXBuildFile; fileRef = 9F4A23B3223A745B005CB63A /* fe_0.c */; };
		9F00E8F8223C1A9600EC1EF3 /* fe_1.c in Sources */ = {isa = PBXBuildFile; fileRef = 9F4A23CF223A745C005CB63A /* fe_1.c */; };
		9F00E8F9223C1A9600EC1EF3 /* fe_add.c in Sources */ = {isa = PBXBuildFile; fileRef = 9F4A23B1223A745A005CB63A /* fe_add.c */; };
		9F00E8FA223C1A9600EC1EF3 /* fe_cmov.c in Sources */ = {isa = PBXBuildFile; fileRef = 9F4A23A8223A745A005CB63A /* fe_cmov.c */; };
		9F00E8FB223C1A9600EC1EF3 /* fe_copy.c in Sources */ = {isa = PBXBuildFile; fileRef = 9F4A23B6223A745B005CB63A /* fe_copy.c */; };
		9F00E8FC223C1A9600EC1EF3 /* fe_frombytes.c in Sources */ = {isa = PBXBuildFile; fileRef = 9F4A23AC223A745A005CB63A /* fe_frombytes.c */; };
		9F00E8FD223C1A9600EC1EF3 /* fe_invert.c in Sources */ = {isa = PBXBuildFile; fileRef = 9F4A23D3223A745D005CB63A /* fe_invert.c */; };
		9F00E8FE223C1A9600EC1EF3 /* fe_isnegative.c in Sources */ = {isa = PBXBuildFile; fileRef = 9F4A23BE223A745B005CB63A /* fe_isnegative.c */; };
		9F00E8FF223C1A9600EC1EF3 /* fe_isnonzero.c in Sources */ = {isa = PBXBuildFile; fileRef = 9F4A23B9223A745B005CB63A /* fe_isnonzero.c */; };
		9F00E900223C1A9600EC1EF3 /* fe_mul.c in Sources */ = {isa = PBXBuildFile; fileRef = 9F4A23D1223A745C005CB63A /* fe_mul.c */; };
		9F00E901223C1A9600EC1EF3 /* fe_neg.c in Sources */ = {isa = PBXBuildFile; fileRef = 9F4A23BC223A745B005CB63A /* fe_neg.c */; };
		9F00E902223C1A9600EC1EF3 /* fe_pow22523.c in Sources */ = {isa = PBXBuildFile; fileRef = 9F4A23DD223A745D005CB63A /* fe_pow22523.c */; };
		9F00E903223C1A9600EC1EF3 /* fe_sq.c in Sources */ = {isa = PBXBuildFile; fileRef = 9F4A23E0223A745D005CB63A /* fe_sq.c */; };
		9F00E904223C1A9600EC1EF3 /* fe_sq2.c in Sources */ = {isa = PBXBuildFile; fileRef = 9F4A23B8223A745B005CB63A /* fe_sq2.c */; };
		9F00E905223C1A9600EC1EF3 /* fe_sub.c in Sources */ = {isa = PBXBuildFile; fileRef = 9F4A23A9223A745A005CB63A /* fe_sub.c */; };
		9F00E906223C1A9600EC1EF3 /* fe_tobytes.c in Sources */ = {isa = PBXBuildFile; fileRef = 9F4A23D2223A745D005CB63A /* fe_tobytes.c */; };
		9F00E907223C1A9600EC1EF3 /* ge_add.c in Sources */ = {isa = PBXBuildFile; fileRef = 9F4A23DA223A745D005CB63A /* ge_add.c */; };
		9F00E908223C1AA500EC1EF3 /* ge_cmp.c in Sources */ = {isa = PBXBuildFile; fileRef = 9F4A23C0223A745B005CB63A /* ge_cmp.c */; };
		9F00E909223C1AA500EC1EF3 /* ge_double_scalarmult.c in Sources */ = {isa = PBXBuildFile; fileRef = 9F4A23BA223A745B005CB63A /* ge_double_scalarmult.c */; };
		9F00E90A223C1AA500EC1EF3 /* ge_frombytes_no_negate.c in Sources */ = {isa = PBXBuildFile; fileRef = 9F4A23D5223A745D005CB63A /* ge_frombytes_no_negate.c */; };
		9F00E90B223C1AA500EC1EF3 /* ge_frombytes.c in Sources */ = {isa = PBXBuildFile; fileRef = 9F4A23A7223A745A005CB63A /* ge_frombytes.c */; };
		9F00E90C223C1AA500EC1EF3 /* ge_madd.c in Sources */ = {isa = PBXBuildFile; fileRef = 9F4A23DB223A745D005CB63A /* ge_madd.c */; };
		9F00E90D223C1AA500EC1EF3 /* ge_msub.c in Sources */ = {isa = PBXBuildFile; fileRef = 9F4A23C6223A745C005CB63A /* ge_msub.c */; };
		9F00E90E223C1AA500EC1EF3 /* ge_p1p1_to_p2.c in Sources */ = {isa = PBXBuildFile; fileRef = 9F4A23CC223A745C005CB63A /* ge_p1p1_to_p2.c */; };
		9F00E90F223C1AA500EC1EF3 /* ge_p1p1_to_p3.c in Sources */ = {isa = PBXBuildFile; fileRef = 9F4A23DC223A745D005CB63A /* ge_p1p1_to_p3.c */; };
		9F00E910223C1AA500EC1EF3 /* ge_p2_0.c in Sources */ = {isa = PBXBuildFile; fileRef = 9F4A23D7223A745D005CB63A /* ge_p2_0.c */; };
		9F00E911223C1AA500EC1EF3 /* ge_p2_dbl.c in Sources */ = {isa = PBXBuildFile; fileRef = 9F4A23B4223A745B005CB63A /* ge_p2_dbl.c */; };
		9F00E912223C1AB100EC1EF3 /* ge_p2_to_p3.c in Sources */ = {isa = PBXBuildFile; fileRef = 9F4A23B2223A745A005CB63A /* ge_p2_to_p3.c */; };
		9F00E913223C1AB100EC1EF3 /* ge_p3_0.c in Sources */ = {isa = PBXBuildFile; fileRef = 9F4A23BB223A745B005CB63A /* ge_p3_0.c */; };
		9F00E914223C1AB100EC1EF3 /* ge_p3_dbl.c in Sources */ = {isa = PBXBuildFile; fileRef = 9F4A23B0223A745A005CB63A /* ge_p3_dbl.c */; };
		9F00E915223C1AB100EC1EF3 /* ge_p3_sub.c in Sources */ = {isa = PBXBuildFile; fileRef = 9F4A23AA223A745A005CB63A /* ge_p3_sub.c */; };
		9F00E916223C1AB100EC1EF3 /* ge_p3_to_cached.c in Sources */ = {isa = PBXBuildFile; fileRef = 9F4A23B7223A745B005CB63A /* ge_p3_to_cached.c */; };
		9F00E917223C1AB100EC1EF3 /* ge_p3_to_p2.c in Sources */ = {isa = PBXBuildFile; fileRef = 9F4A23C7223A745C005CB63A /* ge_p3_to_p2.c */; };
		9F00E918223C1AB100EC1EF3 /* ge_p3_tobytes.c in Sources */ = {isa = PBXBuildFile; fileRef = 9F4A23C9223A745C005CB63A /* ge_p3_tobytes.c */; };
		9F00E919223C1AB100EC1EF3 /* ge_precomp_0.c in Sources */ = {isa = PBXBuildFile; fileRef = 9F4A23BF223A745B005CB63A /* ge_precomp_0.c */; };
		9F00E91A223C1AB100EC1EF3 /* ge_scalarmult_base.c in Sources */ = {isa = PBXBuildFile; fileRef = 9F4A23DF223A745D005CB63A /* ge_scalarmult_base.c */; };
		9F00E91B223C1AB100EC1EF3 /* ge_scalarmult.c in Sources */ = {isa = PBXBuildFile; fileRef = 9F4A23E1223A745E005CB63A /* ge_scalarmult.c */; };
		9F00E91C223C1AB100EC1EF3 /* ge_sub.c in Sources */ = {isa = PBXBuildFile; fileRef = 9F4A23B5223A745B005CB63A /* ge_sub.c */; };
		9F00E91D223C1AB100EC1EF3 /* ge_tobytes.c in Sources */ = {isa = PBXBuildFile; fileRef = 9F4A23AD223A745A005CB63A /* ge_tobytes.c */; };
		9F00E91E223C1AB100EC1EF3 /* gen_rand_32.c in Sources */ = {isa = PBXBuildFile; fileRef = 9F4A23D8223A745D005CB63A /* gen_rand_32.c */; };
		9F00E91F223C1AB100EC1EF3 /* sc_muladd.c in Sources */ = {isa = PBXBuildFile; fileRef = 9F4A23CE223A745C005CB63A /* sc_muladd.c */; };
		9F00E920223C1AB100EC1EF3 /* sc_reduce.c in Sources */ = {isa = PBXBuildFile; fileRef = 9F4A23C2223A745B005CB63A /* sc_reduce.c */; };
		9F00E921223C1AC000EC1EF3 /* soter_asym_cipher.c in Sources */ = {isa = PBXBuildFile; fileRef = 9F4A238F223A7426005CB63A /* soter_asym_cipher.c */; };
		9F00E922223C1AC000EC1EF3 /* soter_asym_ka.c in Sources */ = {isa = PBXBuildFile; fileRef = 9F4A2388223A7425005CB63A /* soter_asym_ka.c */; };
		9F00E923223C1AC000EC1EF3 /* soter_ec_key.c in Sources */ = {isa = PBXBuildFile; fileRef = 9F4A2392223A7426005CB63A /* soter_ec_key.c */; };
		9F00E924223C1AC000EC1EF3 /* soter_ecdsa_common.c in Sources */ = {isa = PBXBuildFile; fileRef = 9F4A2387223A7425005CB63A /* soter_ecdsa_common.c */; };
		9F00E925223C1AC000EC1EF3 /* soter_hash.c in Sources */ = {isa = PBXBuildFile; fileRef = 9F4A2390223A7426005CB63A /* soter_hash.c */; };
		9F00E926223C1AC000EC1EF3 /* soter_rand.c in Sources */ = {isa = PBXBuildFile; fileRef = 9F4A238E223A7426005CB63A /* soter_rand.c */; };
		9F00E927223C1AC000EC1EF3 /* soter_rsa_common.c in Sources */ = {isa = PBXBuildFile; fileRef = 9F4A2386223A7425005CB63A /* soter_rsa_common.c */; };
		9F00E928223C1AC000EC1EF3 /* soter_rsa_key_pair_gen.c in Sources */ = {isa = PBXBuildFile; fileRef = 9F4A238A223A7425005CB63A /* soter_rsa_key_pair_gen.c */; };
		9F00E929223C1AC000EC1EF3 /* soter_rsa_key.c in Sources */ = {isa = PBXBuildFile; fileRef = 9F4A2385223A7425005CB63A /* soter_rsa_key.c */; };
		9F00E92A223C1AC000EC1EF3 /* soter_sign_ecdsa.c in Sources */ = {isa = PBXBuildFile; fileRef = 9F4A2389223A7425005CB63A /* soter_sign_ecdsa.c */; };
		9F00E92B223C1AC000EC1EF3 /* soter_sign_rsa.c in Sources */ = {isa = PBXBuildFile; fileRef = 9F4A238C223A7425005CB63A /* soter_sign_rsa.c */; };
		9F00E92C223C1AC000EC1EF3 /* soter_sym.c in Sources */ = {isa = PBXBuildFile; fileRef = 9F4A2394223A7426005CB63A /* soter_sym.c */; };
		9F00E92D223C1AC000EC1EF3 /* soter_verify_ecdsa.c in Sources */ = {isa = PBXBuildFile; fileRef = 9F4A2393223A7426005CB63A /* soter_verify_ecdsa.c */; };
		9F00E92E223C1AC000EC1EF3 /* soter_verify_rsa.c in Sources */ = {isa = PBXBuildFile; fileRef = 9F4A238D223A7426005CB63A /* soter_verify_rsa.c */; };
		9F00E92F223C1ACF00EC1EF3 /* soter_container.c in Sources */ = {isa = PBXBuildFile; fileRef = 9F4A2348223A73B0005CB63A /* soter_container.c */; };
		9F00E930223C1ACF00EC1EF3 /* soter_crc32.c in Sources */ = {isa = PBXBuildFile; fileRef = 9F4A234D223A73B0005CB63A /* soter_crc32.c */; };
		9F00E931223C1ACF00EC1EF3 /* soter_hmac.c in Sources */ = {isa = PBXBuildFile; fileRef = 9F4A2353223A73B1005CB63A /* soter_hmac.c */; };
		9F00E932223C1ACF00EC1EF3 /* soter_kdf.c in Sources */ = {isa = PBXBuildFile; fileRef = 9F4A2357223A73B1005CB63A /* soter_kdf.c */; };
		9F00E933223C1ACF00EC1EF3 /* soter_sign.c in Sources */ = {isa = PBXBuildFile; fileRef = 9F4A2351223A73B1005CB63A /* soter_sign.c */; };
		9F00E935223C1AE600EC1EF3 /* secure_cell.c in Sources */ = {isa = PBXBuildFile; fileRef = 9F4A241E223A74AE005CB63A /* secure_cell.c */; };
		9F00E936223C1AE600EC1EF3 /* secure_comparator.c in Sources */ = {isa = PBXBuildFile; fileRef = 9F4A2432223A74AF005CB63A /* secure_comparator.c */; };
		9F00E937223C1AE600EC1EF3 /* secure_keygen.c in Sources */ = {isa = PBXBuildFile; fileRef = 9F4A2427223A74AE005CB63A /* secure_keygen.c */; };
		9F00E938223C1AE600EC1EF3 /* secure_message_wrapper.c in Sources */ = {isa = PBXBuildFile; fileRef = 9F4A2422223A74AE005CB63A /* secure_message_wrapper.c */; };
		9F00E939223C1AE600EC1EF3 /* secure_message.c in Sources */ = {isa = PBXBuildFile; fileRef = 9F4A2437223A74AF005CB63A /* secure_message.c */; };
		9F00E93A223C1AE600EC1EF3 /* secure_session_message.c in Sources */ = {isa = PBXBuildFile; fileRef = 9F4A2435223A74AF005CB63A /* secure_session_message.c */; };
		9F00E93B223C1AE600EC1EF3 /* secure_session_peer.c in Sources */ = {isa = PBXBuildFile; fileRef = 9F4A2429223A74AF005CB63A /* secure_session_peer.c */; };
		9F00E93C223C1AE600EC1EF3 /* secure_session_serialize.c in Sources */ = {isa = PBXBuildFile; fileRef = 9F4A2425223A74AE005CB63A /* secure_session_serialize.c */; };
		9F00E93D223C1AE600EC1EF3 /* secure_session_utils.c in Sources */ = {isa = PBXBuildFile; fileRef = 9F4A242E223A74AF005CB63A /* secure_session_utils.c */; };
		9F00E93E223C1AE600EC1EF3 /* secure_session.c in Sources */ = {isa = PBXBuildFile; fileRef = 9F4A2438223A74AF005CB63A /* secure_session.c */; };
		9F00E93F223C1AE600EC1EF3 /* sym_enc_message.c in Sources */ = {isa = PBXBuildFile; fileRef = 9F4A2431223A74AF005CB63A /* sym_enc_message.c */; };
		9F0BBCE924E6FC820073CA52 /* themis.h in Headers */ = {isa = PBXBuildFile; fileRef = 9F0BBCE824E6FC810073CA52 /* themis.h */; settings = {ATTRIBUTES = (Public, ); }; };
		9F0BBCEA24E6FC820073CA52 /* themis.h in Headers */ = {isa = PBXBuildFile; fileRef = 9F0BBCE824E6FC810073CA52 /* themis.h */; settings = {ATTRIBUTES = (Public, ); }; };
		9F33485823B38D9B00368291 /* soter_kdf.c in Sources */ = {isa = PBXBuildFile; fileRef = 9F33485723B38D9B00368291 /* soter_kdf.c */; };
		9F33485923B38D9B00368291 /* soter_kdf.c in Sources */ = {isa = PBXBuildFile; fileRef = 9F33485723B38D9B00368291 /* soter_kdf.c */; };
		9F4A24C4223A8FA9005CB63A /* scell_seal.m in Sources */ = {isa = PBXBuildFile; fileRef = 9F4A24B0223A8FA7005CB63A /* scell_seal.m */; };
		9F4A24C6223A8FA9005CB63A /* ssession_transport_interface.m in Sources */ = {isa = PBXBuildFile; fileRef = 9F4A24B2223A8FA7005CB63A /* ssession_transport_interface.m */; };
		9F4A24C8223A8FA9005CB63A /* scell_context_imprint.m in Sources */ = {isa = PBXBuildFile; fileRef = 9F4A24B4223A8FA8005CB63A /* scell_context_imprint.m */; };
		9F4A24CA223A8FA9005CB63A /* scomparator.m in Sources */ = {isa = PBXBuildFile; fileRef = 9F4A24B6223A8FA8005CB63A /* scomparator.m */; };
		9F4A24CB223A8FA9005CB63A /* skeygen.m in Sources */ = {isa = PBXBuildFile; fileRef = 9F4A24B7223A8FA8005CB63A /* skeygen.m */; };
		9F4A24CC223A8FA9005CB63A /* smessage.m in Sources */ = {isa = PBXBuildFile; fileRef = 9F4A24B8223A8FA8005CB63A /* smessage.m */; };
		9F4A24CE223A8FA9005CB63A /* ssession.m in Sources */ = {isa = PBXBuildFile; fileRef = 9F4A24BA223A8FA8005CB63A /* ssession.m */; };
		9F4A24D1223A8FA9005CB63A /* scell_token.m in Sources */ = {isa = PBXBuildFile; fileRef = 9F4A24BD223A8FA8005CB63A /* scell_token.m */; };
		9F4A24D2223A8FA9005CB63A /* scell.m in Sources */ = {isa = PBXBuildFile; fileRef = 9F4A24BE223A8FA8005CB63A /* scell.m */; };
		9F4A24DA223A918A005CB63A /* objcthemis.h in Headers */ = {isa = PBXBuildFile; fileRef = 9F4A24B5223A8FA8005CB63A /* objcthemis.h */; settings = {ATTRIBUTES = (Public, ); }; };
		9F4A24DB223A918A005CB63A /* scell_context_imprint.h in Headers */ = {isa = PBXBuildFile; fileRef = 9F4A24B9223A8FA8005CB63A /* scell_context_imprint.h */; settings = {ATTRIBUTES = (Public, ); }; };
		9F4A24DC223A918A005CB63A /* scell_seal.h in Headers */ = {isa = PBXBuildFile; fileRef = 9F4A24BC223A8FA8005CB63A /* scell_seal.h */; settings = {ATTRIBUTES = (Public, ); }; };
		9F4A24DD223A918A005CB63A /* scell_token.h in Headers */ = {isa = PBXBuildFile; fileRef = 9F4A24C3223A8FA8005CB63A /* scell_token.h */; settings = {ATTRIBUTES = (Public, ); }; };
		9F4A24DE223A918A005CB63A /* scell.h in Headers */ = {isa = PBXBuildFile; fileRef = 9F4A24B3223A8FA7005CB63A /* scell.h */; settings = {ATTRIBUTES = (Public, ); }; };
		9F4A24DF223A918A005CB63A /* scomparator.h in Headers */ = {isa = PBXBuildFile; fileRef = 9F4A24C0223A8FA8005CB63A /* scomparator.h */; settings = {ATTRIBUTES = (Public, ); }; };
		9F4A24E0223A918A005CB63A /* serror.h in Headers */ = {isa = PBXBuildFile; fileRef = 9F4A24BB223A8FA8005CB63A /* serror.h */; settings = {ATTRIBUTES = (Public, ); }; };
		9F4A24E1223A918A005CB63A /* skeygen.h in Headers */ = {isa = PBXBuildFile; fileRef = 9F4A24C1223A8FA8005CB63A /* skeygen.h */; settings = {ATTRIBUTES = (Public, ); }; };
		9F4A24E2223A918A005CB63A /* smessage.h in Headers */ = {isa = PBXBuildFile; fileRef = 9F4A24C2223A8FA8005CB63A /* smessage.h */; settings = {ATTRIBUTES = (Public, ); }; };
		9F4A24E3223A918A005CB63A /* ssession_transport_interface.h in Headers */ = {isa = PBXBuildFile; fileRef = 9F4A24BF223A8FA8005CB63A /* ssession_transport_interface.h */; settings = {ATTRIBUTES = (Public, ); }; };
		9F4A24E4223A918A005CB63A /* ssession.h in Headers */ = {isa = PBXBuildFile; fileRef = 9F4A24B1223A8FA7005CB63A /* ssession.h */; settings = {ATTRIBUTES = (Public, ); }; };
		9F4A25DA223ABEB6005CB63A /* fe_0.c in Sources */ = {isa = PBXBuildFile; fileRef = 9F4A23B3223A745B005CB63A /* fe_0.c */; };
		9F4A25DB223ABEB6005CB63A /* fe_1.c in Sources */ = {isa = PBXBuildFile; fileRef = 9F4A23CF223A745C005CB63A /* fe_1.c */; };
		9F4A25DC223ABEB6005CB63A /* fe_add.c in Sources */ = {isa = PBXBuildFile; fileRef = 9F4A23B1223A745A005CB63A /* fe_add.c */; };
		9F4A25DD223ABEB6005CB63A /* fe_cmov.c in Sources */ = {isa = PBXBuildFile; fileRef = 9F4A23A8223A745A005CB63A /* fe_cmov.c */; };
		9F4A25DE223ABEB6005CB63A /* fe_copy.c in Sources */ = {isa = PBXBuildFile; fileRef = 9F4A23B6223A745B005CB63A /* fe_copy.c */; };
		9F4A25DF223ABEB6005CB63A /* fe_frombytes.c in Sources */ = {isa = PBXBuildFile; fileRef = 9F4A23AC223A745A005CB63A /* fe_frombytes.c */; };
		9F4A25E0223ABEB6005CB63A /* fe_invert.c in Sources */ = {isa = PBXBuildFile; fileRef = 9F4A23D3223A745D005CB63A /* fe_invert.c */; };
		9F4A25E1223ABEB6005CB63A /* fe_isnegative.c in Sources */ = {isa = PBXBuildFile; fileRef = 9F4A23BE223A745B005CB63A /* fe_isnegative.c */; };
		9F4A25E2223ABEB6005CB63A /* fe_isnonzero.c in Sources */ = {isa = PBXBuildFile; fileRef = 9F4A23B9223A745B005CB63A /* fe_isnonzero.c */; };
		9F4A25E3223ABEB6005CB63A /* fe_mul.c in Sources */ = {isa = PBXBuildFile; fileRef = 9F4A23D1223A745C005CB63A /* fe_mul.c */; };
		9F4A25E4223ABEB6005CB63A /* fe_neg.c in Sources */ = {isa = PBXBuildFile; fileRef = 9F4A23BC223A745B005CB63A /* fe_neg.c */; };
		9F4A25E5223ABEB6005CB63A /* fe_pow22523.c in Sources */ = {isa = PBXBuildFile; fileRef = 9F4A23DD223A745D005CB63A /* fe_pow22523.c */; };
		9F4A25E6223ABEB6005CB63A /* fe_sq.c in Sources */ = {isa = PBXBuildFile; fileRef = 9F4A23E0223A745D005CB63A /* fe_sq.c */; };
		9F4A25E7223ABEB6005CB63A /* fe_sq2.c in Sources */ = {isa = PBXBuildFile; fileRef = 9F4A23B8223A745B005CB63A /* fe_sq2.c */; };
		9F4A25E8223ABEB6005CB63A /* fe_sub.c in Sources */ = {isa = PBXBuildFile; fileRef = 9F4A23A9223A745A005CB63A /* fe_sub.c */; };
		9F4A25E9223ABEB6005CB63A /* fe_tobytes.c in Sources */ = {isa = PBXBuildFile; fileRef = 9F4A23D2223A745D005CB63A /* fe_tobytes.c */; };
		9F4A25EA223ABEB6005CB63A /* ge_add.c in Sources */ = {isa = PBXBuildFile; fileRef = 9F4A23DA223A745D005CB63A /* ge_add.c */; };
		9F4A25EB223ABEB6005CB63A /* ge_cmp.c in Sources */ = {isa = PBXBuildFile; fileRef = 9F4A23C0223A745B005CB63A /* ge_cmp.c */; };
		9F4A25EC223ABEB6005CB63A /* ge_double_scalarmult.c in Sources */ = {isa = PBXBuildFile; fileRef = 9F4A23BA223A745B005CB63A /* ge_double_scalarmult.c */; };
		9F4A25ED223ABEB6005CB63A /* ge_frombytes_no_negate.c in Sources */ = {isa = PBXBuildFile; fileRef = 9F4A23D5223A745D005CB63A /* ge_frombytes_no_negate.c */; };
		9F4A25EE223ABEB6005CB63A /* ge_frombytes.c in Sources */ = {isa = PBXBuildFile; fileRef = 9F4A23A7223A745A005CB63A /* ge_frombytes.c */; };
		9F4A25EF223ABEB6005CB63A /* ge_madd.c in Sources */ = {isa = PBXBuildFile; fileRef = 9F4A23DB223A745D005CB63A /* ge_madd.c */; };
		9F4A25F0223ABEB6005CB63A /* ge_msub.c in Sources */ = {isa = PBXBuildFile; fileRef = 9F4A23C6223A745C005CB63A /* ge_msub.c */; };
		9F4A25F1223ABEB6005CB63A /* ge_p1p1_to_p2.c in Sources */ = {isa = PBXBuildFile; fileRef = 9F4A23CC223A745C005CB63A /* ge_p1p1_to_p2.c */; };
		9F4A25F2223ABEB6005CB63A /* ge_p1p1_to_p3.c in Sources */ = {isa = PBXBuildFile; fileRef = 9F4A23DC223A745D005CB63A /* ge_p1p1_to_p3.c */; };
		9F4A25F3223ABEB6005CB63A /* ge_p2_0.c in Sources */ = {isa = PBXBuildFile; fileRef = 9F4A23D7223A745D005CB63A /* ge_p2_0.c */; };
		9F4A25F4223ABEB6005CB63A /* ge_p2_dbl.c in Sources */ = {isa = PBXBuildFile; fileRef = 9F4A23B4223A745B005CB63A /* ge_p2_dbl.c */; };
		9F4A25F5223ABEB6005CB63A /* ge_p2_to_p3.c in Sources */ = {isa = PBXBuildFile; fileRef = 9F4A23B2223A745A005CB63A /* ge_p2_to_p3.c */; };
		9F4A25F6223ABEB6005CB63A /* ge_p3_0.c in Sources */ = {isa = PBXBuildFile; fileRef = 9F4A23BB223A745B005CB63A /* ge_p3_0.c */; };
		9F4A25F7223ABEB6005CB63A /* ge_p3_dbl.c in Sources */ = {isa = PBXBuildFile; fileRef = 9F4A23B0223A745A005CB63A /* ge_p3_dbl.c */; };
		9F4A25F8223ABEB6005CB63A /* ge_p3_sub.c in Sources */ = {isa = PBXBuildFile; fileRef = 9F4A23AA223A745A005CB63A /* ge_p3_sub.c */; };
		9F4A25F9223ABEB6005CB63A /* ge_p3_to_cached.c in Sources */ = {isa = PBXBuildFile; fileRef = 9F4A23B7223A745B005CB63A /* ge_p3_to_cached.c */; };
		9F4A25FA223ABEB6005CB63A /* ge_p3_to_p2.c in Sources */ = {isa = PBXBuildFile; fileRef = 9F4A23C7223A745C005CB63A /* ge_p3_to_p2.c */; };
		9F4A25FB223ABEB6005CB63A /* ge_p3_tobytes.c in Sources */ = {isa = PBXBuildFile; fileRef = 9F4A23C9223A745C005CB63A /* ge_p3_tobytes.c */; };
		9F4A25FC223ABEB6005CB63A /* ge_precomp_0.c in Sources */ = {isa = PBXBuildFile; fileRef = 9F4A23BF223A745B005CB63A /* ge_precomp_0.c */; };
		9F4A25FD223ABEB6005CB63A /* ge_scalarmult_base.c in Sources */ = {isa = PBXBuildFile; fileRef = 9F4A23DF223A745D005CB63A /* ge_scalarmult_base.c */; };
		9F4A25FE223ABEB6005CB63A /* ge_scalarmult.c in Sources */ = {isa = PBXBuildFile; fileRef = 9F4A23E1223A745E005CB63A /* ge_scalarmult.c */; };
		9F4A25FF223ABEB6005CB63A /* ge_sub.c in Sources */ = {isa = PBXBuildFile; fileRef = 9F4A23B5223A745B005CB63A /* ge_sub.c */; };
		9F4A2600223ABEB6005CB63A /* ge_tobytes.c in Sources */ = {isa = PBXBuildFile; fileRef = 9F4A23AD223A745A005CB63A /* ge_tobytes.c */; };
		9F4A2601223ABEB6005CB63A /* gen_rand_32.c in Sources */ = {isa = PBXBuildFile; fileRef = 9F4A23D8223A745D005CB63A /* gen_rand_32.c */; };
		9F4A2602223ABEB6005CB63A /* sc_muladd.c in Sources */ = {isa = PBXBuildFile; fileRef = 9F4A23CE223A745C005CB63A /* sc_muladd.c */; };
		9F4A2603223ABEB6005CB63A /* sc_reduce.c in Sources */ = {isa = PBXBuildFile; fileRef = 9F4A23C2223A745B005CB63A /* sc_reduce.c */; };
		9F4A2604223ABECC005CB63A /* soter_asym_cipher.c in Sources */ = {isa = PBXBuildFile; fileRef = 9F4A238F223A7426005CB63A /* soter_asym_cipher.c */; };
		9F4A2605223ABECC005CB63A /* soter_asym_ka.c in Sources */ = {isa = PBXBuildFile; fileRef = 9F4A2388223A7425005CB63A /* soter_asym_ka.c */; };
		9F4A2606223ABECC005CB63A /* soter_ec_key.c in Sources */ = {isa = PBXBuildFile; fileRef = 9F4A2392223A7426005CB63A /* soter_ec_key.c */; };
		9F4A2607223ABECC005CB63A /* soter_ecdsa_common.c in Sources */ = {isa = PBXBuildFile; fileRef = 9F4A2387223A7425005CB63A /* soter_ecdsa_common.c */; };
		9F4A2608223ABECC005CB63A /* soter_hash.c in Sources */ = {isa = PBXBuildFile; fileRef = 9F4A2390223A7426005CB63A /* soter_hash.c */; };
		9F4A2609223ABECC005CB63A /* soter_rand.c in Sources */ = {isa = PBXBuildFile; fileRef = 9F4A238E223A7426005CB63A /* soter_rand.c */; };
		9F4A260A223ABECC005CB63A /* soter_rsa_common.c in Sources */ = {isa = PBXBuildFile; fileRef = 9F4A2386223A7425005CB63A /* soter_rsa_common.c */; };
		9F4A260B223ABECC005CB63A /* soter_rsa_key_pair_gen.c in Sources */ = {isa = PBXBuildFile; fileRef = 9F4A238A223A7425005CB63A /* soter_rsa_key_pair_gen.c */; };
		9F4A260C223ABECC005CB63A /* soter_rsa_key.c in Sources */ = {isa = PBXBuildFile; fileRef = 9F4A2385223A7425005CB63A /* soter_rsa_key.c */; };
		9F4A260D223ABECC005CB63A /* soter_sign_ecdsa.c in Sources */ = {isa = PBXBuildFile; fileRef = 9F4A2389223A7425005CB63A /* soter_sign_ecdsa.c */; };
		9F4A260E223ABECC005CB63A /* soter_sign_rsa.c in Sources */ = {isa = PBXBuildFile; fileRef = 9F4A238C223A7425005CB63A /* soter_sign_rsa.c */; };
		9F4A260F223ABECC005CB63A /* soter_sym.c in Sources */ = {isa = PBXBuildFile; fileRef = 9F4A2394223A7426005CB63A /* soter_sym.c */; };
		9F4A2610223ABECC005CB63A /* soter_verify_ecdsa.c in Sources */ = {isa = PBXBuildFile; fileRef = 9F4A2393223A7426005CB63A /* soter_verify_ecdsa.c */; };
		9F4A2611223ABECC005CB63A /* soter_verify_rsa.c in Sources */ = {isa = PBXBuildFile; fileRef = 9F4A238D223A7426005CB63A /* soter_verify_rsa.c */; };
		9F4A2612223ABEDF005CB63A /* soter_container.c in Sources */ = {isa = PBXBuildFile; fileRef = 9F4A2348223A73B0005CB63A /* soter_container.c */; };
		9F4A2613223ABEDF005CB63A /* soter_crc32.c in Sources */ = {isa = PBXBuildFile; fileRef = 9F4A234D223A73B0005CB63A /* soter_crc32.c */; };
		9F4A2614223ABEDF005CB63A /* soter_hmac.c in Sources */ = {isa = PBXBuildFile; fileRef = 9F4A2353223A73B1005CB63A /* soter_hmac.c */; };
		9F4A2615223ABEDF005CB63A /* soter_kdf.c in Sources */ = {isa = PBXBuildFile; fileRef = 9F4A2357223A73B1005CB63A /* soter_kdf.c */; };
		9F4A2616223ABEDF005CB63A /* soter_sign.c in Sources */ = {isa = PBXBuildFile; fileRef = 9F4A2351223A73B1005CB63A /* soter_sign.c */; };
		9F4A2618223ABEF2005CB63A /* secure_cell.c in Sources */ = {isa = PBXBuildFile; fileRef = 9F4A241E223A74AE005CB63A /* secure_cell.c */; };
		9F4A2619223ABEF2005CB63A /* secure_comparator.c in Sources */ = {isa = PBXBuildFile; fileRef = 9F4A2432223A74AF005CB63A /* secure_comparator.c */; };
		9F4A261A223ABEF2005CB63A /* secure_keygen.c in Sources */ = {isa = PBXBuildFile; fileRef = 9F4A2427223A74AE005CB63A /* secure_keygen.c */; };
		9F4A261B223ABEF2005CB63A /* secure_message_wrapper.c in Sources */ = {isa = PBXBuildFile; fileRef = 9F4A2422223A74AE005CB63A /* secure_message_wrapper.c */; };
		9F4A261C223ABEF2005CB63A /* secure_message.c in Sources */ = {isa = PBXBuildFile; fileRef = 9F4A2437223A74AF005CB63A /* secure_message.c */; };
		9F4A261D223ABEF2005CB63A /* secure_session_message.c in Sources */ = {isa = PBXBuildFile; fileRef = 9F4A2435223A74AF005CB63A /* secure_session_message.c */; };
		9F4A261E223ABEF2005CB63A /* secure_session_peer.c in Sources */ = {isa = PBXBuildFile; fileRef = 9F4A2429223A74AF005CB63A /* secure_session_peer.c */; };
		9F4A261F223ABEF2005CB63A /* secure_session_serialize.c in Sources */ = {isa = PBXBuildFile; fileRef = 9F4A2425223A74AE005CB63A /* secure_session_serialize.c */; };
		9F4A2620223ABEF2005CB63A /* secure_session_utils.c in Sources */ = {isa = PBXBuildFile; fileRef = 9F4A242E223A74AF005CB63A /* secure_session_utils.c */; };
		9F4A2621223ABEF2005CB63A /* secure_session.c in Sources */ = {isa = PBXBuildFile; fileRef = 9F4A2438223A74AF005CB63A /* secure_session.c */; };
		9F4A2622223ABEF2005CB63A /* sym_enc_message.c in Sources */ = {isa = PBXBuildFile; fileRef = 9F4A2431223A74AF005CB63A /* sym_enc_message.c */; };
		9F6B385523D9D11600EA5D1B /* secure_cell_seal_passphrase.c in Sources */ = {isa = PBXBuildFile; fileRef = 9F6B385423D9D11600EA5D1B /* secure_cell_seal_passphrase.c */; };
		9F6B385623D9D11600EA5D1B /* secure_cell_seal_passphrase.c in Sources */ = {isa = PBXBuildFile; fileRef = 9F6B385423D9D11600EA5D1B /* secure_cell_seal_passphrase.c */; };
		9F70B2D0241D1043009CB629 /* SecureComparatorTests.m in Sources */ = {isa = PBXBuildFile; fileRef = 9F70B2C7241D1042009CB629 /* SecureComparatorTests.m */; };
		9F70B2D1241D1043009CB629 /* SecureCellTests.m in Sources */ = {isa = PBXBuildFile; fileRef = 9F70B2C8241D1042009CB629 /* SecureCellTests.m */; };
		9F70B2D2241D1043009CB629 /* SecureComparatorTestsSwift.swift in Sources */ = {isa = PBXBuildFile; fileRef = 9F70B2CA241D1042009CB629 /* SecureComparatorTestsSwift.swift */; };
		9F70B2D3241D1043009CB629 /* SecureMessageTestsSwift.swift in Sources */ = {isa = PBXBuildFile; fileRef = 9F70B2CB241D1042009CB629 /* SecureMessageTestsSwift.swift */; };
		9F70B2D5241D1043009CB629 /* SecureMessageTests.m in Sources */ = {isa = PBXBuildFile; fileRef = 9F70B2CE241D1043009CB629 /* SecureMessageTests.m */; };
		9F70B2D6241D1043009CB629 /* SecureCellTestsSwift.swift in Sources */ = {isa = PBXBuildFile; fileRef = 9F70B2CF241D1043009CB629 /* SecureCellTestsSwift.swift */; };
		9F70B2D8241D1064009CB629 /* objthemis-Bridging-Header.h in Headers */ = {isa = PBXBuildFile; fileRef = 9F70B2C9241D1042009CB629 /* objthemis-Bridging-Header.h */; };
		9F70B2D9241D1065009CB629 /* StaticKeys.h in Headers */ = {isa = PBXBuildFile; fileRef = 9F70B2CC241D1043009CB629 /* StaticKeys.h */; };
		9F70B2F3241D17BF009CB629 /* objthemis-Bridging-Header.h in Headers */ = {isa = PBXBuildFile; fileRef = 9F70B2C9241D1042009CB629 /* objthemis-Bridging-Header.h */; };
		9F70B2F4241D17C2009CB629 /* StaticKeys.h in Headers */ = {isa = PBXBuildFile; fileRef = 9F70B2CC241D1043009CB629 /* StaticKeys.h */; };
		9F70B2F5241D17CB009CB629 /* SecureCellTests.m in Sources */ = {isa = PBXBuildFile; fileRef = 9F70B2C8241D1042009CB629 /* SecureCellTests.m */; };
		9F70B2F6241D17CD009CB629 /* SecureCellTestsSwift.swift in Sources */ = {isa = PBXBuildFile; fileRef = 9F70B2CF241D1043009CB629 /* SecureCellTestsSwift.swift */; };
		9F70B2F7241D17CE009CB629 /* SecureComparatorTests.m in Sources */ = {isa = PBXBuildFile; fileRef = 9F70B2C7241D1042009CB629 /* SecureComparatorTests.m */; };
		9F70B2F8241D17D0009CB629 /* SecureComparatorTestsSwift.swift in Sources */ = {isa = PBXBuildFile; fileRef = 9F70B2CA241D1042009CB629 /* SecureComparatorTestsSwift.swift */; };
		9F70B2F9241D17D1009CB629 /* SecureMessageTests.m in Sources */ = {isa = PBXBuildFile; fileRef = 9F70B2CE241D1043009CB629 /* SecureMessageTests.m */; };
		9F70B2FA241D17D3009CB629 /* SecureMessageTestsSwift.swift in Sources */ = {isa = PBXBuildFile; fileRef = 9F70B2CB241D1042009CB629 /* SecureMessageTestsSwift.swift */; };
		9F70B3072420E16E009CB629 /* objthemis-Bridging-Header.h in Headers */ = {isa = PBXBuildFile; fileRef = 9F70B2C9241D1042009CB629 /* objthemis-Bridging-Header.h */; };
		9F70B3082420E16E009CB629 /* StaticKeys.h in Headers */ = {isa = PBXBuildFile; fileRef = 9F70B2CC241D1043009CB629 /* StaticKeys.h */; };
		9F70B30A2420E16E009CB629 /* SecureComparatorTestsSwift.swift in Sources */ = {isa = PBXBuildFile; fileRef = 9F70B2CA241D1042009CB629 /* SecureComparatorTestsSwift.swift */; };
		9F70B30B2420E16E009CB629 /* SecureComparatorTests.m in Sources */ = {isa = PBXBuildFile; fileRef = 9F70B2C7241D1042009CB629 /* SecureComparatorTests.m */; };
		9F70B30C2420E16E009CB629 /* SecureCellTests.m in Sources */ = {isa = PBXBuildFile; fileRef = 9F70B2C8241D1042009CB629 /* SecureCellTests.m */; };
		9F70B30D2420E16E009CB629 /* SecureMessageTestsSwift.swift in Sources */ = {isa = PBXBuildFile; fileRef = 9F70B2CB241D1042009CB629 /* SecureMessageTestsSwift.swift */; };
		9F70B30E2420E16E009CB629 /* SecureMessageTests.m in Sources */ = {isa = PBXBuildFile; fileRef = 9F70B2CE241D1043009CB629 /* SecureMessageTests.m */; };
		9F70B30F2420E16E009CB629 /* SecureCellTestsSwift.swift in Sources */ = {isa = PBXBuildFile; fileRef = 9F70B2CF241D1043009CB629 /* SecureCellTestsSwift.swift */; };
		9F70B31F2420E176009CB629 /* objthemis-Bridging-Header.h in Headers */ = {isa = PBXBuildFile; fileRef = 9F70B2C9241D1042009CB629 /* objthemis-Bridging-Header.h */; };
		9F70B3202420E176009CB629 /* StaticKeys.h in Headers */ = {isa = PBXBuildFile; fileRef = 9F70B2CC241D1043009CB629 /* StaticKeys.h */; };
		9F70B3222420E176009CB629 /* SecureCellTestsSwift.swift in Sources */ = {isa = PBXBuildFile; fileRef = 9F70B2CF241D1043009CB629 /* SecureCellTestsSwift.swift */; };
		9F70B3232420E176009CB629 /* SecureMessageTestsSwift.swift in Sources */ = {isa = PBXBuildFile; fileRef = 9F70B2CB241D1042009CB629 /* SecureMessageTestsSwift.swift */; };
		9F70B3242420E176009CB629 /* SecureCellTests.m in Sources */ = {isa = PBXBuildFile; fileRef = 9F70B2C8241D1042009CB629 /* SecureCellTests.m */; };
		9F70B3252420E176009CB629 /* SecureComparatorTests.m in Sources */ = {isa = PBXBuildFile; fileRef = 9F70B2C7241D1042009CB629 /* SecureComparatorTests.m */; };
		9F70B3262420E176009CB629 /* SecureComparatorTestsSwift.swift in Sources */ = {isa = PBXBuildFile; fileRef = 9F70B2CA241D1042009CB629 /* SecureComparatorTestsSwift.swift */; };
		9F70B3272420E176009CB629 /* SecureMessageTests.m in Sources */ = {isa = PBXBuildFile; fileRef = 9F70B2CE241D1043009CB629 /* SecureMessageTests.m */; };
		9F874AB322CCB0D100E8DECA /* soter_ec_key.c in Sources */ = {isa = PBXBuildFile; fileRef = 9F874AB122CCB0D100E8DECA /* soter_ec_key.c */; };
		9F874AB422CCB0D100E8DECA /* soter_ec_key.c in Sources */ = {isa = PBXBuildFile; fileRef = 9F874AB122CCB0D100E8DECA /* soter_ec_key.c */; };
		9F874AB522CCB0D100E8DECA /* soter_rsa_key.c in Sources */ = {isa = PBXBuildFile; fileRef = 9F874AB222CCB0D100E8DECA /* soter_rsa_key.c */; };
		9F874AB622CCB0D100E8DECA /* soter_rsa_key.c in Sources */ = {isa = PBXBuildFile; fileRef = 9F874AB222CCB0D100E8DECA /* soter_rsa_key.c */; };
		9F98F32822CCEB0E008E14E6 /* soter_wipe.c in Sources */ = {isa = PBXBuildFile; fileRef = 9F98F32722CCEB0E008E14E6 /* soter_wipe.c */; };
		9F98F32922CCEB0E008E14E6 /* soter_wipe.c in Sources */ = {isa = PBXBuildFile; fileRef = 9F98F32722CCEB0E008E14E6 /* soter_wipe.c */; };
/* End PBXBuildFile section */

/* Begin PBXContainerItemProxy section */
		9F70B2C2241D0FEC009CB629 /* PBXContainerItemProxy */ = {
			isa = PBXContainerItemProxy;
			containerPortal = 738B81062239809D00A9947C /* Project object */;
			proxyType = 1;
			remoteGlobalIDString = 9F00E8D6223C197900EC1EF3;
			remoteInfo = "Themis (macOS)";
		};
		9F70B2ED241D17A3009CB629 /* PBXContainerItemProxy */ = {
			isa = PBXContainerItemProxy;
			containerPortal = 738B81062239809D00A9947C /* Project object */;
			proxyType = 1;
			remoteGlobalIDString = 9F4A24A0223A8D7F005CB63A;
			remoteInfo = "Themis (iOS)";
		};
		9F70B3052420E16E009CB629 /* PBXContainerItemProxy */ = {
			isa = PBXContainerItemProxy;
			containerPortal = 738B81062239809D00A9947C /* Project object */;
			proxyType = 1;
			remoteGlobalIDString = 9F4A24A0223A8D7F005CB63A;
			remoteInfo = "Themis (iOS)";
		};
		9F70B31D2420E176009CB629 /* PBXContainerItemProxy */ = {
			isa = PBXContainerItemProxy;
			containerPortal = 738B81062239809D00A9947C /* Project object */;
			proxyType = 1;
			remoteGlobalIDString = 9F00E8D6223C197900EC1EF3;
			remoteInfo = "Themis (macOS)";
		};
/* End PBXContainerItemProxy section */

/* Begin PBXCopyFilesBuildPhase section */
		9F70B2DE241D172E009CB629 /* Embed Frameworks */ = {
			isa = PBXCopyFilesBuildPhase;
			buildActionMask = 2147483647;
			dstPath = "";
			dstSubfolderSpec = 10;
			files = (
				6DCCB1EB264D3270008072EF /* themis.xcframework in Embed Frameworks */,
				6DB874A626497C3E0022A1F6 /* openssl.xcframework in Embed Frameworks */,
			);
			name = "Embed Frameworks";
			runOnlyForDeploymentPostprocessing = 0;
		};
		9F70B2FC241D17E4009CB629 /* Embed Frameworks */ = {
			isa = PBXCopyFilesBuildPhase;
			buildActionMask = 2147483647;
			dstPath = "";
			dstSubfolderSpec = 10;
			files = (
				6DCCB1E5264D3261008072EF /* themis.xcframework in Embed Frameworks */,
				6DB874A026497C350022A1F6 /* openssl.xcframework in Embed Frameworks */,
			);
			name = "Embed Frameworks";
			runOnlyForDeploymentPostprocessing = 0;
		};
		9F70B3132420E16E009CB629 /* Embed Frameworks */ = {
			isa = PBXCopyFilesBuildPhase;
			buildActionMask = 2147483647;
			dstPath = "";
			dstSubfolderSpec = 10;
			files = (
				6DCCB1D9264D3233008072EF /* themis.xcframework in Embed Frameworks */,
				6DB8749426497C1E0022A1F6 /* openssl.xcframework in Embed Frameworks */,
			);
			name = "Embed Frameworks";
			runOnlyForDeploymentPostprocessing = 0;
		};
		9F70B32B2420E176009CB629 /* Embed Frameworks */ = {
			isa = PBXCopyFilesBuildPhase;
			buildActionMask = 2147483647;
			dstPath = "";
			dstSubfolderSpec = 10;
			files = (
				6DCCB1DF264D324C008072EF /* themis.xcframework in Embed Frameworks */,
				6DB8749A26497C2B0022A1F6 /* openssl.xcframework in Embed Frameworks */,
			);
			name = "Embed Frameworks";
			runOnlyForDeploymentPostprocessing = 0;
		};
/* End PBXCopyFilesBuildPhase section */

/* Begin PBXFileReference section */
		6DB8748926497B8B0022A1F6 /* openssl.xcframework */ = {isa = PBXFileReference; lastKnownFileType = wrapper.xcframework; name = openssl.xcframework; path = Carthage/Build/openssl.xcframework; sourceTree = "<group>"; };
		6DCCB1D5264D3223008072EF /* themis.xcframework */ = {isa = PBXFileReference; lastKnownFileType = wrapper.xcframework; name = themis.xcframework; path = Carthage/Build/themis.xcframework; sourceTree = "<group>"; };
		9F00E8D7223C197900EC1EF3 /* themis.framework */ = {isa = PBXFileReference; explicitFileType = wrapper.framework; includeInIndex = 0; path = themis.framework; sourceTree = BUILT_PRODUCTS_DIR; };
		9F0BBCE824E6FC810073CA52 /* themis.h */ = {isa = PBXFileReference; fileEncoding = 4; lastKnownFileType = sourcecode.c.h; name = themis.h; path = "src/wrappers/themis/Obj-C/Themis/themis.h"; sourceTree = "<group>"; };
		9F33485723B38D9B00368291 /* soter_kdf.c */ = {isa = PBXFileReference; fileEncoding = 4; lastKnownFileType = sourcecode.c.c; name = soter_kdf.c; path = src/soter/openssl/soter_kdf.c; sourceTree = "<group>"; };
		9F34EA3023D9CA0A0079A1D7 /* secure_cell_seal_passphrase.h */ = {isa = PBXFileReference; lastKnownFileType = sourcecode.c.h; name = secure_cell_seal_passphrase.h; path = src/themis/secure_cell_seal_passphrase.h; sourceTree = "<group>"; };
		9F4A2344223A73B0005CB63A /* soter_sign_rsa.h */ = {isa = PBXFileReference; fileEncoding = 4; lastKnownFileType = sourcecode.c.h; name = soter_sign_rsa.h; path = src/soter/soter_sign_rsa.h; sourceTree = "<group>"; };
		9F4A2346223A73B0005CB63A /* soter_t.h */ = {isa = PBXFileReference; fileEncoding = 4; lastKnownFileType = sourcecode.c.h; name = soter_t.h; path = src/soter/soter_t.h; sourceTree = "<group>"; };
		9F4A2347223A73B0005CB63A /* soter_rsa_key.h */ = {isa = PBXFileReference; fileEncoding = 4; lastKnownFileType = sourcecode.c.h; name = soter_rsa_key.h; path = src/soter/soter_rsa_key.h; sourceTree = "<group>"; };
		9F4A2348223A73B0005CB63A /* soter_container.c */ = {isa = PBXFileReference; fileEncoding = 4; lastKnownFileType = sourcecode.c.c; name = soter_container.c; path = src/soter/soter_container.c; sourceTree = "<group>"; };
		9F4A234D223A73B0005CB63A /* soter_crc32.c */ = {isa = PBXFileReference; fileEncoding = 4; lastKnownFileType = sourcecode.c.c; name = soter_crc32.c; path = src/soter/soter_crc32.c; sourceTree = "<group>"; };
		9F4A234E223A73B0005CB63A /* soter_crc32.h */ = {isa = PBXFileReference; fileEncoding = 4; lastKnownFileType = sourcecode.c.h; name = soter_crc32.h; path = src/soter/soter_crc32.h; sourceTree = "<group>"; };
		9F4A2351223A73B1005CB63A /* soter_sign.c */ = {isa = PBXFileReference; fileEncoding = 4; lastKnownFileType = sourcecode.c.c; name = soter_sign.c; path = src/soter/soter_sign.c; sourceTree = "<group>"; };
		9F4A2352223A73B1005CB63A /* soter_ec_key.h */ = {isa = PBXFileReference; fileEncoding = 4; lastKnownFileType = sourcecode.c.h; name = soter_ec_key.h; path = src/soter/soter_ec_key.h; sourceTree = "<group>"; };
		9F4A2353223A73B1005CB63A /* soter_hmac.c */ = {isa = PBXFileReference; fileEncoding = 4; lastKnownFileType = sourcecode.c.c; name = soter_hmac.c; path = src/soter/soter_hmac.c; sourceTree = "<group>"; };
		9F4A2355223A73B1005CB63A /* soter_sign_ecdsa.h */ = {isa = PBXFileReference; fileEncoding = 4; lastKnownFileType = sourcecode.c.h; name = soter_sign_ecdsa.h; path = src/soter/soter_sign_ecdsa.h; sourceTree = "<group>"; };
		9F4A2357223A73B1005CB63A /* soter_kdf.c */ = {isa = PBXFileReference; fileEncoding = 4; lastKnownFileType = sourcecode.c.c; name = soter_kdf.c; path = src/soter/soter_kdf.c; sourceTree = "<group>"; };
		9F4A2358223A73B1005CB63A /* soter_container.h */ = {isa = PBXFileReference; fileEncoding = 4; lastKnownFileType = sourcecode.c.h; name = soter_container.h; path = src/soter/soter_container.h; sourceTree = "<group>"; };
		9F4A2384223A7425005CB63A /* soter_ecdsa_common.h */ = {isa = PBXFileReference; fileEncoding = 4; lastKnownFileType = sourcecode.c.h; name = soter_ecdsa_common.h; path = src/soter/openssl/soter_ecdsa_common.h; sourceTree = "<group>"; };
		9F4A2385223A7425005CB63A /* soter_rsa_key.c */ = {isa = PBXFileReference; fileEncoding = 4; lastKnownFileType = sourcecode.c.c; name = soter_rsa_key.c; path = src/soter/openssl/soter_rsa_key.c; sourceTree = "<group>"; };
		9F4A2386223A7425005CB63A /* soter_rsa_common.c */ = {isa = PBXFileReference; fileEncoding = 4; lastKnownFileType = sourcecode.c.c; name = soter_rsa_common.c; path = src/soter/openssl/soter_rsa_common.c; sourceTree = "<group>"; };
		9F4A2387223A7425005CB63A /* soter_ecdsa_common.c */ = {isa = PBXFileReference; fileEncoding = 4; lastKnownFileType = sourcecode.c.c; name = soter_ecdsa_common.c; path = src/soter/openssl/soter_ecdsa_common.c; sourceTree = "<group>"; };
		9F4A2388223A7425005CB63A /* soter_asym_ka.c */ = {isa = PBXFileReference; fileEncoding = 4; lastKnownFileType = sourcecode.c.c; name = soter_asym_ka.c; path = src/soter/openssl/soter_asym_ka.c; sourceTree = "<group>"; };
		9F4A2389223A7425005CB63A /* soter_sign_ecdsa.c */ = {isa = PBXFileReference; fileEncoding = 4; lastKnownFileType = sourcecode.c.c; name = soter_sign_ecdsa.c; path = src/soter/openssl/soter_sign_ecdsa.c; sourceTree = "<group>"; };
		9F4A238A223A7425005CB63A /* soter_rsa_key_pair_gen.c */ = {isa = PBXFileReference; fileEncoding = 4; lastKnownFileType = sourcecode.c.c; name = soter_rsa_key_pair_gen.c; path = src/soter/openssl/soter_rsa_key_pair_gen.c; sourceTree = "<group>"; };
		9F4A238B223A7425005CB63A /* soter_engine.h */ = {isa = PBXFileReference; fileEncoding = 4; lastKnownFileType = sourcecode.c.h; name = soter_engine.h; path = src/soter/openssl/soter_engine.h; sourceTree = "<group>"; };
		9F4A238C223A7425005CB63A /* soter_sign_rsa.c */ = {isa = PBXFileReference; fileEncoding = 4; lastKnownFileType = sourcecode.c.c; name = soter_sign_rsa.c; path = src/soter/openssl/soter_sign_rsa.c; sourceTree = "<group>"; };
		9F4A238D223A7426005CB63A /* soter_verify_rsa.c */ = {isa = PBXFileReference; fileEncoding = 4; lastKnownFileType = sourcecode.c.c; name = soter_verify_rsa.c; path = src/soter/openssl/soter_verify_rsa.c; sourceTree = "<group>"; };
		9F4A238E223A7426005CB63A /* soter_rand.c */ = {isa = PBXFileReference; fileEncoding = 4; lastKnownFileType = sourcecode.c.c; name = soter_rand.c; path = src/soter/openssl/soter_rand.c; sourceTree = "<group>"; };
		9F4A238F223A7426005CB63A /* soter_asym_cipher.c */ = {isa = PBXFileReference; fileEncoding = 4; lastKnownFileType = sourcecode.c.c; name = soter_asym_cipher.c; path = src/soter/openssl/soter_asym_cipher.c; sourceTree = "<group>"; };
		9F4A2390223A7426005CB63A /* soter_hash.c */ = {isa = PBXFileReference; fileEncoding = 4; lastKnownFileType = sourcecode.c.c; name = soter_hash.c; path = src/soter/openssl/soter_hash.c; sourceTree = "<group>"; };
		9F4A2391223A7426005CB63A /* soter_rsa_common.h */ = {isa = PBXFileReference; fileEncoding = 4; lastKnownFileType = sourcecode.c.h; name = soter_rsa_common.h; path = src/soter/openssl/soter_rsa_common.h; sourceTree = "<group>"; };
		9F4A2392223A7426005CB63A /* soter_ec_key.c */ = {isa = PBXFileReference; fileEncoding = 4; lastKnownFileType = sourcecode.c.c; name = soter_ec_key.c; path = src/soter/openssl/soter_ec_key.c; sourceTree = "<group>"; };
		9F4A2393223A7426005CB63A /* soter_verify_ecdsa.c */ = {isa = PBXFileReference; fileEncoding = 4; lastKnownFileType = sourcecode.c.c; name = soter_verify_ecdsa.c; path = src/soter/openssl/soter_verify_ecdsa.c; sourceTree = "<group>"; };
		9F4A2394223A7426005CB63A /* soter_sym.c */ = {isa = PBXFileReference; fileEncoding = 4; lastKnownFileType = sourcecode.c.c; name = soter_sym.c; path = src/soter/openssl/soter_sym.c; sourceTree = "<group>"; };
		9F4A23A7223A745A005CB63A /* ge_frombytes.c */ = {isa = PBXFileReference; fileEncoding = 4; lastKnownFileType = sourcecode.c.c; name = ge_frombytes.c; path = src/soter/ed25519/ge_frombytes.c; sourceTree = "<group>"; };
		9F4A23A8223A745A005CB63A /* fe_cmov.c */ = {isa = PBXFileReference; fileEncoding = 4; lastKnownFileType = sourcecode.c.c; name = fe_cmov.c; path = src/soter/ed25519/fe_cmov.c; sourceTree = "<group>"; };
		9F4A23A9223A745A005CB63A /* fe_sub.c */ = {isa = PBXFileReference; fileEncoding = 4; lastKnownFileType = sourcecode.c.c; name = fe_sub.c; path = src/soter/ed25519/fe_sub.c; sourceTree = "<group>"; };
		9F4A23AA223A745A005CB63A /* ge_p3_sub.c */ = {isa = PBXFileReference; fileEncoding = 4; lastKnownFileType = sourcecode.c.c; name = ge_p3_sub.c; path = src/soter/ed25519/ge_p3_sub.c; sourceTree = "<group>"; };
		9F4A23AB223A745A005CB63A /* ge_p2_dbl.h */ = {isa = PBXFileReference; fileEncoding = 4; lastKnownFileType = sourcecode.c.h; name = ge_p2_dbl.h; path = src/soter/ed25519/ge_p2_dbl.h; sourceTree = "<group>"; };
		9F4A23AC223A745A005CB63A /* fe_frombytes.c */ = {isa = PBXFileReference; fileEncoding = 4; lastKnownFileType = sourcecode.c.c; name = fe_frombytes.c; path = src/soter/ed25519/fe_frombytes.c; sourceTree = "<group>"; };
		9F4A23AD223A745A005CB63A /* ge_tobytes.c */ = {isa = PBXFileReference; fileEncoding = 4; lastKnownFileType = sourcecode.c.c; name = ge_tobytes.c; path = src/soter/ed25519/ge_tobytes.c; sourceTree = "<group>"; };
		9F4A23AE223A745A005CB63A /* pow22523.h */ = {isa = PBXFileReference; fileEncoding = 4; lastKnownFileType = sourcecode.c.h; name = pow22523.h; path = src/soter/ed25519/pow22523.h; sourceTree = "<group>"; };
		9F4A23AF223A745A005CB63A /* pow225521.h */ = {isa = PBXFileReference; fileEncoding = 4; lastKnownFileType = sourcecode.c.h; name = pow225521.h; path = src/soter/ed25519/pow225521.h; sourceTree = "<group>"; };
		9F4A23B0223A745A005CB63A /* ge_p3_dbl.c */ = {isa = PBXFileReference; fileEncoding = 4; lastKnownFileType = sourcecode.c.c; name = ge_p3_dbl.c; path = src/soter/ed25519/ge_p3_dbl.c; sourceTree = "<group>"; };
		9F4A23B1223A745A005CB63A /* fe_add.c */ = {isa = PBXFileReference; fileEncoding = 4; lastKnownFileType = sourcecode.c.c; name = fe_add.c; path = src/soter/ed25519/fe_add.c; sourceTree = "<group>"; };
		9F4A23B2223A745A005CB63A /* ge_p2_to_p3.c */ = {isa = PBXFileReference; fileEncoding = 4; lastKnownFileType = sourcecode.c.c; name = ge_p2_to_p3.c; path = src/soter/ed25519/ge_p2_to_p3.c; sourceTree = "<group>"; };
		9F4A23B3223A745B005CB63A /* fe_0.c */ = {isa = PBXFileReference; fileEncoding = 4; lastKnownFileType = sourcecode.c.c; name = fe_0.c; path = src/soter/ed25519/fe_0.c; sourceTree = "<group>"; };
		9F4A23B4223A745B005CB63A /* ge_p2_dbl.c */ = {isa = PBXFileReference; fileEncoding = 4; lastKnownFileType = sourcecode.c.c; name = ge_p2_dbl.c; path = src/soter/ed25519/ge_p2_dbl.c; sourceTree = "<group>"; };
		9F4A23B5223A745B005CB63A /* ge_sub.c */ = {isa = PBXFileReference; fileEncoding = 4; lastKnownFileType = sourcecode.c.c; name = ge_sub.c; path = src/soter/ed25519/ge_sub.c; sourceTree = "<group>"; };
		9F4A23B6223A745B005CB63A /* fe_copy.c */ = {isa = PBXFileReference; fileEncoding = 4; lastKnownFileType = sourcecode.c.c; name = fe_copy.c; path = src/soter/ed25519/fe_copy.c; sourceTree = "<group>"; };
		9F4A23B7223A745B005CB63A /* ge_p3_to_cached.c */ = {isa = PBXFileReference; fileEncoding = 4; lastKnownFileType = sourcecode.c.c; name = ge_p3_to_cached.c; path = src/soter/ed25519/ge_p3_to_cached.c; sourceTree = "<group>"; };
		9F4A23B8223A745B005CB63A /* fe_sq2.c */ = {isa = PBXFileReference; fileEncoding = 4; lastKnownFileType = sourcecode.c.c; name = fe_sq2.c; path = src/soter/ed25519/fe_sq2.c; sourceTree = "<group>"; };
		9F4A23B9223A745B005CB63A /* fe_isnonzero.c */ = {isa = PBXFileReference; fileEncoding = 4; lastKnownFileType = sourcecode.c.c; name = fe_isnonzero.c; path = src/soter/ed25519/fe_isnonzero.c; sourceTree = "<group>"; };
		9F4A23BA223A745B005CB63A /* ge_double_scalarmult.c */ = {isa = PBXFileReference; fileEncoding = 4; lastKnownFileType = sourcecode.c.c; name = ge_double_scalarmult.c; path = src/soter/ed25519/ge_double_scalarmult.c; sourceTree = "<group>"; };
		9F4A23BB223A745B005CB63A /* ge_p3_0.c */ = {isa = PBXFileReference; fileEncoding = 4; lastKnownFileType = sourcecode.c.c; name = ge_p3_0.c; path = src/soter/ed25519/ge_p3_0.c; sourceTree = "<group>"; };
		9F4A23BC223A745B005CB63A /* fe_neg.c */ = {isa = PBXFileReference; fileEncoding = 4; lastKnownFileType = sourcecode.c.c; name = fe_neg.c; path = src/soter/ed25519/fe_neg.c; sourceTree = "<group>"; };
		9F4A23BD223A745B005CB63A /* d2.h */ = {isa = PBXFileReference; fileEncoding = 4; lastKnownFileType = sourcecode.c.h; name = d2.h; path = src/soter/ed25519/d2.h; sourceTree = "<group>"; };
		9F4A23BE223A745B005CB63A /* fe_isnegative.c */ = {isa = PBXFileReference; fileEncoding = 4; lastKnownFileType = sourcecode.c.c; name = fe_isnegative.c; path = src/soter/ed25519/fe_isnegative.c; sourceTree = "<group>"; };
		9F4A23BF223A745B005CB63A /* ge_precomp_0.c */ = {isa = PBXFileReference; fileEncoding = 4; lastKnownFileType = sourcecode.c.c; name = ge_precomp_0.c; path = src/soter/ed25519/ge_precomp_0.c; sourceTree = "<group>"; };
		9F4A23C0223A745B005CB63A /* ge_cmp.c */ = {isa = PBXFileReference; fileEncoding = 4; lastKnownFileType = sourcecode.c.c; name = ge_cmp.c; path = src/soter/ed25519/ge_cmp.c; sourceTree = "<group>"; };
		9F4A23C1223A745B005CB63A /* ge.h */ = {isa = PBXFileReference; fileEncoding = 4; lastKnownFileType = sourcecode.c.h; name = ge.h; path = src/soter/ed25519/ge.h; sourceTree = "<group>"; };
		9F4A23C2223A745B005CB63A /* sc_reduce.c */ = {isa = PBXFileReference; fileEncoding = 4; lastKnownFileType = sourcecode.c.c; name = sc_reduce.c; path = src/soter/ed25519/sc_reduce.c; sourceTree = "<group>"; };
		9F4A23C3223A745B005CB63A /* sc.h */ = {isa = PBXFileReference; fileEncoding = 4; lastKnownFileType = sourcecode.c.h; name = sc.h; path = src/soter/ed25519/sc.h; sourceTree = "<group>"; };
		9F4A23C4223A745C005CB63A /* sqrtm1.h */ = {isa = PBXFileReference; fileEncoding = 4; lastKnownFileType = sourcecode.c.h; name = sqrtm1.h; path = src/soter/ed25519/sqrtm1.h; sourceTree = "<group>"; };
		9F4A23C5223A745C005CB63A /* ge_utils.h */ = {isa = PBXFileReference; fileEncoding = 4; lastKnownFileType = sourcecode.c.h; name = ge_utils.h; path = src/soter/ed25519/ge_utils.h; sourceTree = "<group>"; };
		9F4A23C6223A745C005CB63A /* ge_msub.c */ = {isa = PBXFileReference; fileEncoding = 4; lastKnownFileType = sourcecode.c.c; name = ge_msub.c; path = src/soter/ed25519/ge_msub.c; sourceTree = "<group>"; };
		9F4A23C7223A745C005CB63A /* ge_p3_to_p2.c */ = {isa = PBXFileReference; fileEncoding = 4; lastKnownFileType = sourcecode.c.c; name = ge_p3_to_p2.c; path = src/soter/ed25519/ge_p3_to_p2.c; sourceTree = "<group>"; };
		9F4A23C8223A745C005CB63A /* base2.h */ = {isa = PBXFileReference; fileEncoding = 4; lastKnownFileType = sourcecode.c.h; name = base2.h; path = src/soter/ed25519/base2.h; sourceTree = "<group>"; };
		9F4A23C9223A745C005CB63A /* ge_p3_tobytes.c */ = {isa = PBXFileReference; fileEncoding = 4; lastKnownFileType = sourcecode.c.c; name = ge_p3_tobytes.c; path = src/soter/ed25519/ge_p3_tobytes.c; sourceTree = "<group>"; };
		9F4A23CA223A745C005CB63A /* ge_sub.h */ = {isa = PBXFileReference; fileEncoding = 4; lastKnownFileType = sourcecode.c.h; name = ge_sub.h; path = src/soter/ed25519/ge_sub.h; sourceTree = "<group>"; };
		9F4A23CB223A745C005CB63A /* ge_add.h */ = {isa = PBXFileReference; fileEncoding = 4; lastKnownFileType = sourcecode.c.h; name = ge_add.h; path = src/soter/ed25519/ge_add.h; sourceTree = "<group>"; };
		9F4A23CC223A745C005CB63A /* ge_p1p1_to_p2.c */ = {isa = PBXFileReference; fileEncoding = 4; lastKnownFileType = sourcecode.c.c; name = ge_p1p1_to_p2.c; path = src/soter/ed25519/ge_p1p1_to_p2.c; sourceTree = "<group>"; };
		9F4A23CD223A745C005CB63A /* ge_madd.h */ = {isa = PBXFileReference; fileEncoding = 4; lastKnownFileType = sourcecode.c.h; name = ge_madd.h; path = src/soter/ed25519/ge_madd.h; sourceTree = "<group>"; };
		9F4A23CE223A745C005CB63A /* sc_muladd.c */ = {isa = PBXFileReference; fileEncoding = 4; lastKnownFileType = sourcecode.c.c; name = sc_muladd.c; path = src/soter/ed25519/sc_muladd.c; sourceTree = "<group>"; };
		9F4A23CF223A745C005CB63A /* fe_1.c */ = {isa = PBXFileReference; fileEncoding = 4; lastKnownFileType = sourcecode.c.c; name = fe_1.c; path = src/soter/ed25519/fe_1.c; sourceTree = "<group>"; };
		9F4A23D0223A745C005CB63A /* ge_msub.h */ = {isa = PBXFileReference; fileEncoding = 4; lastKnownFileType = sourcecode.c.h; name = ge_msub.h; path = src/soter/ed25519/ge_msub.h; sourceTree = "<group>"; };
		9F4A23D1223A745C005CB63A /* fe_mul.c */ = {isa = PBXFileReference; fileEncoding = 4; lastKnownFileType = sourcecode.c.c; name = fe_mul.c; path = src/soter/ed25519/fe_mul.c; sourceTree = "<group>"; };
		9F4A23D2223A745D005CB63A /* fe_tobytes.c */ = {isa = PBXFileReference; fileEncoding = 4; lastKnownFileType = sourcecode.c.c; name = fe_tobytes.c; path = src/soter/ed25519/fe_tobytes.c; sourceTree = "<group>"; };
		9F4A23D3223A745D005CB63A /* fe_invert.c */ = {isa = PBXFileReference; fileEncoding = 4; lastKnownFileType = sourcecode.c.c; name = fe_invert.c; path = src/soter/ed25519/fe_invert.c; sourceTree = "<group>"; };
		9F4A23D4223A745D005CB63A /* base.h */ = {isa = PBXFileReference; fileEncoding = 4; lastKnownFileType = sourcecode.c.h; name = base.h; path = src/soter/ed25519/base.h; sourceTree = "<group>"; };
		9F4A23D5223A745D005CB63A /* ge_frombytes_no_negate.c */ = {isa = PBXFileReference; fileEncoding = 4; lastKnownFileType = sourcecode.c.c; name = ge_frombytes_no_negate.c; path = src/soter/ed25519/ge_frombytes_no_negate.c; sourceTree = "<group>"; };
		9F4A23D6223A745D005CB63A /* api.h */ = {isa = PBXFileReference; fileEncoding = 4; lastKnownFileType = sourcecode.c.h; name = api.h; path = src/soter/ed25519/api.h; sourceTree = "<group>"; };
		9F4A23D7223A745D005CB63A /* ge_p2_0.c */ = {isa = PBXFileReference; fileEncoding = 4; lastKnownFileType = sourcecode.c.c; name = ge_p2_0.c; path = src/soter/ed25519/ge_p2_0.c; sourceTree = "<group>"; };
		9F4A23D8223A745D005CB63A /* gen_rand_32.c */ = {isa = PBXFileReference; fileEncoding = 4; lastKnownFileType = sourcecode.c.c; name = gen_rand_32.c; path = src/soter/ed25519/gen_rand_32.c; sourceTree = "<group>"; };
		9F4A23D9223A745D005CB63A /* d.h */ = {isa = PBXFileReference; fileEncoding = 4; lastKnownFileType = sourcecode.c.h; name = d.h; path = src/soter/ed25519/d.h; sourceTree = "<group>"; };
		9F4A23DA223A745D005CB63A /* ge_add.c */ = {isa = PBXFileReference; fileEncoding = 4; lastKnownFileType = sourcecode.c.c; name = ge_add.c; path = src/soter/ed25519/ge_add.c; sourceTree = "<group>"; };
		9F4A23DB223A745D005CB63A /* ge_madd.c */ = {isa = PBXFileReference; fileEncoding = 4; lastKnownFileType = sourcecode.c.c; name = ge_madd.c; path = src/soter/ed25519/ge_madd.c; sourceTree = "<group>"; };
		9F4A23DC223A745D005CB63A /* ge_p1p1_to_p3.c */ = {isa = PBXFileReference; fileEncoding = 4; lastKnownFileType = sourcecode.c.c; name = ge_p1p1_to_p3.c; path = src/soter/ed25519/ge_p1p1_to_p3.c; sourceTree = "<group>"; };
		9F4A23DD223A745D005CB63A /* fe_pow22523.c */ = {isa = PBXFileReference; fileEncoding = 4; lastKnownFileType = sourcecode.c.c; name = fe_pow22523.c; path = src/soter/ed25519/fe_pow22523.c; sourceTree = "<group>"; };
		9F4A23DE223A745D005CB63A /* fe.h */ = {isa = PBXFileReference; fileEncoding = 4; lastKnownFileType = sourcecode.c.h; name = fe.h; path = src/soter/ed25519/fe.h; sourceTree = "<group>"; };
		9F4A23DF223A745D005CB63A /* ge_scalarmult_base.c */ = {isa = PBXFileReference; fileEncoding = 4; lastKnownFileType = sourcecode.c.c; name = ge_scalarmult_base.c; path = src/soter/ed25519/ge_scalarmult_base.c; sourceTree = "<group>"; };
		9F4A23E0223A745D005CB63A /* fe_sq.c */ = {isa = PBXFileReference; fileEncoding = 4; lastKnownFileType = sourcecode.c.c; name = fe_sq.c; path = src/soter/ed25519/fe_sq.c; sourceTree = "<group>"; };
		9F4A23E1223A745E005CB63A /* ge_scalarmult.c */ = {isa = PBXFileReference; fileEncoding = 4; lastKnownFileType = sourcecode.c.c; name = ge_scalarmult.c; path = src/soter/ed25519/ge_scalarmult.c; sourceTree = "<group>"; };
		9F4A241E223A74AE005CB63A /* secure_cell.c */ = {isa = PBXFileReference; fileEncoding = 4; lastKnownFileType = sourcecode.c.c; name = secure_cell.c; path = src/themis/secure_cell.c; sourceTree = "<group>"; };
		9F4A241F223A74AE005CB63A /* secure_comparator_t.h */ = {isa = PBXFileReference; fileEncoding = 4; lastKnownFileType = sourcecode.c.h; name = secure_comparator_t.h; path = src/themis/secure_comparator_t.h; sourceTree = "<group>"; };
		9F4A2420223A74AE005CB63A /* secure_message_wrapper.h */ = {isa = PBXFileReference; fileEncoding = 4; lastKnownFileType = sourcecode.c.h; name = secure_message_wrapper.h; path = src/themis/secure_message_wrapper.h; sourceTree = "<group>"; };
		9F4A2422223A74AE005CB63A /* secure_message_wrapper.c */ = {isa = PBXFileReference; fileEncoding = 4; lastKnownFileType = sourcecode.c.c; name = secure_message_wrapper.c; path = src/themis/secure_message_wrapper.c; sourceTree = "<group>"; };
		9F4A2425223A74AE005CB63A /* secure_session_serialize.c */ = {isa = PBXFileReference; fileEncoding = 4; lastKnownFileType = sourcecode.c.c; name = secure_session_serialize.c; path = src/themis/secure_session_serialize.c; sourceTree = "<group>"; };
		9F4A2426223A74AE005CB63A /* secure_session_t.h */ = {isa = PBXFileReference; fileEncoding = 4; lastKnownFileType = sourcecode.c.h; name = secure_session_t.h; path = src/themis/secure_session_t.h; sourceTree = "<group>"; };
		9F4A2427223A74AE005CB63A /* secure_keygen.c */ = {isa = PBXFileReference; fileEncoding = 4; lastKnownFileType = sourcecode.c.c; name = secure_keygen.c; path = src/themis/secure_keygen.c; sourceTree = "<group>"; };
		9F4A2428223A74AE005CB63A /* secure_session_peer.h */ = {isa = PBXFileReference; fileEncoding = 4; lastKnownFileType = sourcecode.c.h; name = secure_session_peer.h; path = src/themis/secure_session_peer.h; sourceTree = "<group>"; };
		9F4A2429223A74AF005CB63A /* secure_session_peer.c */ = {isa = PBXFileReference; fileEncoding = 4; lastKnownFileType = sourcecode.c.c; name = secure_session_peer.c; path = src/themis/secure_session_peer.c; sourceTree = "<group>"; };
		9F4A242B223A74AF005CB63A /* sym_enc_message.h */ = {isa = PBXFileReference; fileEncoding = 4; lastKnownFileType = sourcecode.c.h; name = sym_enc_message.h; path = src/themis/sym_enc_message.h; sourceTree = "<group>"; };
		9F4A242E223A74AF005CB63A /* secure_session_utils.c */ = {isa = PBXFileReference; fileEncoding = 4; lastKnownFileType = sourcecode.c.c; name = secure_session_utils.c; path = src/themis/secure_session_utils.c; sourceTree = "<group>"; };
		9F4A2430223A74AF005CB63A /* secure_cell_alg.h */ = {isa = PBXFileReference; fileEncoding = 4; lastKnownFileType = sourcecode.c.h; name = secure_cell_alg.h; path = src/themis/secure_cell_alg.h; sourceTree = "<group>"; };
		9F4A2431223A74AF005CB63A /* sym_enc_message.c */ = {isa = PBXFileReference; fileEncoding = 4; lastKnownFileType = sourcecode.c.c; name = sym_enc_message.c; path = src/themis/sym_enc_message.c; sourceTree = "<group>"; };
		9F4A2432223A74AF005CB63A /* secure_comparator.c */ = {isa = PBXFileReference; fileEncoding = 4; lastKnownFileType = sourcecode.c.c; name = secure_comparator.c; path = src/themis/secure_comparator.c; sourceTree = "<group>"; };
		9F4A2435223A74AF005CB63A /* secure_session_message.c */ = {isa = PBXFileReference; fileEncoding = 4; lastKnownFileType = sourcecode.c.c; name = secure_session_message.c; path = src/themis/secure_session_message.c; sourceTree = "<group>"; };
		9F4A2437223A74AF005CB63A /* secure_message.c */ = {isa = PBXFileReference; fileEncoding = 4; lastKnownFileType = sourcecode.c.c; name = secure_message.c; path = src/themis/secure_message.c; sourceTree = "<group>"; };
		9F4A2438223A74AF005CB63A /* secure_session.c */ = {isa = PBXFileReference; fileEncoding = 4; lastKnownFileType = sourcecode.c.c; name = secure_session.c; path = src/themis/secure_session.c; sourceTree = "<group>"; };
		9F4A2439223A74AF005CB63A /* secure_session_utils.h */ = {isa = PBXFileReference; fileEncoding = 4; lastKnownFileType = sourcecode.c.h; name = secure_session_utils.h; path = src/themis/secure_session_utils.h; sourceTree = "<group>"; };
		9F4A24A1223A8D7F005CB63A /* themis.framework */ = {isa = PBXFileReference; explicitFileType = wrapper.framework; includeInIndex = 0; path = themis.framework; sourceTree = BUILT_PRODUCTS_DIR; };
		9F4A24AA223A8E15005CB63A /* Info.plist */ = {isa = PBXFileReference; fileEncoding = 4; lastKnownFileType = text.plist.xml; name = Info.plist; path = "src/wrappers/themis/Obj-C/Themis/Info.plist"; sourceTree = "<group>"; };
		9F4A24B0223A8FA7005CB63A /* scell_seal.m */ = {isa = PBXFileReference; fileEncoding = 4; lastKnownFileType = sourcecode.c.objc; name = scell_seal.m; path = "src/wrappers/themis/Obj-C/objcthemis/scell_seal.m"; sourceTree = "<group>"; };
		9F4A24B1223A8FA7005CB63A /* ssession.h */ = {isa = PBXFileReference; fileEncoding = 4; lastKnownFileType = sourcecode.c.h; name = ssession.h; path = "src/wrappers/themis/Obj-C/objcthemis/ssession.h"; sourceTree = "<group>"; };
		9F4A24B2223A8FA7005CB63A /* ssession_transport_interface.m */ = {isa = PBXFileReference; fileEncoding = 4; lastKnownFileType = sourcecode.c.objc; name = ssession_transport_interface.m; path = "src/wrappers/themis/Obj-C/objcthemis/ssession_transport_interface.m"; sourceTree = "<group>"; };
		9F4A24B3223A8FA7005CB63A /* scell.h */ = {isa = PBXFileReference; fileEncoding = 4; lastKnownFileType = sourcecode.c.h; name = scell.h; path = "src/wrappers/themis/Obj-C/objcthemis/scell.h"; sourceTree = "<group>"; };
		9F4A24B4223A8FA8005CB63A /* scell_context_imprint.m */ = {isa = PBXFileReference; fileEncoding = 4; lastKnownFileType = sourcecode.c.objc; name = scell_context_imprint.m; path = "src/wrappers/themis/Obj-C/objcthemis/scell_context_imprint.m"; sourceTree = "<group>"; };
		9F4A24B5223A8FA8005CB63A /* objcthemis.h */ = {isa = PBXFileReference; fileEncoding = 4; lastKnownFileType = sourcecode.c.h; name = objcthemis.h; path = "src/wrappers/themis/Obj-C/objcthemis/objcthemis.h"; sourceTree = "<group>"; };
		9F4A24B6223A8FA8005CB63A /* scomparator.m */ = {isa = PBXFileReference; fileEncoding = 4; lastKnownFileType = sourcecode.c.objc; name = scomparator.m; path = "src/wrappers/themis/Obj-C/objcthemis/scomparator.m"; sourceTree = "<group>"; };
		9F4A24B7223A8FA8005CB63A /* skeygen.m */ = {isa = PBXFileReference; fileEncoding = 4; lastKnownFileType = sourcecode.c.objc; name = skeygen.m; path = "src/wrappers/themis/Obj-C/objcthemis/skeygen.m"; sourceTree = "<group>"; };
		9F4A24B8223A8FA8005CB63A /* smessage.m */ = {isa = PBXFileReference; fileEncoding = 4; lastKnownFileType = sourcecode.c.objc; name = smessage.m; path = "src/wrappers/themis/Obj-C/objcthemis/smessage.m"; sourceTree = "<group>"; };
		9F4A24B9223A8FA8005CB63A /* scell_context_imprint.h */ = {isa = PBXFileReference; fileEncoding = 4; lastKnownFileType = sourcecode.c.h; name = scell_context_imprint.h; path = "src/wrappers/themis/Obj-C/objcthemis/scell_context_imprint.h"; sourceTree = "<group>"; };
		9F4A24BA223A8FA8005CB63A /* ssession.m */ = {isa = PBXFileReference; fileEncoding = 4; lastKnownFileType = sourcecode.c.objc; name = ssession.m; path = "src/wrappers/themis/Obj-C/objcthemis/ssession.m"; sourceTree = "<group>"; };
		9F4A24BB223A8FA8005CB63A /* serror.h */ = {isa = PBXFileReference; fileEncoding = 4; lastKnownFileType = sourcecode.c.h; name = serror.h; path = "src/wrappers/themis/Obj-C/objcthemis/serror.h"; sourceTree = "<group>"; };
		9F4A24BC223A8FA8005CB63A /* scell_seal.h */ = {isa = PBXFileReference; fileEncoding = 4; lastKnownFileType = sourcecode.c.h; name = scell_seal.h; path = "src/wrappers/themis/Obj-C/objcthemis/scell_seal.h"; sourceTree = "<group>"; };
		9F4A24BD223A8FA8005CB63A /* scell_token.m */ = {isa = PBXFileReference; fileEncoding = 4; lastKnownFileType = sourcecode.c.objc; name = scell_token.m; path = "src/wrappers/themis/Obj-C/objcthemis/scell_token.m"; sourceTree = "<group>"; };
		9F4A24BE223A8FA8005CB63A /* scell.m */ = {isa = PBXFileReference; fileEncoding = 4; lastKnownFileType = sourcecode.c.objc; name = scell.m; path = "src/wrappers/themis/Obj-C/objcthemis/scell.m"; sourceTree = "<group>"; };
		9F4A24BF223A8FA8005CB63A /* ssession_transport_interface.h */ = {isa = PBXFileReference; fileEncoding = 4; lastKnownFileType = sourcecode.c.h; name = ssession_transport_interface.h; path = "src/wrappers/themis/Obj-C/objcthemis/ssession_transport_interface.h"; sourceTree = "<group>"; };
		9F4A24C0223A8FA8005CB63A /* scomparator.h */ = {isa = PBXFileReference; fileEncoding = 4; lastKnownFileType = sourcecode.c.h; name = scomparator.h; path = "src/wrappers/themis/Obj-C/objcthemis/scomparator.h"; sourceTree = "<group>"; };
		9F4A24C1223A8FA8005CB63A /* skeygen.h */ = {isa = PBXFileReference; fileEncoding = 4; lastKnownFileType = sourcecode.c.h; name = skeygen.h; path = "src/wrappers/themis/Obj-C/objcthemis/skeygen.h"; sourceTree = "<group>"; };
		9F4A24C2223A8FA8005CB63A /* smessage.h */ = {isa = PBXFileReference; fileEncoding = 4; lastKnownFileType = sourcecode.c.h; name = smessage.h; path = "src/wrappers/themis/Obj-C/objcthemis/smessage.h"; sourceTree = "<group>"; };
		9F4A24C3223A8FA8005CB63A /* scell_token.h */ = {isa = PBXFileReference; fileEncoding = 4; lastKnownFileType = sourcecode.c.h; name = scell_token.h; path = "src/wrappers/themis/Obj-C/objcthemis/scell_token.h"; sourceTree = "<group>"; };
		9F6B385423D9D11600EA5D1B /* secure_cell_seal_passphrase.c */ = {isa = PBXFileReference; fileEncoding = 4; lastKnownFileType = sourcecode.c.c; name = secure_cell_seal_passphrase.c; path = src/themis/secure_cell_seal_passphrase.c; sourceTree = "<group>"; };
		9F70B2BC241D0FEC009CB629 /* Test Themis (Swift 5, macOS).xctest */ = {isa = PBXFileReference; explicitFileType = wrapper.cfbundle; includeInIndex = 0; path = "Test Themis (Swift 5, macOS).xctest"; sourceTree = BUILT_PRODUCTS_DIR; };
		9F70B2C7241D1042009CB629 /* SecureComparatorTests.m */ = {isa = PBXFileReference; fileEncoding = 4; lastKnownFileType = sourcecode.c.objc; name = SecureComparatorTests.m; path = tests/objcthemis/objthemis/SecureComparatorTests.m; sourceTree = "<group>"; };
		9F70B2C8241D1042009CB629 /* SecureCellTests.m */ = {isa = PBXFileReference; fileEncoding = 4; lastKnownFileType = sourcecode.c.objc; name = SecureCellTests.m; path = tests/objcthemis/objthemis/SecureCellTests.m; sourceTree = "<group>"; };
		9F70B2C9241D1042009CB629 /* objthemis-Bridging-Header.h */ = {isa = PBXFileReference; fileEncoding = 4; lastKnownFileType = sourcecode.c.h; name = "objthemis-Bridging-Header.h"; path = "tests/objcthemis/objthemis/objthemis-Bridging-Header.h"; sourceTree = "<group>"; };
		9F70B2CA241D1042009CB629 /* SecureComparatorTestsSwift.swift */ = {isa = PBXFileReference; fileEncoding = 4; lastKnownFileType = sourcecode.swift; name = SecureComparatorTestsSwift.swift; path = tests/objcthemis/objthemis/SecureComparatorTestsSwift.swift; sourceTree = "<group>"; };
		9F70B2CB241D1042009CB629 /* SecureMessageTestsSwift.swift */ = {isa = PBXFileReference; fileEncoding = 4; lastKnownFileType = sourcecode.swift; name = SecureMessageTestsSwift.swift; path = tests/objcthemis/objthemis/SecureMessageTestsSwift.swift; sourceTree = "<group>"; };
		9F70B2CC241D1043009CB629 /* StaticKeys.h */ = {isa = PBXFileReference; fileEncoding = 4; lastKnownFileType = sourcecode.c.h; name = StaticKeys.h; path = tests/objcthemis/objthemis/StaticKeys.h; sourceTree = "<group>"; };
		9F70B2CD241D1043009CB629 /* Info.plist */ = {isa = PBXFileReference; fileEncoding = 4; lastKnownFileType = text.plist.xml; name = Info.plist; path = tests/objcthemis/objthemis/Info.plist; sourceTree = "<group>"; };
		9F70B2CE241D1043009CB629 /* SecureMessageTests.m */ = {isa = PBXFileReference; fileEncoding = 4; lastKnownFileType = sourcecode.c.objc; name = SecureMessageTests.m; path = tests/objcthemis/objthemis/SecureMessageTests.m; sourceTree = "<group>"; };
		9F70B2CF241D1043009CB629 /* SecureCellTestsSwift.swift */ = {isa = PBXFileReference; fileEncoding = 4; lastKnownFileType = sourcecode.swift; name = SecureCellTestsSwift.swift; path = tests/objcthemis/objthemis/SecureCellTestsSwift.swift; sourceTree = "<group>"; };
		9F70B2E7241D17A3009CB629 /* Test Themis (Swift 5, iOS).xctest */ = {isa = PBXFileReference; explicitFileType = wrapper.cfbundle; includeInIndex = 0; path = "Test Themis (Swift 5, iOS).xctest"; sourceTree = BUILT_PRODUCTS_DIR; };
		9F70B3192420E16F009CB629 /* Test Themis (Swift 4, iOS).xctest */ = {isa = PBXFileReference; explicitFileType = wrapper.cfbundle; includeInIndex = 0; path = "Test Themis (Swift 4, iOS).xctest"; sourceTree = BUILT_PRODUCTS_DIR; };
		9F70B3312420E176009CB629 /* Test Themis (Swift 4, macOS).xctest */ = {isa = PBXFileReference; explicitFileType = wrapper.cfbundle; includeInIndex = 0; path = "Test Themis (Swift 4, macOS).xctest"; sourceTree = BUILT_PRODUCTS_DIR; };
		9F7E521E2571DEBB0054558B /* soter_asym_ka.h */ = {isa = PBXFileReference; lastKnownFileType = sourcecode.c.h; name = soter_asym_ka.h; path = include/soter/soter_asym_ka.h; sourceTree = "<group>"; };
		9F7E521F2571DEBB0054558B /* soter_error.h */ = {isa = PBXFileReference; lastKnownFileType = sourcecode.c.h; name = soter_error.h; path = include/soter/soter_error.h; sourceTree = "<group>"; };
		9F7E52202571DEBB0054558B /* soter_wipe.h */ = {isa = PBXFileReference; lastKnownFileType = sourcecode.c.h; name = soter_wipe.h; path = include/soter/soter_wipe.h; sourceTree = "<group>"; };
		9F7E52212571DEBB0054558B /* soter_api.h */ = {isa = PBXFileReference; lastKnownFileType = sourcecode.c.h; name = soter_api.h; path = include/soter/soter_api.h; sourceTree = "<group>"; };
		9F7E52222571DEBB0054558B /* soter_asym_cipher.h */ = {isa = PBXFileReference; lastKnownFileType = sourcecode.c.h; name = soter_asym_cipher.h; path = include/soter/soter_asym_cipher.h; sourceTree = "<group>"; };
		9F7E52232571DEBB0054558B /* soter_kdf.h */ = {isa = PBXFileReference; lastKnownFileType = sourcecode.c.h; name = soter_kdf.h; path = include/soter/soter_kdf.h; sourceTree = "<group>"; };
		9F7E52242571DEBB0054558B /* soter.h */ = {isa = PBXFileReference; lastKnownFileType = sourcecode.c.h; name = soter.h; path = include/soter/soter.h; sourceTree = "<group>"; };
		9F7E52252571DEBB0054558B /* soter_sym.h */ = {isa = PBXFileReference; lastKnownFileType = sourcecode.c.h; name = soter_sym.h; path = include/soter/soter_sym.h; sourceTree = "<group>"; };
		9F7E52262571DEBB0054558B /* soter_asym_sign.h */ = {isa = PBXFileReference; lastKnownFileType = sourcecode.c.h; name = soter_asym_sign.h; path = include/soter/soter_asym_sign.h; sourceTree = "<group>"; };
		9F7E52272571DEBC0054558B /* soter_rand.h */ = {isa = PBXFileReference; lastKnownFileType = sourcecode.c.h; name = soter_rand.h; path = include/soter/soter_rand.h; sourceTree = "<group>"; };
		9F7E52282571DEBC0054558B /* soter_rsa_key_pair_gen.h */ = {isa = PBXFileReference; lastKnownFileType = sourcecode.c.h; name = soter_rsa_key_pair_gen.h; path = include/soter/soter_rsa_key_pair_gen.h; sourceTree = "<group>"; };
		9F7E52292571DEBC0054558B /* soter_hmac.h */ = {isa = PBXFileReference; lastKnownFileType = sourcecode.c.h; name = soter_hmac.h; path = include/soter/soter_hmac.h; sourceTree = "<group>"; };
		9F7E522A2571DEBC0054558B /* soter_hash.h */ = {isa = PBXFileReference; lastKnownFileType = sourcecode.c.h; name = soter_hash.h; path = include/soter/soter_hash.h; sourceTree = "<group>"; };
		9F7E522C2571DEE50054558B /* secure_message.h */ = {isa = PBXFileReference; lastKnownFileType = sourcecode.c.h; name = secure_message.h; path = include/themis/secure_message.h; sourceTree = "<group>"; };
		9F7E522D2571DEE50054558B /* secure_session.h */ = {isa = PBXFileReference; lastKnownFileType = sourcecode.c.h; name = secure_session.h; path = include/themis/secure_session.h; sourceTree = "<group>"; };
		9F7E522E2571DEE50054558B /* secure_keygen.h */ = {isa = PBXFileReference; lastKnownFileType = sourcecode.c.h; name = secure_keygen.h; path = include/themis/secure_keygen.h; sourceTree = "<group>"; };
		9F7E522F2571DEE50054558B /* themis_api.h */ = {isa = PBXFileReference; lastKnownFileType = sourcecode.c.h; name = themis_api.h; path = include/themis/themis_api.h; sourceTree = "<group>"; };
		9F7E52302571DEE50054558B /* themis.h */ = {isa = PBXFileReference; lastKnownFileType = sourcecode.c.h; name = themis.h; path = include/themis/themis.h; sourceTree = "<group>"; };
		9F7E52312571DEE50054558B /* secure_cell.h */ = {isa = PBXFileReference; lastKnownFileType = sourcecode.c.h; name = secure_cell.h; path = include/themis/secure_cell.h; sourceTree = "<group>"; };
		9F7E52322571DEE50054558B /* themis_error.h */ = {isa = PBXFileReference; lastKnownFileType = sourcecode.c.h; name = themis_error.h; path = include/themis/themis_error.h; sourceTree = "<group>"; };
		9F7E52332571DEE50054558B /* secure_comparator.h */ = {isa = PBXFileReference; lastKnownFileType = sourcecode.c.h; name = secure_comparator.h; path = include/themis/secure_comparator.h; sourceTree = "<group>"; };
		9F874AB122CCB0D100E8DECA /* soter_ec_key.c */ = {isa = PBXFileReference; fileEncoding = 4; lastKnownFileType = sourcecode.c.c; name = soter_ec_key.c; path = src/soter/soter_ec_key.c; sourceTree = "<group>"; };
		9F874AB222CCB0D100E8DECA /* soter_rsa_key.c */ = {isa = PBXFileReference; fileEncoding = 4; lastKnownFileType = sourcecode.c.c; name = soter_rsa_key.c; path = src/soter/soter_rsa_key.c; sourceTree = "<group>"; };
		9F98F32722CCEB0E008E14E6 /* soter_wipe.c */ = {isa = PBXFileReference; fileEncoding = 4; lastKnownFileType = sourcecode.c.c; name = soter_wipe.c; path = src/soter/openssl/soter_wipe.c; sourceTree = "<group>"; };
		9FB1BC9A233BEC9900930861 /* themis_portable_endian.h */ = {isa = PBXFileReference; fileEncoding = 4; lastKnownFileType = sourcecode.c.h; name = themis_portable_endian.h; path = src/themis/themis_portable_endian.h; sourceTree = "<group>"; };
		9FB1BC9D233BECB900930861 /* soter_portable_endian.h */ = {isa = PBXFileReference; fileEncoding = 4; lastKnownFileType = sourcecode.c.h; name = soter_portable_endian.h; path = src/soter/soter_portable_endian.h; sourceTree = "<group>"; };
<<<<<<< HEAD
		9FBD853C223BFB5E009EAEB3 /* openssl.framework */ = {isa = PBXFileReference; lastKnownFileType = wrapper.framework; name = openssl.framework; path = Carthage/Build/iOS/openssl.framework; sourceTree = "<group>"; };
=======
		9FD4C3522260D41700132A88 /* soter_api.h */ = {isa = PBXFileReference; lastKnownFileType = sourcecode.c.h; name = soter_api.h; path = src/soter/soter_api.h; sourceTree = "<group>"; };
		9FD4C3532260D43B00132A88 /* themis_api.h */ = {isa = PBXFileReference; lastKnownFileType = sourcecode.c.h; name = themis_api.h; path = src/themis/themis_api.h; sourceTree = "<group>"; };
>>>>>>> 76e38a9d
/* End PBXFileReference section */

/* Begin PBXFrameworksBuildPhase section */
		9F00E8D4223C197900EC1EF3 /* Frameworks */ = {
			isa = PBXFrameworksBuildPhase;
			buildActionMask = 2147483647;
			files = (
				6DB8748E26497B950022A1F6 /* openssl.xcframework in Frameworks */,
			);
			runOnlyForDeploymentPostprocessing = 0;
		};
		9F4A249E223A8D7F005CB63A /* Frameworks */ = {
			isa = PBXFrameworksBuildPhase;
			buildActionMask = 2147483647;
			files = (
				6DB8748A26497B8C0022A1F6 /* openssl.xcframework in Frameworks */,
			);
			runOnlyForDeploymentPostprocessing = 0;
		};
		9F70B2B9241D0FEC009CB629 /* Frameworks */ = {
			isa = PBXFrameworksBuildPhase;
			buildActionMask = 2147483647;
			files = (
				6DCCB1E8264D3269008072EF /* themis.xcframework in Frameworks */,
				6DB874A326497C390022A1F6 /* openssl.xcframework in Frameworks */,
			);
			runOnlyForDeploymentPostprocessing = 0;
		};
		9F70B2E4241D17A3009CB629 /* Frameworks */ = {
			isa = PBXFrameworksBuildPhase;
			buildActionMask = 2147483647;
			files = (
				6DCCB1E2264D325A008072EF /* themis.xcframework in Frameworks */,
				6DB8749D26497C300022A1F6 /* openssl.xcframework in Frameworks */,
			);
			runOnlyForDeploymentPostprocessing = 0;
		};
		9F70B3102420E16E009CB629 /* Frameworks */ = {
			isa = PBXFrameworksBuildPhase;
			buildActionMask = 2147483647;
			files = (
				6DB8749326497BEF0022A1F6 /* openssl.xcframework in Frameworks */,
				6DCCB1D6264D3223008072EF /* themis.xcframework in Frameworks */,
			);
			runOnlyForDeploymentPostprocessing = 0;
		};
		9F70B3282420E176009CB629 /* Frameworks */ = {
			isa = PBXFrameworksBuildPhase;
			buildActionMask = 2147483647;
			files = (
				6DCCB1DC264D3246008072EF /* themis.xcframework in Frameworks */,
				6DB8749726497C240022A1F6 /* openssl.xcframework in Frameworks */,
			);
			runOnlyForDeploymentPostprocessing = 0;
		};
/* End PBXFrameworksBuildPhase section */

/* Begin PBXGroup section */
		738B81052239809D00A9947C = {
			isa = PBXGroup;
			children = (
				9F4A24A9223A8E01005CB63A /* Themis */,
				9F70B2B7241D0FA9009CB629 /* Tests */,
				738B81102239809D00A9947C /* Products */,
				9F4A2476223A885F005CB63A /* Frameworks */,
			);
			sourceTree = "<group>";
		};
		738B81102239809D00A9947C /* Products */ = {
			isa = PBXGroup;
			children = (
				9F4A24A1223A8D7F005CB63A /* themis.framework */,
				9F00E8D7223C197900EC1EF3 /* themis.framework */,
				9F70B2BC241D0FEC009CB629 /* Test Themis (Swift 5, macOS).xctest */,
				9F70B2E7241D17A3009CB629 /* Test Themis (Swift 5, iOS).xctest */,
				9F70B3192420E16F009CB629 /* Test Themis (Swift 4, iOS).xctest */,
				9F70B3312420E176009CB629 /* Test Themis (Swift 4, macOS).xctest */,
			);
			name = Products;
			sourceTree = "<group>";
		};
		9F4A2370223A73B6005CB63A /* soter */ = {
			isa = PBXGroup;
			children = (
				9F7E521D2571DE970054558B /* include */,
				9F4A23A6223A742F005CB63A /* ed25519 */,
				9F4A2383223A740E005CB63A /* openssl */,
				9F4A2348223A73B0005CB63A /* soter_container.c */,
				9F4A2358223A73B1005CB63A /* soter_container.h */,
				9F4A234D223A73B0005CB63A /* soter_crc32.c */,
				9F4A234E223A73B0005CB63A /* soter_crc32.h */,
				9F874AB122CCB0D100E8DECA /* soter_ec_key.c */,
				9F4A2352223A73B1005CB63A /* soter_ec_key.h */,
				9F4A2353223A73B1005CB63A /* soter_hmac.c */,
				9F4A2357223A73B1005CB63A /* soter_kdf.c */,
				9FB1BC9D233BECB900930861 /* soter_portable_endian.h */,
				9F874AB222CCB0D100E8DECA /* soter_rsa_key.c */,
				9F4A2347223A73B0005CB63A /* soter_rsa_key.h */,
				9F4A2355223A73B1005CB63A /* soter_sign_ecdsa.h */,
				9F4A2344223A73B0005CB63A /* soter_sign_rsa.h */,
				9F4A2351223A73B1005CB63A /* soter_sign.c */,
				9F4A2346223A73B0005CB63A /* soter_t.h */,
			);
			name = soter;
			sourceTree = "<group>";
		};
		9F4A2383223A740E005CB63A /* openssl */ = {
			isa = PBXGroup;
			children = (
				9F4A238F223A7426005CB63A /* soter_asym_cipher.c */,
				9F4A2388223A7425005CB63A /* soter_asym_ka.c */,
				9F4A2392223A7426005CB63A /* soter_ec_key.c */,
				9F4A2387223A7425005CB63A /* soter_ecdsa_common.c */,
				9F4A2384223A7425005CB63A /* soter_ecdsa_common.h */,
				9F4A238B223A7425005CB63A /* soter_engine.h */,
				9F4A2390223A7426005CB63A /* soter_hash.c */,
				9F33485723B38D9B00368291 /* soter_kdf.c */,
				9F4A238E223A7426005CB63A /* soter_rand.c */,
				9F4A2386223A7425005CB63A /* soter_rsa_common.c */,
				9F4A2391223A7426005CB63A /* soter_rsa_common.h */,
				9F4A238A223A7425005CB63A /* soter_rsa_key_pair_gen.c */,
				9F4A2385223A7425005CB63A /* soter_rsa_key.c */,
				9F4A2389223A7425005CB63A /* soter_sign_ecdsa.c */,
				9F4A238C223A7425005CB63A /* soter_sign_rsa.c */,
				9F4A2394223A7426005CB63A /* soter_sym.c */,
				9F4A2393223A7426005CB63A /* soter_verify_ecdsa.c */,
				9F4A238D223A7426005CB63A /* soter_verify_rsa.c */,
				9F98F32722CCEB0E008E14E6 /* soter_wipe.c */,
			);
			name = openssl;
			sourceTree = "<group>";
		};
		9F4A23A6223A742F005CB63A /* ed25519 */ = {
			isa = PBXGroup;
			children = (
				9F4A23D6223A745D005CB63A /* api.h */,
				9F4A23D4223A745D005CB63A /* base.h */,
				9F4A23C8223A745C005CB63A /* base2.h */,
				9F4A23D9223A745D005CB63A /* d.h */,
				9F4A23BD223A745B005CB63A /* d2.h */,
				9F4A23B3223A745B005CB63A /* fe_0.c */,
				9F4A23CF223A745C005CB63A /* fe_1.c */,
				9F4A23B1223A745A005CB63A /* fe_add.c */,
				9F4A23A8223A745A005CB63A /* fe_cmov.c */,
				9F4A23B6223A745B005CB63A /* fe_copy.c */,
				9F4A23AC223A745A005CB63A /* fe_frombytes.c */,
				9F4A23D3223A745D005CB63A /* fe_invert.c */,
				9F4A23BE223A745B005CB63A /* fe_isnegative.c */,
				9F4A23B9223A745B005CB63A /* fe_isnonzero.c */,
				9F4A23D1223A745C005CB63A /* fe_mul.c */,
				9F4A23BC223A745B005CB63A /* fe_neg.c */,
				9F4A23DD223A745D005CB63A /* fe_pow22523.c */,
				9F4A23E0223A745D005CB63A /* fe_sq.c */,
				9F4A23B8223A745B005CB63A /* fe_sq2.c */,
				9F4A23A9223A745A005CB63A /* fe_sub.c */,
				9F4A23D2223A745D005CB63A /* fe_tobytes.c */,
				9F4A23DE223A745D005CB63A /* fe.h */,
				9F4A23DA223A745D005CB63A /* ge_add.c */,
				9F4A23CB223A745C005CB63A /* ge_add.h */,
				9F4A23C0223A745B005CB63A /* ge_cmp.c */,
				9F4A23BA223A745B005CB63A /* ge_double_scalarmult.c */,
				9F4A23D5223A745D005CB63A /* ge_frombytes_no_negate.c */,
				9F4A23A7223A745A005CB63A /* ge_frombytes.c */,
				9F4A23DB223A745D005CB63A /* ge_madd.c */,
				9F4A23CD223A745C005CB63A /* ge_madd.h */,
				9F4A23C6223A745C005CB63A /* ge_msub.c */,
				9F4A23D0223A745C005CB63A /* ge_msub.h */,
				9F4A23CC223A745C005CB63A /* ge_p1p1_to_p2.c */,
				9F4A23DC223A745D005CB63A /* ge_p1p1_to_p3.c */,
				9F4A23D7223A745D005CB63A /* ge_p2_0.c */,
				9F4A23B4223A745B005CB63A /* ge_p2_dbl.c */,
				9F4A23AB223A745A005CB63A /* ge_p2_dbl.h */,
				9F4A23B2223A745A005CB63A /* ge_p2_to_p3.c */,
				9F4A23BB223A745B005CB63A /* ge_p3_0.c */,
				9F4A23B0223A745A005CB63A /* ge_p3_dbl.c */,
				9F4A23AA223A745A005CB63A /* ge_p3_sub.c */,
				9F4A23B7223A745B005CB63A /* ge_p3_to_cached.c */,
				9F4A23C7223A745C005CB63A /* ge_p3_to_p2.c */,
				9F4A23C9223A745C005CB63A /* ge_p3_tobytes.c */,
				9F4A23BF223A745B005CB63A /* ge_precomp_0.c */,
				9F4A23DF223A745D005CB63A /* ge_scalarmult_base.c */,
				9F4A23E1223A745E005CB63A /* ge_scalarmult.c */,
				9F4A23B5223A745B005CB63A /* ge_sub.c */,
				9F4A23CA223A745C005CB63A /* ge_sub.h */,
				9F4A23AD223A745A005CB63A /* ge_tobytes.c */,
				9F4A23C5223A745C005CB63A /* ge_utils.h */,
				9F4A23C1223A745B005CB63A /* ge.h */,
				9F4A23D8223A745D005CB63A /* gen_rand_32.c */,
				9F4A23AE223A745A005CB63A /* pow22523.h */,
				9F4A23AF223A745A005CB63A /* pow225521.h */,
				9F4A23CE223A745C005CB63A /* sc_muladd.c */,
				9F4A23C2223A745B005CB63A /* sc_reduce.c */,
				9F4A23C3223A745B005CB63A /* sc.h */,
				9F4A23C4223A745C005CB63A /* sqrtm1.h */,
			);
			name = ed25519;
			sourceTree = "<group>";
		};
		9F4A241D223A7493005CB63A /* themis */ = {
			isa = PBXGroup;
			children = (
				9F7E522B2571DED30054558B /* include */,
				9F4A2430223A74AF005CB63A /* secure_cell_alg.h */,
				9F4A241E223A74AE005CB63A /* secure_cell.c */,
				9F6B385423D9D11600EA5D1B /* secure_cell_seal_passphrase.c */,
				9F34EA3023D9CA0A0079A1D7 /* secure_cell_seal_passphrase.h */,
				9F4A241F223A74AE005CB63A /* secure_comparator_t.h */,
				9F4A2432223A74AF005CB63A /* secure_comparator.c */,
				9F4A2427223A74AE005CB63A /* secure_keygen.c */,
				9F4A2422223A74AE005CB63A /* secure_message_wrapper.c */,
				9F4A2420223A74AE005CB63A /* secure_message_wrapper.h */,
				9F4A2437223A74AF005CB63A /* secure_message.c */,
				9F4A2435223A74AF005CB63A /* secure_session_message.c */,
				9F4A2429223A74AF005CB63A /* secure_session_peer.c */,
				9F4A2428223A74AE005CB63A /* secure_session_peer.h */,
				9F4A2425223A74AE005CB63A /* secure_session_serialize.c */,
				9F4A2426223A74AE005CB63A /* secure_session_t.h */,
				9F4A242E223A74AF005CB63A /* secure_session_utils.c */,
				9F4A2439223A74AF005CB63A /* secure_session_utils.h */,
				9F4A2438223A74AF005CB63A /* secure_session.c */,
				9F4A2431223A74AF005CB63A /* sym_enc_message.c */,
				9F4A242B223A74AF005CB63A /* sym_enc_message.h */,
				9FB1BC9A233BEC9900930861 /* themis_portable_endian.h */,
			);
			name = themis;
			sourceTree = "<group>";
		};
		9F4A2476223A885F005CB63A /* Frameworks */ = {
			isa = PBXGroup;
			children = (
				6DCCB1D5264D3223008072EF /* themis.xcframework */,
				6DB8748926497B8B0022A1F6 /* openssl.xcframework */,
			);
			name = Frameworks;
			sourceTree = "<group>";
		};
		9F4A24A9223A8E01005CB63A /* Themis */ = {
			isa = PBXGroup;
			children = (
				9F4A24AF223A8F85005CB63A /* objcthemis */,
				9F4A2370223A73B6005CB63A /* soter */,
				9F4A241D223A7493005CB63A /* themis */,
				9F4A24AA223A8E15005CB63A /* Info.plist */,
				9F0BBCE824E6FC810073CA52 /* themis.h */,
			);
			name = Themis;
			sourceTree = "<group>";
		};
		9F4A24AF223A8F85005CB63A /* objcthemis */ = {
			isa = PBXGroup;
			children = (
				9F4A24B5223A8FA8005CB63A /* objcthemis.h */,
				9F4A24B9223A8FA8005CB63A /* scell_context_imprint.h */,
				9F4A24B4223A8FA8005CB63A /* scell_context_imprint.m */,
				9F4A24BC223A8FA8005CB63A /* scell_seal.h */,
				9F4A24B0223A8FA7005CB63A /* scell_seal.m */,
				9F4A24C3223A8FA8005CB63A /* scell_token.h */,
				9F4A24BD223A8FA8005CB63A /* scell_token.m */,
				9F4A24B3223A8FA7005CB63A /* scell.h */,
				9F4A24BE223A8FA8005CB63A /* scell.m */,
				9F4A24C0223A8FA8005CB63A /* scomparator.h */,
				9F4A24B6223A8FA8005CB63A /* scomparator.m */,
				9F4A24BB223A8FA8005CB63A /* serror.h */,
				9F4A24C1223A8FA8005CB63A /* skeygen.h */,
				9F4A24B7223A8FA8005CB63A /* skeygen.m */,
				9F4A24C2223A8FA8005CB63A /* smessage.h */,
				9F4A24B8223A8FA8005CB63A /* smessage.m */,
				9F4A24BF223A8FA8005CB63A /* ssession_transport_interface.h */,
				9F4A24B2223A8FA7005CB63A /* ssession_transport_interface.m */,
				9F4A24B1223A8FA7005CB63A /* ssession.h */,
				9F4A24BA223A8FA8005CB63A /* ssession.m */,
			);
			name = objcthemis;
			sourceTree = "<group>";
		};
		9F70B2B7241D0FA9009CB629 /* Tests */ = {
			isa = PBXGroup;
			children = (
				9F70B2C8241D1042009CB629 /* SecureCellTests.m */,
				9F70B2CF241D1043009CB629 /* SecureCellTestsSwift.swift */,
				9F70B2C7241D1042009CB629 /* SecureComparatorTests.m */,
				9F70B2CA241D1042009CB629 /* SecureComparatorTestsSwift.swift */,
				9F70B2CE241D1043009CB629 /* SecureMessageTests.m */,
				9F70B2CB241D1042009CB629 /* SecureMessageTestsSwift.swift */,
				9F70B2CC241D1043009CB629 /* StaticKeys.h */,
				9F70B2C9241D1042009CB629 /* objthemis-Bridging-Header.h */,
				9F70B2CD241D1043009CB629 /* Info.plist */,
			);
			name = Tests;
			sourceTree = "<group>";
		};
<<<<<<< HEAD
		9F70B2DB241D16A2009CB629 /* macOS */ = {
			isa = PBXGroup;
			children = (
				9F00E940223C1AFA00EC1EF3 /* openssl.framework */,
			);
			name = macOS;
			sourceTree = "<group>";
		};
		9F70B2DC241D16A9009CB629 /* iOS */ = {
			isa = PBXGroup;
			children = (
				9FBD853C223BFB5E009EAEB3 /* openssl.framework */,
			);
			name = iOS;
			sourceTree = "<group>";
		};
		9F7E521D2571DE970054558B /* include */ = {
			isa = PBXGroup;
			children = (
				9F7E52212571DEBB0054558B /* soter_api.h */,
				9F7E52222571DEBB0054558B /* soter_asym_cipher.h */,
				9F7E521E2571DEBB0054558B /* soter_asym_ka.h */,
				9F7E52262571DEBB0054558B /* soter_asym_sign.h */,
				9F7E521F2571DEBB0054558B /* soter_error.h */,
				9F7E522A2571DEBC0054558B /* soter_hash.h */,
				9F7E52292571DEBC0054558B /* soter_hmac.h */,
				9F7E52232571DEBB0054558B /* soter_kdf.h */,
				9F7E52272571DEBC0054558B /* soter_rand.h */,
				9F7E52282571DEBC0054558B /* soter_rsa_key_pair_gen.h */,
				9F7E52252571DEBB0054558B /* soter_sym.h */,
				9F7E52202571DEBB0054558B /* soter_wipe.h */,
				9F7E52242571DEBB0054558B /* soter.h */,
			);
			name = include;
			sourceTree = "<group>";
		};
		9F7E522B2571DED30054558B /* include */ = {
			isa = PBXGroup;
			children = (
				9F7E52312571DEE50054558B /* secure_cell.h */,
				9F7E52332571DEE50054558B /* secure_comparator.h */,
				9F7E522E2571DEE50054558B /* secure_keygen.h */,
				9F7E522C2571DEE50054558B /* secure_message.h */,
				9F7E522D2571DEE50054558B /* secure_session.h */,
				9F7E522F2571DEE50054558B /* themis_api.h */,
				9F7E52322571DEE50054558B /* themis_error.h */,
				9F7E52302571DEE50054558B /* themis.h */,
			);
			name = include;
			sourceTree = "<group>";
		};
=======
>>>>>>> 76e38a9d
/* End PBXGroup section */

/* Begin PBXHeadersBuildPhase section */
		9F00E8D2223C197900EC1EF3 /* Headers */ = {
			isa = PBXHeadersBuildPhase;
			buildActionMask = 2147483647;
			files = (
				9F0BBCEA24E6FC820073CA52 /* themis.h in Headers */,
				9F00E8E2223C1A3300EC1EF3 /* objcthemis.h in Headers */,
				9F00E8E3223C1A3300EC1EF3 /* scell_context_imprint.h in Headers */,
				9F00E8E4223C1A3300EC1EF3 /* scell_seal.h in Headers */,
				9F00E8E5223C1A3300EC1EF3 /* scell_token.h in Headers */,
				9F00E8E6223C1A3300EC1EF3 /* scell.h in Headers */,
				9F00E8E7223C1A3300EC1EF3 /* scomparator.h in Headers */,
				9F00E8E8223C1A3300EC1EF3 /* serror.h in Headers */,
				9F00E8E9223C1A3300EC1EF3 /* skeygen.h in Headers */,
				9F00E8EA223C1A3300EC1EF3 /* smessage.h in Headers */,
				9F00E8EB223C1A3300EC1EF3 /* ssession_transport_interface.h in Headers */,
				9F00E8EC223C1A3300EC1EF3 /* ssession.h in Headers */,
			);
			runOnlyForDeploymentPostprocessing = 0;
		};
		9F4A249C223A8D7F005CB63A /* Headers */ = {
			isa = PBXHeadersBuildPhase;
			buildActionMask = 2147483647;
			files = (
				9F0BBCE924E6FC820073CA52 /* themis.h in Headers */,
				9F4A24DA223A918A005CB63A /* objcthemis.h in Headers */,
				9F4A24DB223A918A005CB63A /* scell_context_imprint.h in Headers */,
				9F4A24DC223A918A005CB63A /* scell_seal.h in Headers */,
				9F4A24DD223A918A005CB63A /* scell_token.h in Headers */,
				9F4A24DE223A918A005CB63A /* scell.h in Headers */,
				9F4A24DF223A918A005CB63A /* scomparator.h in Headers */,
				9F4A24E0223A918A005CB63A /* serror.h in Headers */,
				9F4A24E1223A918A005CB63A /* skeygen.h in Headers */,
				9F4A24E2223A918A005CB63A /* smessage.h in Headers */,
				9F4A24E3223A918A005CB63A /* ssession_transport_interface.h in Headers */,
				9F4A24E4223A918A005CB63A /* ssession.h in Headers */,
			);
			runOnlyForDeploymentPostprocessing = 0;
		};
		9F70B2D7241D105D009CB629 /* Headers */ = {
			isa = PBXHeadersBuildPhase;
			buildActionMask = 2147483647;
			files = (
				9F70B2D8241D1064009CB629 /* objthemis-Bridging-Header.h in Headers */,
				9F70B2D9241D1065009CB629 /* StaticKeys.h in Headers */,
			);
			runOnlyForDeploymentPostprocessing = 0;
		};
		9F70B2F2241D17B9009CB629 /* Headers */ = {
			isa = PBXHeadersBuildPhase;
			buildActionMask = 2147483647;
			files = (
				9F70B2F3241D17BF009CB629 /* objthemis-Bridging-Header.h in Headers */,
				9F70B2F4241D17C2009CB629 /* StaticKeys.h in Headers */,
			);
			runOnlyForDeploymentPostprocessing = 0;
		};
		9F70B3062420E16E009CB629 /* Headers */ = {
			isa = PBXHeadersBuildPhase;
			buildActionMask = 2147483647;
			files = (
				9F70B3072420E16E009CB629 /* objthemis-Bridging-Header.h in Headers */,
				9F70B3082420E16E009CB629 /* StaticKeys.h in Headers */,
			);
			runOnlyForDeploymentPostprocessing = 0;
		};
		9F70B31E2420E176009CB629 /* Headers */ = {
			isa = PBXHeadersBuildPhase;
			buildActionMask = 2147483647;
			files = (
				9F70B31F2420E176009CB629 /* objthemis-Bridging-Header.h in Headers */,
				9F70B3202420E176009CB629 /* StaticKeys.h in Headers */,
			);
			runOnlyForDeploymentPostprocessing = 0;
		};
/* End PBXHeadersBuildPhase section */

/* Begin PBXNativeTarget section */
		9F00E8D6223C197900EC1EF3 /* Themis (macOS) */ = {
			isa = PBXNativeTarget;
			buildConfigurationList = 9F00E8DE223C197A00EC1EF3 /* Build configuration list for PBXNativeTarget "Themis (macOS)" */;
			buildPhases = (
				9F00E8D2223C197900EC1EF3 /* Headers */,
				9F00E8D3223C197900EC1EF3 /* Sources */,
				9F00E8D4223C197900EC1EF3 /* Frameworks */,
			);
			buildRules = (
			);
			dependencies = (
			);
			name = "Themis (macOS)";
			packageProductDependencies = (
			);
			productName = "Themis (macOS)";
			productReference = 9F00E8D7223C197900EC1EF3 /* themis.framework */;
			productType = "com.apple.product-type.framework";
		};
		9F4A24A0223A8D7F005CB63A /* Themis (iOS) */ = {
			isa = PBXNativeTarget;
			buildConfigurationList = 9F4A24A6223A8D7F005CB63A /* Build configuration list for PBXNativeTarget "Themis (iOS)" */;
			buildPhases = (
				9F4A249C223A8D7F005CB63A /* Headers */,
				9F4A249D223A8D7F005CB63A /* Sources */,
				9F4A249E223A8D7F005CB63A /* Frameworks */,
			);
			buildRules = (
			);
			dependencies = (
			);
			name = "Themis (iOS)";
			packageProductDependencies = (
			);
			productName = Themis;
			productReference = 9F4A24A1223A8D7F005CB63A /* themis.framework */;
			productType = "com.apple.product-type.framework";
		};
		9F70B2BB241D0FEC009CB629 /* Test Themis (Swift 5, macOS) */ = {
			isa = PBXNativeTarget;
			buildConfigurationList = 9F70B2C4241D0FEC009CB629 /* Build configuration list for PBXNativeTarget "Test Themis (Swift 5, macOS)" */;
			buildPhases = (
				9F70B2D7241D105D009CB629 /* Headers */,
				9F70B2B8241D0FEC009CB629 /* Sources */,
				9F70B2B9241D0FEC009CB629 /* Frameworks */,
				9F70B2DE241D172E009CB629 /* Embed Frameworks */,
			);
			buildRules = (
			);
			dependencies = (
				9F70B2C3241D0FEC009CB629 /* PBXTargetDependency */,
			);
			name = "Test Themis (Swift 5, macOS)";
			productName = "Test Themis (macOS)";
			productReference = 9F70B2BC241D0FEC009CB629 /* Test Themis (Swift 5, macOS).xctest */;
			productType = "com.apple.product-type.bundle.unit-test";
		};
		9F70B2E6241D17A3009CB629 /* Test Themis (Swift 5, iOS) */ = {
			isa = PBXNativeTarget;
			buildConfigurationList = 9F70B2EF241D17A3009CB629 /* Build configuration list for PBXNativeTarget "Test Themis (Swift 5, iOS)" */;
			buildPhases = (
				9F70B2F2241D17B9009CB629 /* Headers */,
				9F70B2E3241D17A3009CB629 /* Sources */,
				9F70B2E4241D17A3009CB629 /* Frameworks */,
				9F70B2FC241D17E4009CB629 /* Embed Frameworks */,
			);
			buildRules = (
			);
			dependencies = (
				9F70B2EE241D17A3009CB629 /* PBXTargetDependency */,
			);
			name = "Test Themis (Swift 5, iOS)";
			productName = "Test Themis (iOS)";
			productReference = 9F70B2E7241D17A3009CB629 /* Test Themis (Swift 5, iOS).xctest */;
			productType = "com.apple.product-type.bundle.unit-test";
		};
		9F70B3032420E16E009CB629 /* Test Themis (Swift 4, iOS) */ = {
			isa = PBXNativeTarget;
			buildConfigurationList = 9F70B3162420E16E009CB629 /* Build configuration list for PBXNativeTarget "Test Themis (Swift 4, iOS)" */;
			buildPhases = (
				9F70B3062420E16E009CB629 /* Headers */,
				9F70B3092420E16E009CB629 /* Sources */,
				9F70B3102420E16E009CB629 /* Frameworks */,
				9F70B3132420E16E009CB629 /* Embed Frameworks */,
			);
			buildRules = (
			);
			dependencies = (
				9F70B3042420E16E009CB629 /* PBXTargetDependency */,
			);
			name = "Test Themis (Swift 4, iOS)";
			productName = "Test Themis (iOS)";
			productReference = 9F70B3192420E16F009CB629 /* Test Themis (Swift 4, iOS).xctest */;
			productType = "com.apple.product-type.bundle.unit-test";
		};
		9F70B31B2420E176009CB629 /* Test Themis (Swift 4, macOS) */ = {
			isa = PBXNativeTarget;
			buildConfigurationList = 9F70B32E2420E176009CB629 /* Build configuration list for PBXNativeTarget "Test Themis (Swift 4, macOS)" */;
			buildPhases = (
				9F70B31E2420E176009CB629 /* Headers */,
				9F70B3212420E176009CB629 /* Sources */,
				9F70B3282420E176009CB629 /* Frameworks */,
				9F70B32B2420E176009CB629 /* Embed Frameworks */,
			);
			buildRules = (
			);
			dependencies = (
				9F70B31C2420E176009CB629 /* PBXTargetDependency */,
			);
			name = "Test Themis (Swift 4, macOS)";
			productName = "Test Themis (macOS)";
			productReference = 9F70B3312420E176009CB629 /* Test Themis (Swift 4, macOS).xctest */;
			productType = "com.apple.product-type.bundle.unit-test";
		};
/* End PBXNativeTarget section */

/* Begin PBXProject section */
		738B81062239809D00A9947C /* Project object */ = {
			isa = PBXProject;
			attributes = {
				LastUpgradeCheck = 1220;
				ORGANIZATIONNAME = "Cossack Labs";
				TargetAttributes = {
					9F00E8D6223C197900EC1EF3 = {
						CreatedOnToolsVersion = 10.1;
					};
					9F4A24A0223A8D7F005CB63A = {
						CreatedOnToolsVersion = 10.1;
					};
					9F70B2BB241D0FEC009CB629 = {
						CreatedOnToolsVersion = 11.2.1;
						LastSwiftMigration = 1120;
					};
					9F70B2E6241D17A3009CB629 = {
						CreatedOnToolsVersion = 11.2.1;
					};
				};
			};
			buildConfigurationList = 738B81092239809D00A9947C /* Build configuration list for PBXProject "Themis" */;
			compatibilityVersion = "Xcode 9.3";
			developmentRegion = en;
			hasScannedForEncodings = 0;
			knownRegions = (
				en,
				Base,
			);
			mainGroup = 738B81052239809D00A9947C;
			packageReferences = (
			);
			productRefGroup = 738B81102239809D00A9947C /* Products */;
			projectDirPath = "";
			projectRoot = "";
			targets = (
				9F4A24A0223A8D7F005CB63A /* Themis (iOS) */,
				9F00E8D6223C197900EC1EF3 /* Themis (macOS) */,
				9F70B3032420E16E009CB629 /* Test Themis (Swift 4, iOS) */,
				9F70B31B2420E176009CB629 /* Test Themis (Swift 4, macOS) */,
				9F70B2E6241D17A3009CB629 /* Test Themis (Swift 5, iOS) */,
				9F70B2BB241D0FEC009CB629 /* Test Themis (Swift 5, macOS) */,
			);
		};
/* End PBXProject section */

/* Begin PBXSourcesBuildPhase section */
		9F00E8D3223C197900EC1EF3 /* Sources */ = {
			isa = PBXSourcesBuildPhase;
			buildActionMask = 2147483647;
			files = (
				9F00E935223C1AE600EC1EF3 /* secure_cell.c in Sources */,
				9F00E936223C1AE600EC1EF3 /* secure_comparator.c in Sources */,
				9F00E937223C1AE600EC1EF3 /* secure_keygen.c in Sources */,
				9F00E938223C1AE600EC1EF3 /* secure_message_wrapper.c in Sources */,
				9F00E939223C1AE600EC1EF3 /* secure_message.c in Sources */,
				9F00E93A223C1AE600EC1EF3 /* secure_session_message.c in Sources */,
				9F00E93B223C1AE600EC1EF3 /* secure_session_peer.c in Sources */,
				9F00E93C223C1AE600EC1EF3 /* secure_session_serialize.c in Sources */,
				9F00E93D223C1AE600EC1EF3 /* secure_session_utils.c in Sources */,
				9F00E93E223C1AE600EC1EF3 /* secure_session.c in Sources */,
				9F00E93F223C1AE600EC1EF3 /* sym_enc_message.c in Sources */,
				9F00E92F223C1ACF00EC1EF3 /* soter_container.c in Sources */,
				9F00E930223C1ACF00EC1EF3 /* soter_crc32.c in Sources */,
				9F00E931223C1ACF00EC1EF3 /* soter_hmac.c in Sources */,
				9F00E932223C1ACF00EC1EF3 /* soter_kdf.c in Sources */,
				9F00E933223C1ACF00EC1EF3 /* soter_sign.c in Sources */,
				9F00E921223C1AC000EC1EF3 /* soter_asym_cipher.c in Sources */,
				9F00E922223C1AC000EC1EF3 /* soter_asym_ka.c in Sources */,
				9F00E923223C1AC000EC1EF3 /* soter_ec_key.c in Sources */,
				9F00E924223C1AC000EC1EF3 /* soter_ecdsa_common.c in Sources */,
				9F00E925223C1AC000EC1EF3 /* soter_hash.c in Sources */,
				9F00E926223C1AC000EC1EF3 /* soter_rand.c in Sources */,
				9F874AB422CCB0D100E8DECA /* soter_ec_key.c in Sources */,
				9F6B385623D9D11600EA5D1B /* secure_cell_seal_passphrase.c in Sources */,
				9F00E927223C1AC000EC1EF3 /* soter_rsa_common.c in Sources */,
				9F00E928223C1AC000EC1EF3 /* soter_rsa_key_pair_gen.c in Sources */,
				9F00E929223C1AC000EC1EF3 /* soter_rsa_key.c in Sources */,
				9F33485923B38D9B00368291 /* soter_kdf.c in Sources */,
				9F98F32922CCEB0E008E14E6 /* soter_wipe.c in Sources */,
				9F00E92A223C1AC000EC1EF3 /* soter_sign_ecdsa.c in Sources */,
				9F00E92B223C1AC000EC1EF3 /* soter_sign_rsa.c in Sources */,
				9F00E92C223C1AC000EC1EF3 /* soter_sym.c in Sources */,
				9F00E92D223C1AC000EC1EF3 /* soter_verify_ecdsa.c in Sources */,
				9F00E92E223C1AC000EC1EF3 /* soter_verify_rsa.c in Sources */,
				9F00E912223C1AB100EC1EF3 /* ge_p2_to_p3.c in Sources */,
				9F00E913223C1AB100EC1EF3 /* ge_p3_0.c in Sources */,
				9F874AB622CCB0D100E8DECA /* soter_rsa_key.c in Sources */,
				9F00E914223C1AB100EC1EF3 /* ge_p3_dbl.c in Sources */,
				9F00E915223C1AB100EC1EF3 /* ge_p3_sub.c in Sources */,
				9F00E916223C1AB100EC1EF3 /* ge_p3_to_cached.c in Sources */,
				9F00E917223C1AB100EC1EF3 /* ge_p3_to_p2.c in Sources */,
				9F00E918223C1AB100EC1EF3 /* ge_p3_tobytes.c in Sources */,
				9F00E919223C1AB100EC1EF3 /* ge_precomp_0.c in Sources */,
				9F00E91A223C1AB100EC1EF3 /* ge_scalarmult_base.c in Sources */,
				9F00E91B223C1AB100EC1EF3 /* ge_scalarmult.c in Sources */,
				9F00E91C223C1AB100EC1EF3 /* ge_sub.c in Sources */,
				9F00E91D223C1AB100EC1EF3 /* ge_tobytes.c in Sources */,
				9F00E91E223C1AB100EC1EF3 /* gen_rand_32.c in Sources */,
				9F00E91F223C1AB100EC1EF3 /* sc_muladd.c in Sources */,
				9F00E920223C1AB100EC1EF3 /* sc_reduce.c in Sources */,
				9F00E908223C1AA500EC1EF3 /* ge_cmp.c in Sources */,
				9F00E909223C1AA500EC1EF3 /* ge_double_scalarmult.c in Sources */,
				9F00E90A223C1AA500EC1EF3 /* ge_frombytes_no_negate.c in Sources */,
				9F00E90B223C1AA500EC1EF3 /* ge_frombytes.c in Sources */,
				9F00E90C223C1AA500EC1EF3 /* ge_madd.c in Sources */,
				9F00E90D223C1AA500EC1EF3 /* ge_msub.c in Sources */,
				9F00E90E223C1AA500EC1EF3 /* ge_p1p1_to_p2.c in Sources */,
				9F00E90F223C1AA500EC1EF3 /* ge_p1p1_to_p3.c in Sources */,
				9F00E910223C1AA500EC1EF3 /* ge_p2_0.c in Sources */,
				9F00E911223C1AA500EC1EF3 /* ge_p2_dbl.c in Sources */,
				9F00E8F7223C1A9600EC1EF3 /* fe_0.c in Sources */,
				9F00E8F8223C1A9600EC1EF3 /* fe_1.c in Sources */,
				9F00E8F9223C1A9600EC1EF3 /* fe_add.c in Sources */,
				9F00E8FA223C1A9600EC1EF3 /* fe_cmov.c in Sources */,
				9F00E8FB223C1A9600EC1EF3 /* fe_copy.c in Sources */,
				9F00E8FC223C1A9600EC1EF3 /* fe_frombytes.c in Sources */,
				9F00E8FD223C1A9600EC1EF3 /* fe_invert.c in Sources */,
				9F00E8FE223C1A9600EC1EF3 /* fe_isnegative.c in Sources */,
				9F00E8FF223C1A9600EC1EF3 /* fe_isnonzero.c in Sources */,
				9F00E900223C1A9600EC1EF3 /* fe_mul.c in Sources */,
				9F00E901223C1A9600EC1EF3 /* fe_neg.c in Sources */,
				9F00E902223C1A9600EC1EF3 /* fe_pow22523.c in Sources */,
				9F00E903223C1A9600EC1EF3 /* fe_sq.c in Sources */,
				9F00E904223C1A9600EC1EF3 /* fe_sq2.c in Sources */,
				9F00E905223C1A9600EC1EF3 /* fe_sub.c in Sources */,
				9F00E906223C1A9600EC1EF3 /* fe_tobytes.c in Sources */,
				9F00E907223C1A9600EC1EF3 /* ge_add.c in Sources */,
				9F00E8EE223C1A8C00EC1EF3 /* scell_context_imprint.m in Sources */,
				9F00E8EF223C1A8C00EC1EF3 /* scell_seal.m in Sources */,
				9F00E8F0223C1A8C00EC1EF3 /* scell_token.m in Sources */,
				9F00E8F1223C1A8C00EC1EF3 /* scell.m in Sources */,
				9F00E8F2223C1A8C00EC1EF3 /* scomparator.m in Sources */,
				9F00E8F3223C1A8C00EC1EF3 /* skeygen.m in Sources */,
				9F00E8F4223C1A8C00EC1EF3 /* smessage.m in Sources */,
				9F00E8F5223C1A8C00EC1EF3 /* ssession_transport_interface.m in Sources */,
				9F00E8F6223C1A8C00EC1EF3 /* ssession.m in Sources */,
			);
			runOnlyForDeploymentPostprocessing = 0;
		};
		9F4A249D223A8D7F005CB63A /* Sources */ = {
			isa = PBXSourcesBuildPhase;
			buildActionMask = 2147483647;
			files = (
				9F4A2618223ABEF2005CB63A /* secure_cell.c in Sources */,
				9F4A2619223ABEF2005CB63A /* secure_comparator.c in Sources */,
				9F4A261A223ABEF2005CB63A /* secure_keygen.c in Sources */,
				9F4A261B223ABEF2005CB63A /* secure_message_wrapper.c in Sources */,
				9F4A261C223ABEF2005CB63A /* secure_message.c in Sources */,
				9F4A261D223ABEF2005CB63A /* secure_session_message.c in Sources */,
				9F4A261E223ABEF2005CB63A /* secure_session_peer.c in Sources */,
				9F4A261F223ABEF2005CB63A /* secure_session_serialize.c in Sources */,
				9F4A2620223ABEF2005CB63A /* secure_session_utils.c in Sources */,
				9F4A2621223ABEF2005CB63A /* secure_session.c in Sources */,
				9F4A2622223ABEF2005CB63A /* sym_enc_message.c in Sources */,
				9F4A2612223ABEDF005CB63A /* soter_container.c in Sources */,
				9F4A2613223ABEDF005CB63A /* soter_crc32.c in Sources */,
				9F4A2614223ABEDF005CB63A /* soter_hmac.c in Sources */,
				9F4A2615223ABEDF005CB63A /* soter_kdf.c in Sources */,
				9F4A2616223ABEDF005CB63A /* soter_sign.c in Sources */,
				9F4A2604223ABECC005CB63A /* soter_asym_cipher.c in Sources */,
				9F4A2605223ABECC005CB63A /* soter_asym_ka.c in Sources */,
				9F4A2606223ABECC005CB63A /* soter_ec_key.c in Sources */,
				9F4A2607223ABECC005CB63A /* soter_ecdsa_common.c in Sources */,
				9F4A2608223ABECC005CB63A /* soter_hash.c in Sources */,
				9F4A2609223ABECC005CB63A /* soter_rand.c in Sources */,
				9F874AB322CCB0D100E8DECA /* soter_ec_key.c in Sources */,
				9F6B385523D9D11600EA5D1B /* secure_cell_seal_passphrase.c in Sources */,
				9F4A260A223ABECC005CB63A /* soter_rsa_common.c in Sources */,
				9F4A260B223ABECC005CB63A /* soter_rsa_key_pair_gen.c in Sources */,
				9F4A260C223ABECC005CB63A /* soter_rsa_key.c in Sources */,
				9F33485823B38D9B00368291 /* soter_kdf.c in Sources */,
				9F98F32822CCEB0E008E14E6 /* soter_wipe.c in Sources */,
				9F4A260D223ABECC005CB63A /* soter_sign_ecdsa.c in Sources */,
				9F4A260E223ABECC005CB63A /* soter_sign_rsa.c in Sources */,
				9F4A260F223ABECC005CB63A /* soter_sym.c in Sources */,
				9F4A2610223ABECC005CB63A /* soter_verify_ecdsa.c in Sources */,
				9F4A2611223ABECC005CB63A /* soter_verify_rsa.c in Sources */,
				9F4A25DA223ABEB6005CB63A /* fe_0.c in Sources */,
				9F4A25DB223ABEB6005CB63A /* fe_1.c in Sources */,
				9F874AB522CCB0D100E8DECA /* soter_rsa_key.c in Sources */,
				9F4A25DC223ABEB6005CB63A /* fe_add.c in Sources */,
				9F4A25DD223ABEB6005CB63A /* fe_cmov.c in Sources */,
				9F4A25DE223ABEB6005CB63A /* fe_copy.c in Sources */,
				9F4A25DF223ABEB6005CB63A /* fe_frombytes.c in Sources */,
				9F4A25E0223ABEB6005CB63A /* fe_invert.c in Sources */,
				9F4A25E1223ABEB6005CB63A /* fe_isnegative.c in Sources */,
				9F4A25E2223ABEB6005CB63A /* fe_isnonzero.c in Sources */,
				9F4A25E3223ABEB6005CB63A /* fe_mul.c in Sources */,
				9F4A25E4223ABEB6005CB63A /* fe_neg.c in Sources */,
				9F4A25E5223ABEB6005CB63A /* fe_pow22523.c in Sources */,
				9F4A25E6223ABEB6005CB63A /* fe_sq.c in Sources */,
				9F4A25E7223ABEB6005CB63A /* fe_sq2.c in Sources */,
				9F4A25E8223ABEB6005CB63A /* fe_sub.c in Sources */,
				9F4A25E9223ABEB6005CB63A /* fe_tobytes.c in Sources */,
				9F4A25EA223ABEB6005CB63A /* ge_add.c in Sources */,
				9F4A25EB223ABEB6005CB63A /* ge_cmp.c in Sources */,
				9F4A25EC223ABEB6005CB63A /* ge_double_scalarmult.c in Sources */,
				9F4A25ED223ABEB6005CB63A /* ge_frombytes_no_negate.c in Sources */,
				9F4A25EE223ABEB6005CB63A /* ge_frombytes.c in Sources */,
				9F4A25EF223ABEB6005CB63A /* ge_madd.c in Sources */,
				9F4A25F0223ABEB6005CB63A /* ge_msub.c in Sources */,
				9F4A25F1223ABEB6005CB63A /* ge_p1p1_to_p2.c in Sources */,
				9F4A25F2223ABEB6005CB63A /* ge_p1p1_to_p3.c in Sources */,
				9F4A25F3223ABEB6005CB63A /* ge_p2_0.c in Sources */,
				9F4A25F4223ABEB6005CB63A /* ge_p2_dbl.c in Sources */,
				9F4A25F5223ABEB6005CB63A /* ge_p2_to_p3.c in Sources */,
				9F4A25F6223ABEB6005CB63A /* ge_p3_0.c in Sources */,
				9F4A25F7223ABEB6005CB63A /* ge_p3_dbl.c in Sources */,
				9F4A25F8223ABEB6005CB63A /* ge_p3_sub.c in Sources */,
				9F4A25F9223ABEB6005CB63A /* ge_p3_to_cached.c in Sources */,
				9F4A25FA223ABEB6005CB63A /* ge_p3_to_p2.c in Sources */,
				9F4A25FB223ABEB6005CB63A /* ge_p3_tobytes.c in Sources */,
				9F4A25FC223ABEB6005CB63A /* ge_precomp_0.c in Sources */,
				9F4A25FD223ABEB6005CB63A /* ge_scalarmult_base.c in Sources */,
				9F4A25FE223ABEB6005CB63A /* ge_scalarmult.c in Sources */,
				9F4A25FF223ABEB6005CB63A /* ge_sub.c in Sources */,
				9F4A2600223ABEB6005CB63A /* ge_tobytes.c in Sources */,
				9F4A2601223ABEB6005CB63A /* gen_rand_32.c in Sources */,
				9F4A2602223ABEB6005CB63A /* sc_muladd.c in Sources */,
				9F4A2603223ABEB6005CB63A /* sc_reduce.c in Sources */,
				9F4A24D2223A8FA9005CB63A /* scell.m in Sources */,
				9F4A24C6223A8FA9005CB63A /* ssession_transport_interface.m in Sources */,
				9F4A24CC223A8FA9005CB63A /* smessage.m in Sources */,
				9F4A24CE223A8FA9005CB63A /* ssession.m in Sources */,
				9F4A24D1223A8FA9005CB63A /* scell_token.m in Sources */,
				9F4A24C8223A8FA9005CB63A /* scell_context_imprint.m in Sources */,
				9F4A24C4223A8FA9005CB63A /* scell_seal.m in Sources */,
				9F4A24CB223A8FA9005CB63A /* skeygen.m in Sources */,
				9F4A24CA223A8FA9005CB63A /* scomparator.m in Sources */,
			);
			runOnlyForDeploymentPostprocessing = 0;
		};
		9F70B2B8241D0FEC009CB629 /* Sources */ = {
			isa = PBXSourcesBuildPhase;
			buildActionMask = 2147483647;
			files = (
				9F70B2D6241D1043009CB629 /* SecureCellTestsSwift.swift in Sources */,
				9F70B2D3241D1043009CB629 /* SecureMessageTestsSwift.swift in Sources */,
				9F70B2D1241D1043009CB629 /* SecureCellTests.m in Sources */,
				9F70B2D0241D1043009CB629 /* SecureComparatorTests.m in Sources */,
				9F70B2D2241D1043009CB629 /* SecureComparatorTestsSwift.swift in Sources */,
				9F70B2D5241D1043009CB629 /* SecureMessageTests.m in Sources */,
			);
			runOnlyForDeploymentPostprocessing = 0;
		};
		9F70B2E3241D17A3009CB629 /* Sources */ = {
			isa = PBXSourcesBuildPhase;
			buildActionMask = 2147483647;
			files = (
				9F70B2F8241D17D0009CB629 /* SecureComparatorTestsSwift.swift in Sources */,
				9F70B2F7241D17CE009CB629 /* SecureComparatorTests.m in Sources */,
				9F70B2F5241D17CB009CB629 /* SecureCellTests.m in Sources */,
				9F70B2FA241D17D3009CB629 /* SecureMessageTestsSwift.swift in Sources */,
				9F70B2F9241D17D1009CB629 /* SecureMessageTests.m in Sources */,
				9F70B2F6241D17CD009CB629 /* SecureCellTestsSwift.swift in Sources */,
			);
			runOnlyForDeploymentPostprocessing = 0;
		};
		9F70B3092420E16E009CB629 /* Sources */ = {
			isa = PBXSourcesBuildPhase;
			buildActionMask = 2147483647;
			files = (
				9F70B30A2420E16E009CB629 /* SecureComparatorTestsSwift.swift in Sources */,
				9F70B30B2420E16E009CB629 /* SecureComparatorTests.m in Sources */,
				9F70B30C2420E16E009CB629 /* SecureCellTests.m in Sources */,
				9F70B30D2420E16E009CB629 /* SecureMessageTestsSwift.swift in Sources */,
				9F70B30E2420E16E009CB629 /* SecureMessageTests.m in Sources */,
				9F70B30F2420E16E009CB629 /* SecureCellTestsSwift.swift in Sources */,
			);
			runOnlyForDeploymentPostprocessing = 0;
		};
		9F70B3212420E176009CB629 /* Sources */ = {
			isa = PBXSourcesBuildPhase;
			buildActionMask = 2147483647;
			files = (
				9F70B3222420E176009CB629 /* SecureCellTestsSwift.swift in Sources */,
				9F70B3232420E176009CB629 /* SecureMessageTestsSwift.swift in Sources */,
				9F70B3242420E176009CB629 /* SecureCellTests.m in Sources */,
				9F70B3252420E176009CB629 /* SecureComparatorTests.m in Sources */,
				9F70B3262420E176009CB629 /* SecureComparatorTestsSwift.swift in Sources */,
				9F70B3272420E176009CB629 /* SecureMessageTests.m in Sources */,
			);
			runOnlyForDeploymentPostprocessing = 0;
		};
/* End PBXSourcesBuildPhase section */

/* Begin PBXTargetDependency section */
		9F70B2C3241D0FEC009CB629 /* PBXTargetDependency */ = {
			isa = PBXTargetDependency;
			target = 9F00E8D6223C197900EC1EF3 /* Themis (macOS) */;
			targetProxy = 9F70B2C2241D0FEC009CB629 /* PBXContainerItemProxy */;
		};
		9F70B2EE241D17A3009CB629 /* PBXTargetDependency */ = {
			isa = PBXTargetDependency;
			target = 9F4A24A0223A8D7F005CB63A /* Themis (iOS) */;
			targetProxy = 9F70B2ED241D17A3009CB629 /* PBXContainerItemProxy */;
		};
		9F70B3042420E16E009CB629 /* PBXTargetDependency */ = {
			isa = PBXTargetDependency;
			target = 9F4A24A0223A8D7F005CB63A /* Themis (iOS) */;
			targetProxy = 9F70B3052420E16E009CB629 /* PBXContainerItemProxy */;
		};
		9F70B31C2420E176009CB629 /* PBXTargetDependency */ = {
			isa = PBXTargetDependency;
			target = 9F00E8D6223C197900EC1EF3 /* Themis (macOS) */;
			targetProxy = 9F70B31D2420E176009CB629 /* PBXContainerItemProxy */;
		};
/* End PBXTargetDependency section */

/* Begin XCBuildConfiguration section */
		738B81152239809D00A9947C /* Debug */ = {
			isa = XCBuildConfiguration;
			buildSettings = {
				CLANG_ANALYZER_NONNULL = YES;
				CLANG_ANALYZER_NUMBER_OBJECT_CONVERSION = YES_AGGRESSIVE;
				CLANG_CXX_LANGUAGE_STANDARD = "gnu++14";
				CLANG_CXX_LIBRARY = "libc++";
				CLANG_ENABLE_MODULES = YES;
				CLANG_ENABLE_OBJC_ARC = YES;
				CLANG_ENABLE_OBJC_WEAK = YES;
				CLANG_WARN_BLOCK_CAPTURE_AUTORELEASING = YES;
				CLANG_WARN_BOOL_CONVERSION = YES;
				CLANG_WARN_COMMA = YES;
				CLANG_WARN_CONSTANT_CONVERSION = YES;
				CLANG_WARN_DEPRECATED_OBJC_IMPLEMENTATIONS = YES;
				CLANG_WARN_DIRECT_OBJC_ISA_USAGE = YES_ERROR;
				CLANG_WARN_DOCUMENTATION_COMMENTS = YES;
				CLANG_WARN_EMPTY_BODY = YES;
				CLANG_WARN_ENUM_CONVERSION = YES;
				CLANG_WARN_INFINITE_RECURSION = YES;
				CLANG_WARN_INT_CONVERSION = YES;
				CLANG_WARN_NON_LITERAL_NULL_CONVERSION = YES;
				CLANG_WARN_OBJC_IMPLICIT_RETAIN_SELF = YES;
				CLANG_WARN_OBJC_LITERAL_CONVERSION = YES;
				CLANG_WARN_OBJC_ROOT_CLASS = YES_ERROR;
				CLANG_WARN_QUOTED_INCLUDE_IN_FRAMEWORK_HEADER = NO;
				CLANG_WARN_RANGE_LOOP_ANALYSIS = YES;
				CLANG_WARN_STRICT_PROTOTYPES = YES;
				CLANG_WARN_SUSPICIOUS_MOVE = YES;
				CLANG_WARN_UNGUARDED_AVAILABILITY = YES_AGGRESSIVE;
				CLANG_WARN_UNREACHABLE_CODE = YES;
				CLANG_WARN__DUPLICATE_METHOD_MATCH = YES;
				COPY_PHASE_STRIP = NO;
				CURRENT_PROJECT_VERSION = 8;
				DEBUG_INFORMATION_FORMAT = dwarf;
				ENABLE_STRICT_OBJC_MSGSEND = YES;
				ENABLE_TESTABILITY = YES;
				GCC_C_LANGUAGE_STANDARD = gnu11;
				GCC_DYNAMIC_NO_PIC = NO;
				GCC_NO_COMMON_BLOCKS = YES;
				GCC_OPTIMIZATION_LEVEL = 0;
				GCC_PREPROCESSOR_DEFINITIONS = (
					"DEBUG=1",
					"$(inherited)",
				);
				GCC_TREAT_IMPLICIT_FUNCTION_DECLARATIONS_AS_ERRORS = YES;
				GCC_TREAT_INCOMPATIBLE_POINTER_TYPE_WARNINGS_AS_ERRORS = YES;
				GCC_TREAT_WARNINGS_AS_ERRORS = YES;
				GCC_WARN_64_TO_32_BIT_CONVERSION = YES;
				GCC_WARN_ABOUT_RETURN_TYPE = YES_ERROR;
				GCC_WARN_UNDECLARED_SELECTOR = YES;
				GCC_WARN_UNINITIALIZED_AUTOS = YES_AGGRESSIVE;
				GCC_WARN_UNUSED_FUNCTION = YES;
				GCC_WARN_UNUSED_VARIABLE = YES;
				IPHONEOS_DEPLOYMENT_TARGET = 10.0;
				MACOSX_DEPLOYMENT_TARGET = 10.11;
				MARKETING_VERSION = 0.13.8;
				ONLY_ACTIVE_ARCH = YES;
				SUPPORTS_MACCATALYST = NO;
				SWIFT_ACTIVE_COMPILATION_CONDITIONS = DEBUG;
				SWIFT_OPTIMIZATION_LEVEL = "-Onone";
				TARGETED_DEVICE_FAMILY = "1,2";
				VERSIONING_SYSTEM = "apple-generic";
			};
			name = Debug;
		};
		738B81162239809D00A9947C /* Release */ = {
			isa = XCBuildConfiguration;
			buildSettings = {
				CLANG_ANALYZER_NONNULL = YES;
				CLANG_ANALYZER_NUMBER_OBJECT_CONVERSION = YES_AGGRESSIVE;
				CLANG_CXX_LANGUAGE_STANDARD = "gnu++14";
				CLANG_CXX_LIBRARY = "libc++";
				CLANG_ENABLE_MODULES = YES;
				CLANG_ENABLE_OBJC_ARC = YES;
				CLANG_ENABLE_OBJC_WEAK = YES;
				CLANG_WARN_BLOCK_CAPTURE_AUTORELEASING = YES;
				CLANG_WARN_BOOL_CONVERSION = YES;
				CLANG_WARN_COMMA = YES;
				CLANG_WARN_CONSTANT_CONVERSION = YES;
				CLANG_WARN_DEPRECATED_OBJC_IMPLEMENTATIONS = YES;
				CLANG_WARN_DIRECT_OBJC_ISA_USAGE = YES_ERROR;
				CLANG_WARN_DOCUMENTATION_COMMENTS = YES;
				CLANG_WARN_EMPTY_BODY = YES;
				CLANG_WARN_ENUM_CONVERSION = YES;
				CLANG_WARN_INFINITE_RECURSION = YES;
				CLANG_WARN_INT_CONVERSION = YES;
				CLANG_WARN_NON_LITERAL_NULL_CONVERSION = YES;
				CLANG_WARN_OBJC_IMPLICIT_RETAIN_SELF = YES;
				CLANG_WARN_OBJC_LITERAL_CONVERSION = YES;
				CLANG_WARN_OBJC_ROOT_CLASS = YES_ERROR;
				CLANG_WARN_QUOTED_INCLUDE_IN_FRAMEWORK_HEADER = NO;
				CLANG_WARN_RANGE_LOOP_ANALYSIS = YES;
				CLANG_WARN_STRICT_PROTOTYPES = YES;
				CLANG_WARN_SUSPICIOUS_MOVE = YES;
				CLANG_WARN_UNGUARDED_AVAILABILITY = YES_AGGRESSIVE;
				CLANG_WARN_UNREACHABLE_CODE = YES;
				CLANG_WARN__DUPLICATE_METHOD_MATCH = YES;
				COPY_PHASE_STRIP = NO;
				CURRENT_PROJECT_VERSION = 8;
				DEBUG_INFORMATION_FORMAT = "dwarf-with-dsym";
				ENABLE_NS_ASSERTIONS = NO;
				ENABLE_STRICT_OBJC_MSGSEND = YES;
				GCC_C_LANGUAGE_STANDARD = gnu11;
				GCC_NO_COMMON_BLOCKS = YES;
				GCC_TREAT_IMPLICIT_FUNCTION_DECLARATIONS_AS_ERRORS = YES;
				GCC_TREAT_INCOMPATIBLE_POINTER_TYPE_WARNINGS_AS_ERRORS = YES;
				GCC_TREAT_WARNINGS_AS_ERRORS = YES;
				GCC_WARN_64_TO_32_BIT_CONVERSION = YES;
				GCC_WARN_ABOUT_RETURN_TYPE = YES_ERROR;
				GCC_WARN_UNDECLARED_SELECTOR = YES;
				GCC_WARN_UNINITIALIZED_AUTOS = YES_AGGRESSIVE;
				GCC_WARN_UNUSED_FUNCTION = YES;
				GCC_WARN_UNUSED_VARIABLE = YES;
				IPHONEOS_DEPLOYMENT_TARGET = 10.0;
				MACOSX_DEPLOYMENT_TARGET = 10.11;
				MARKETING_VERSION = 0.13.8;
				SUPPORTS_MACCATALYST = NO;
				SWIFT_COMPILATION_MODE = wholemodule;
				TARGETED_DEVICE_FAMILY = "1,2";
				VALIDATE_PRODUCT = YES;
				VERSIONING_SYSTEM = "apple-generic";
			};
			name = Release;
		};
		9F00E8DC223C197A00EC1EF3 /* Debug */ = {
			isa = XCBuildConfiguration;
			buildSettings = {
<<<<<<< HEAD
				CURRENT_PROJECT_VERSION = 8;
=======
				CODE_SIGN_IDENTITY = "";
				CODE_SIGN_STYLE = Automatic;
				COMBINE_HIDPI_IMAGES = YES;
				CURRENT_PROJECT_VERSION = 9;
>>>>>>> 76e38a9d
				DEFINES_MODULE = YES;
				DYLIB_COMPATIBILITY_VERSION = 1;
				DYLIB_CURRENT_VERSION = 1;
				DYLIB_INSTALL_NAME_BASE = "@rpath";
				EXPORTED_SYMBOLS_FILE = "$(PROJECT_DIR)/src/wrappers/themis/Obj-C/exported.symbols";
				FRAMEWORK_SEARCH_PATHS = (
					"$(inherited)",
					"$(PROJECT_DIR)/Carthage/Build",
				);
				FRAMEWORK_VERSION = A;
				HEADER_SEARCH_PATHS = (
					"$(PROJECT_DIR)/include",
					"$(PROJECT_DIR)/src",
					"$(PROJECT_DIR)/src/wrappers/themis/Obj-C",
				);
				INFOPLIST_FILE = "src/wrappers/themis/Obj-c/Themis/Info.plist";
				INSTALL_PATH = "$(LOCAL_LIBRARY_DIR)/Frameworks";
				LD_RUNPATH_SEARCH_PATHS = (
					"$(inherited)",
					"@executable_path/../Frameworks",
					"@loader_path/Frameworks",
				);
				MARKETING_VERSION = 0.13.9;
				PRODUCT_BUNDLE_IDENTIFIER = com.cossacklabs.themis;
				PRODUCT_MODULE_NAME = themis;
				PRODUCT_NAME = themis;
				SDKROOT = macosx;
				SKIP_INSTALL = YES;
				WARNING_CFLAGS = "-Wno-documentation";
			};
			name = Debug;
		};
		9F00E8DD223C197A00EC1EF3 /* Release */ = {
			isa = XCBuildConfiguration;
			buildSettings = {
<<<<<<< HEAD
				CURRENT_PROJECT_VERSION = 8;
=======
				CODE_SIGN_IDENTITY = "-";
				CODE_SIGN_STYLE = Automatic;
				COMBINE_HIDPI_IMAGES = YES;
				CURRENT_PROJECT_VERSION = 9;
>>>>>>> 76e38a9d
				DEFINES_MODULE = YES;
				DYLIB_COMPATIBILITY_VERSION = 1;
				DYLIB_CURRENT_VERSION = 1;
				DYLIB_INSTALL_NAME_BASE = "@rpath";
				EXPORTED_SYMBOLS_FILE = "$(PROJECT_DIR)/src/wrappers/themis/Obj-C/exported.symbols";
				FRAMEWORK_SEARCH_PATHS = (
					"$(inherited)",
					"$(PROJECT_DIR)/Carthage/Build",
				);
				FRAMEWORK_VERSION = A;
				HEADER_SEARCH_PATHS = (
					"$(PROJECT_DIR)/include",
					"$(PROJECT_DIR)/src",
					"$(PROJECT_DIR)/src/wrappers/themis/Obj-C",
				);
				INFOPLIST_FILE = "src/wrappers/themis/Obj-c/Themis/Info.plist";
				INSTALL_PATH = "$(LOCAL_LIBRARY_DIR)/Frameworks";
				LD_RUNPATH_SEARCH_PATHS = (
					"$(inherited)",
					"@executable_path/../Frameworks",
					"@loader_path/Frameworks",
				);
				MARKETING_VERSION = 0.13.9;
				PRODUCT_BUNDLE_IDENTIFIER = com.cossacklabs.themis;
				PRODUCT_MODULE_NAME = themis;
				PRODUCT_NAME = themis;
				SDKROOT = macosx;
				SKIP_INSTALL = YES;
				WARNING_CFLAGS = "-Wno-documentation";
			};
			name = Release;
		};
		9F4A24A7223A8D7F005CB63A /* Debug */ = {
			isa = XCBuildConfiguration;
			buildSettings = {
<<<<<<< HEAD
				CURRENT_PROJECT_VERSION = 8;
				DEFINES_MODULE = YES;
=======
				CODE_SIGN_IDENTITY = "";
				CODE_SIGN_STYLE = Automatic;
				CURRENT_PROJECT_VERSION = 9;
				DEFINES_MODULE = YES;
				DEVELOPMENT_ASSET_PATHS = "";
				DEVELOPMENT_TEAM = "";
>>>>>>> 76e38a9d
				DYLIB_COMPATIBILITY_VERSION = 1;
				DYLIB_CURRENT_VERSION = 1;
				DYLIB_INSTALL_NAME_BASE = "@rpath";
				ENABLE_BITCODE = YES;
				EXCLUDED_ARCHS = "";
				"EXCLUDED_ARCHS[sdk=iphonesimulator*]" = arm64;
				EXPORTED_SYMBOLS_FILE = "$(PROJECT_DIR)/src/wrappers/themis/Obj-C/exported.symbols";
				FRAMEWORK_SEARCH_PATHS = (
					"$(inherited)",
					"$(PROJECT_DIR)/Carthage/Build",
				);
				HEADER_SEARCH_PATHS = (
					"$(PROJECT_DIR)/include",
					"$(PROJECT_DIR)/src",
					"$(PROJECT_DIR)/src/wrappers/themis/Obj-C",
				);
				INFOPLIST_FILE = "src/wrappers/themis/Obj-c/Themis/Info.plist";
				INSTALL_PATH = "$(LOCAL_LIBRARY_DIR)/Frameworks";
				LD_RUNPATH_SEARCH_PATHS = (
					"$(inherited)",
					"@executable_path/Frameworks",
					"@loader_path/Frameworks",
				);
				MARKETING_VERSION = 0.13.9;
				PRODUCT_BUNDLE_IDENTIFIER = com.cossacklabs.themis;
				PRODUCT_MODULE_NAME = themis;
				PRODUCT_NAME = themis;
				SDKROOT = iphoneos;
				SKIP_INSTALL = YES;
				SUPPORTS_MACCATALYST = NO;
				WARNING_CFLAGS = "-Wno-documentation";
			};
			name = Debug;
		};
		9F4A24A8223A8D7F005CB63A /* Release */ = {
			isa = XCBuildConfiguration;
			buildSettings = {
<<<<<<< HEAD
				CURRENT_PROJECT_VERSION = 8;
				DEFINES_MODULE = YES;
=======
				CODE_SIGN_IDENTITY = "";
				CODE_SIGN_STYLE = Automatic;
				CURRENT_PROJECT_VERSION = 9;
				DEFINES_MODULE = YES;
				DEVELOPMENT_ASSET_PATHS = "";
				DEVELOPMENT_TEAM = "";
>>>>>>> 76e38a9d
				DYLIB_COMPATIBILITY_VERSION = 1;
				DYLIB_CURRENT_VERSION = 1;
				DYLIB_INSTALL_NAME_BASE = "@rpath";
				ENABLE_BITCODE = YES;
				EXCLUDED_ARCHS = "";
				"EXCLUDED_ARCHS[sdk=iphonesimulator*]" = arm64;
				EXPORTED_SYMBOLS_FILE = "$(PROJECT_DIR)/src/wrappers/themis/Obj-C/exported.symbols";
				FRAMEWORK_SEARCH_PATHS = (
					"$(inherited)",
					"$(PROJECT_DIR)/Carthage/Build",
				);
				HEADER_SEARCH_PATHS = (
					"$(PROJECT_DIR)/include",
					"$(PROJECT_DIR)/src",
					"$(PROJECT_DIR)/src/wrappers/themis/Obj-C",
				);
				INFOPLIST_FILE = "src/wrappers/themis/Obj-c/Themis/Info.plist";
				INSTALL_PATH = "$(LOCAL_LIBRARY_DIR)/Frameworks";
				LD_RUNPATH_SEARCH_PATHS = (
					"$(inherited)",
					"@executable_path/Frameworks",
					"@loader_path/Frameworks",
				);
				MARKETING_VERSION = 0.13.9;
				PRODUCT_BUNDLE_IDENTIFIER = com.cossacklabs.themis;
				PRODUCT_MODULE_NAME = themis;
				PRODUCT_NAME = themis;
				SDKROOT = iphoneos;
				SKIP_INSTALL = YES;
				SUPPORTS_MACCATALYST = NO;
				WARNING_CFLAGS = "-Wno-documentation";
			};
			name = Release;
		};
		9F70B2C5241D0FEC009CB629 /* Debug */ = {
			isa = XCBuildConfiguration;
			buildSettings = {
				FRAMEWORK_SEARCH_PATHS = (
					"$(inherited)",
					"$(PROJECT_DIR)/Carthage/Build",
				);
				INFOPLIST_FILE = tests/objcthemis/objthemis/Info.plist;
				LD_RUNPATH_SEARCH_PATHS = (
					"$(inherited)",
					"@executable_path/../Frameworks",
					"@loader_path/../Frameworks",
				);
				PRODUCT_BUNDLE_IDENTIFIER = com.cossacklabs.themis.tests;
				PRODUCT_MODULE_NAME = themis_test;
				PRODUCT_NAME = "$(TARGET_NAME)";
				SDKROOT = macosx;
				SWIFT_OBJC_BRIDGING_HEADER = "tests/objcthemis/objthemis/objthemis-Bridging-Header.h";
				SWIFT_VERSION = 5.0;
			};
			name = Debug;
		};
		9F70B2C6241D0FEC009CB629 /* Release */ = {
			isa = XCBuildConfiguration;
			buildSettings = {
				FRAMEWORK_SEARCH_PATHS = (
					"$(inherited)",
					"$(PROJECT_DIR)/Carthage/Build",
				);
				INFOPLIST_FILE = tests/objcthemis/objthemis/Info.plist;
				LD_RUNPATH_SEARCH_PATHS = (
					"$(inherited)",
					"@executable_path/../Frameworks",
					"@loader_path/../Frameworks",
				);
				PRODUCT_BUNDLE_IDENTIFIER = com.cossacklabs.themis.tests;
				PRODUCT_MODULE_NAME = themis_test;
				PRODUCT_NAME = "$(TARGET_NAME)";
				SDKROOT = macosx;
				SWIFT_OBJC_BRIDGING_HEADER = "tests/objcthemis/objthemis/objthemis-Bridging-Header.h";
				SWIFT_VERSION = 5.0;
			};
			name = Release;
		};
		9F70B2F0241D17A3009CB629 /* Debug */ = {
			isa = XCBuildConfiguration;
			buildSettings = {
				ENABLE_BITCODE = NO;
				"EXCLUDED_ARCHS[sdk=iphonesimulator*]" = arm64;
				FRAMEWORK_SEARCH_PATHS = (
					"$(inherited)",
					"$(PROJECT_DIR)/Carthage/Build",
				);
				INFOPLIST_FILE = tests/objcthemis/objthemis/Info.plist;
				LD_RUNPATH_SEARCH_PATHS = (
					"$(inherited)",
					"@executable_path/Frameworks",
					"@loader_path/Frameworks",
				);
				PRODUCT_BUNDLE_IDENTIFIER = com.cossacklabs.themis.tests;
				PRODUCT_MODULE_NAME = themis_test;
				PRODUCT_NAME = "$(TARGET_NAME)";
				SDKROOT = iphoneos;
				SWIFT_OBJC_BRIDGING_HEADER = "tests/objcthemis/objthemis/objthemis-Bridging-Header.h";
				SWIFT_VERSION = 5.0;
			};
			name = Debug;
		};
		9F70B2F1241D17A3009CB629 /* Release */ = {
			isa = XCBuildConfiguration;
			buildSettings = {
				ENABLE_BITCODE = NO;
				"EXCLUDED_ARCHS[sdk=iphonesimulator*]" = arm64;
				FRAMEWORK_SEARCH_PATHS = (
					"$(inherited)",
					"$(PROJECT_DIR)/Carthage/Build",
				);
				INFOPLIST_FILE = tests/objcthemis/objthemis/Info.plist;
				LD_RUNPATH_SEARCH_PATHS = (
					"$(inherited)",
					"@executable_path/Frameworks",
					"@loader_path/Frameworks",
				);
				PRODUCT_BUNDLE_IDENTIFIER = com.cossacklabs.themis.tests;
				PRODUCT_MODULE_NAME = themis_test;
				PRODUCT_NAME = "$(TARGET_NAME)";
				SDKROOT = iphoneos;
				SWIFT_OBJC_BRIDGING_HEADER = "tests/objcthemis/objthemis/objthemis-Bridging-Header.h";
				SWIFT_VERSION = 5.0;
			};
			name = Release;
		};
		9F70B3172420E16E009CB629 /* Debug */ = {
			isa = XCBuildConfiguration;
			buildSettings = {
				ENABLE_BITCODE = NO;
				"EXCLUDED_ARCHS[sdk=iphonesimulator*]" = arm64;
				FRAMEWORK_SEARCH_PATHS = (
					"$(inherited)",
					"$(PROJECT_DIR)/Carthage/Build",
				);
				INFOPLIST_FILE = tests/objcthemis/objthemis/Info.plist;
				LD_RUNPATH_SEARCH_PATHS = (
					"$(inherited)",
					"@executable_path/Frameworks",
					"@loader_path/Frameworks",
				);
				PRODUCT_BUNDLE_IDENTIFIER = com.cossacklabs.themis.tests;
				PRODUCT_MODULE_NAME = themis_test;
				PRODUCT_NAME = "$(TARGET_NAME)";
				SDKROOT = iphoneos;
				SWIFT_OBJC_BRIDGING_HEADER = "tests/objcthemis/objthemis/objthemis-Bridging-Header.h";
				SWIFT_VERSION = 4.0;
			};
			name = Debug;
		};
		9F70B3182420E16E009CB629 /* Release */ = {
			isa = XCBuildConfiguration;
			buildSettings = {
				ENABLE_BITCODE = NO;
				"EXCLUDED_ARCHS[sdk=iphonesimulator*]" = arm64;
				FRAMEWORK_SEARCH_PATHS = (
					"$(inherited)",
					"$(PROJECT_DIR)/Carthage/Build",
				);
				INFOPLIST_FILE = tests/objcthemis/objthemis/Info.plist;
				LD_RUNPATH_SEARCH_PATHS = (
					"$(inherited)",
					"@executable_path/Frameworks",
					"@loader_path/Frameworks",
				);
				PRODUCT_BUNDLE_IDENTIFIER = com.cossacklabs.themis.tests;
				PRODUCT_MODULE_NAME = themis_test;
				PRODUCT_NAME = "$(TARGET_NAME)";
				SDKROOT = iphoneos;
				SWIFT_OBJC_BRIDGING_HEADER = "tests/objcthemis/objthemis/objthemis-Bridging-Header.h";
				SWIFT_VERSION = 4.0;
			};
			name = Release;
		};
		9F70B32F2420E176009CB629 /* Debug */ = {
			isa = XCBuildConfiguration;
			buildSettings = {
				FRAMEWORK_SEARCH_PATHS = (
					"$(inherited)",
					"$(PROJECT_DIR)/Carthage/Build",
				);
				INFOPLIST_FILE = tests/objcthemis/objthemis/Info.plist;
				LD_RUNPATH_SEARCH_PATHS = (
					"$(inherited)",
					"@executable_path/../Frameworks",
					"@loader_path/../Frameworks",
				);
				PRODUCT_BUNDLE_IDENTIFIER = com.cossacklabs.themis.tests;
				PRODUCT_MODULE_NAME = themis_test;
				PRODUCT_NAME = "$(TARGET_NAME)";
				SDKROOT = macosx;
				SWIFT_OBJC_BRIDGING_HEADER = "tests/objcthemis/objthemis/objthemis-Bridging-Header.h";
				SWIFT_VERSION = 4.0;
			};
			name = Debug;
		};
		9F70B3302420E176009CB629 /* Release */ = {
			isa = XCBuildConfiguration;
			buildSettings = {
				FRAMEWORK_SEARCH_PATHS = (
					"$(inherited)",
					"$(PROJECT_DIR)/Carthage/Build",
				);
				INFOPLIST_FILE = tests/objcthemis/objthemis/Info.plist;
				LD_RUNPATH_SEARCH_PATHS = (
					"$(inherited)",
					"@executable_path/../Frameworks",
					"@loader_path/../Frameworks",
				);
				PRODUCT_BUNDLE_IDENTIFIER = com.cossacklabs.themis.tests;
				PRODUCT_MODULE_NAME = themis_test;
				PRODUCT_NAME = "$(TARGET_NAME)";
				SDKROOT = macosx;
				SWIFT_OBJC_BRIDGING_HEADER = "tests/objcthemis/objthemis/objthemis-Bridging-Header.h";
				SWIFT_VERSION = 4.0;
			};
			name = Release;
		};
/* End XCBuildConfiguration section */

/* Begin XCConfigurationList section */
		738B81092239809D00A9947C /* Build configuration list for PBXProject "Themis" */ = {
			isa = XCConfigurationList;
			buildConfigurations = (
				738B81152239809D00A9947C /* Debug */,
				738B81162239809D00A9947C /* Release */,
			);
			defaultConfigurationIsVisible = 0;
			defaultConfigurationName = Release;
		};
		9F00E8DE223C197A00EC1EF3 /* Build configuration list for PBXNativeTarget "Themis (macOS)" */ = {
			isa = XCConfigurationList;
			buildConfigurations = (
				9F00E8DC223C197A00EC1EF3 /* Debug */,
				9F00E8DD223C197A00EC1EF3 /* Release */,
			);
			defaultConfigurationIsVisible = 0;
			defaultConfigurationName = Release;
		};
		9F4A24A6223A8D7F005CB63A /* Build configuration list for PBXNativeTarget "Themis (iOS)" */ = {
			isa = XCConfigurationList;
			buildConfigurations = (
				9F4A24A7223A8D7F005CB63A /* Debug */,
				9F4A24A8223A8D7F005CB63A /* Release */,
			);
			defaultConfigurationIsVisible = 0;
			defaultConfigurationName = Release;
		};
		9F70B2C4241D0FEC009CB629 /* Build configuration list for PBXNativeTarget "Test Themis (Swift 5, macOS)" */ = {
			isa = XCConfigurationList;
			buildConfigurations = (
				9F70B2C5241D0FEC009CB629 /* Debug */,
				9F70B2C6241D0FEC009CB629 /* Release */,
			);
			defaultConfigurationIsVisible = 0;
			defaultConfigurationName = Release;
		};
		9F70B2EF241D17A3009CB629 /* Build configuration list for PBXNativeTarget "Test Themis (Swift 5, iOS)" */ = {
			isa = XCConfigurationList;
			buildConfigurations = (
				9F70B2F0241D17A3009CB629 /* Debug */,
				9F70B2F1241D17A3009CB629 /* Release */,
			);
			defaultConfigurationIsVisible = 0;
			defaultConfigurationName = Release;
		};
		9F70B3162420E16E009CB629 /* Build configuration list for PBXNativeTarget "Test Themis (Swift 4, iOS)" */ = {
			isa = XCConfigurationList;
			buildConfigurations = (
				9F70B3172420E16E009CB629 /* Debug */,
				9F70B3182420E16E009CB629 /* Release */,
			);
			defaultConfigurationIsVisible = 0;
			defaultConfigurationName = Release;
		};
		9F70B32E2420E176009CB629 /* Build configuration list for PBXNativeTarget "Test Themis (Swift 4, macOS)" */ = {
			isa = XCConfigurationList;
			buildConfigurations = (
				9F70B32F2420E176009CB629 /* Debug */,
				9F70B3302420E176009CB629 /* Release */,
			);
			defaultConfigurationIsVisible = 0;
			defaultConfigurationName = Release;
		};
/* End XCConfigurationList section */
	};
	rootObject = 738B81062239809D00A9947C /* Project object */;
}<|MERGE_RESOLUTION|>--- conflicted
+++ resolved
@@ -512,12 +512,6 @@
 		9F98F32722CCEB0E008E14E6 /* soter_wipe.c */ = {isa = PBXFileReference; fileEncoding = 4; lastKnownFileType = sourcecode.c.c; name = soter_wipe.c; path = src/soter/openssl/soter_wipe.c; sourceTree = "<group>"; };
 		9FB1BC9A233BEC9900930861 /* themis_portable_endian.h */ = {isa = PBXFileReference; fileEncoding = 4; lastKnownFileType = sourcecode.c.h; name = themis_portable_endian.h; path = src/themis/themis_portable_endian.h; sourceTree = "<group>"; };
 		9FB1BC9D233BECB900930861 /* soter_portable_endian.h */ = {isa = PBXFileReference; fileEncoding = 4; lastKnownFileType = sourcecode.c.h; name = soter_portable_endian.h; path = src/soter/soter_portable_endian.h; sourceTree = "<group>"; };
-<<<<<<< HEAD
-		9FBD853C223BFB5E009EAEB3 /* openssl.framework */ = {isa = PBXFileReference; lastKnownFileType = wrapper.framework; name = openssl.framework; path = Carthage/Build/iOS/openssl.framework; sourceTree = "<group>"; };
-=======
-		9FD4C3522260D41700132A88 /* soter_api.h */ = {isa = PBXFileReference; lastKnownFileType = sourcecode.c.h; name = soter_api.h; path = src/soter/soter_api.h; sourceTree = "<group>"; };
-		9FD4C3532260D43B00132A88 /* themis_api.h */ = {isa = PBXFileReference; lastKnownFileType = sourcecode.c.h; name = themis_api.h; path = src/themis/themis_api.h; sourceTree = "<group>"; };
->>>>>>> 76e38a9d
 /* End PBXFileReference section */
 
 /* Begin PBXFrameworksBuildPhase section */
@@ -809,23 +803,6 @@
 			name = Tests;
 			sourceTree = "<group>";
 		};
-<<<<<<< HEAD
-		9F70B2DB241D16A2009CB629 /* macOS */ = {
-			isa = PBXGroup;
-			children = (
-				9F00E940223C1AFA00EC1EF3 /* openssl.framework */,
-			);
-			name = macOS;
-			sourceTree = "<group>";
-		};
-		9F70B2DC241D16A9009CB629 /* iOS */ = {
-			isa = PBXGroup;
-			children = (
-				9FBD853C223BFB5E009EAEB3 /* openssl.framework */,
-			);
-			name = iOS;
-			sourceTree = "<group>";
-		};
 		9F7E521D2571DE970054558B /* include */ = {
 			isa = PBXGroup;
 			children = (
@@ -861,8 +838,6 @@
 			name = include;
 			sourceTree = "<group>";
 		};
-=======
->>>>>>> 76e38a9d
 /* End PBXGroup section */
 
 /* Begin PBXHeadersBuildPhase section */
@@ -1499,14 +1474,7 @@
 		9F00E8DC223C197A00EC1EF3 /* Debug */ = {
 			isa = XCBuildConfiguration;
 			buildSettings = {
-<<<<<<< HEAD
-				CURRENT_PROJECT_VERSION = 8;
-=======
-				CODE_SIGN_IDENTITY = "";
-				CODE_SIGN_STYLE = Automatic;
-				COMBINE_HIDPI_IMAGES = YES;
 				CURRENT_PROJECT_VERSION = 9;
->>>>>>> 76e38a9d
 				DEFINES_MODULE = YES;
 				DYLIB_COMPATIBILITY_VERSION = 1;
 				DYLIB_CURRENT_VERSION = 1;
@@ -1542,14 +1510,7 @@
 		9F00E8DD223C197A00EC1EF3 /* Release */ = {
 			isa = XCBuildConfiguration;
 			buildSettings = {
-<<<<<<< HEAD
-				CURRENT_PROJECT_VERSION = 8;
-=======
-				CODE_SIGN_IDENTITY = "-";
-				CODE_SIGN_STYLE = Automatic;
-				COMBINE_HIDPI_IMAGES = YES;
 				CURRENT_PROJECT_VERSION = 9;
->>>>>>> 76e38a9d
 				DEFINES_MODULE = YES;
 				DYLIB_COMPATIBILITY_VERSION = 1;
 				DYLIB_CURRENT_VERSION = 1;
@@ -1585,17 +1546,9 @@
 		9F4A24A7223A8D7F005CB63A /* Debug */ = {
 			isa = XCBuildConfiguration;
 			buildSettings = {
-<<<<<<< HEAD
-				CURRENT_PROJECT_VERSION = 8;
-				DEFINES_MODULE = YES;
-=======
-				CODE_SIGN_IDENTITY = "";
-				CODE_SIGN_STYLE = Automatic;
 				CURRENT_PROJECT_VERSION = 9;
 				DEFINES_MODULE = YES;
 				DEVELOPMENT_ASSET_PATHS = "";
-				DEVELOPMENT_TEAM = "";
->>>>>>> 76e38a9d
 				DYLIB_COMPATIBILITY_VERSION = 1;
 				DYLIB_CURRENT_VERSION = 1;
 				DYLIB_INSTALL_NAME_BASE = "@rpath";
@@ -1633,17 +1586,9 @@
 		9F4A24A8223A8D7F005CB63A /* Release */ = {
 			isa = XCBuildConfiguration;
 			buildSettings = {
-<<<<<<< HEAD
-				CURRENT_PROJECT_VERSION = 8;
-				DEFINES_MODULE = YES;
-=======
-				CODE_SIGN_IDENTITY = "";
-				CODE_SIGN_STYLE = Automatic;
 				CURRENT_PROJECT_VERSION = 9;
 				DEFINES_MODULE = YES;
 				DEVELOPMENT_ASSET_PATHS = "";
-				DEVELOPMENT_TEAM = "";
->>>>>>> 76e38a9d
 				DYLIB_COMPATIBILITY_VERSION = 1;
 				DYLIB_CURRENT_VERSION = 1;
 				DYLIB_INSTALL_NAME_BASE = "@rpath";
