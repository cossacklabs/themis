--- conflicted
+++ resolved
@@ -7,7 +7,6 @@
 	objects = {
 
 /* Begin PBXBuildFile section */
-<<<<<<< HEAD
 		001FFF61CD680060AB1BED0D /* (null) in Sources */ = {isa = PBXBuildFile; };
 		00715282C8D28EECA6F225B6 /* x509_trs.c in Sources */ = {isa = PBXBuildFile; fileRef = 8565B956EDD92173990B7013 /* x509_trs.c */; };
 		00AE00AF9782ABEFBEB8C0F6 /* d1_srtp.cc in Sources */ = {isa = PBXBuildFile; fileRef = 8D003C2E052B7FE57735E052 /* d1_srtp.cc */; };
@@ -386,7 +385,25 @@
 		6CBB7E62C3C092A21B3D1074 /* v3_alt.c in Sources */ = {isa = PBXBuildFile; fileRef = 0E517017FF0C070A675CD744 /* v3_alt.c */; };
 		6D6B11D40EF0CEBA94AB178C /* ghash-neon-armv8.S in Sources */ = {isa = PBXBuildFile; fileRef = 5E0BC97DA3735203D9D5C048 /* ghash-neon-armv8.S */; };
 		6DA8046AA88A71BB57435465 /* (null) in Sources */ = {isa = PBXBuildFile; };
+		6DB8748A26497B8C0022A1F6 /* openssl.xcframework in Frameworks */ = {isa = PBXBuildFile; fileRef = 6DB8748926497B8B0022A1F6 /* openssl.xcframework */; };
+		6DB8748E26497B950022A1F6 /* openssl.xcframework in Frameworks */ = {isa = PBXBuildFile; fileRef = 6DB8748926497B8B0022A1F6 /* openssl.xcframework */; };
+		6DB8749326497BEF0022A1F6 /* openssl.xcframework in Frameworks */ = {isa = PBXBuildFile; fileRef = 6DB8748926497B8B0022A1F6 /* openssl.xcframework */; };
+		6DB8749426497C1E0022A1F6 /* openssl.xcframework in Embed Frameworks */ = {isa = PBXBuildFile; fileRef = 6DB8748926497B8B0022A1F6 /* openssl.xcframework */; settings = {ATTRIBUTES = (CodeSignOnCopy, RemoveHeadersOnCopy, ); }; };
+		6DB8749726497C240022A1F6 /* openssl.xcframework in Frameworks */ = {isa = PBXBuildFile; fileRef = 6DB8748926497B8B0022A1F6 /* openssl.xcframework */; };
+		6DB8749A26497C2B0022A1F6 /* openssl.xcframework in Embed Frameworks */ = {isa = PBXBuildFile; fileRef = 6DB8748926497B8B0022A1F6 /* openssl.xcframework */; settings = {ATTRIBUTES = (CodeSignOnCopy, RemoveHeadersOnCopy, ); }; };
+		6DB8749D26497C300022A1F6 /* openssl.xcframework in Frameworks */ = {isa = PBXBuildFile; fileRef = 6DB8748926497B8B0022A1F6 /* openssl.xcframework */; };
+		6DB874A026497C350022A1F6 /* openssl.xcframework in Embed Frameworks */ = {isa = PBXBuildFile; fileRef = 6DB8748926497B8B0022A1F6 /* openssl.xcframework */; settings = {ATTRIBUTES = (CodeSignOnCopy, RemoveHeadersOnCopy, ); }; };
+		6DB874A326497C390022A1F6 /* openssl.xcframework in Frameworks */ = {isa = PBXBuildFile; fileRef = 6DB8748926497B8B0022A1F6 /* openssl.xcframework */; };
+		6DB874A626497C3E0022A1F6 /* openssl.xcframework in Embed Frameworks */ = {isa = PBXBuildFile; fileRef = 6DB8748926497B8B0022A1F6 /* openssl.xcframework */; settings = {ATTRIBUTES = (CodeSignOnCopy, RemoveHeadersOnCopy, ); }; };
 		6DC5DCACCA06708CBD05E78C /* chacha20_poly1305_x86_64.S in Sources */ = {isa = PBXBuildFile; fileRef = 1E43AAB939593DB582313755 /* chacha20_poly1305_x86_64.S */; };
+		6DCCB1D6264D3223008072EF /* themis.xcframework in Frameworks */ = {isa = PBXBuildFile; fileRef = 6DCCB1D5264D3223008072EF /* themis.xcframework */; };
+		6DCCB1D9264D3233008072EF /* themis.xcframework in Embed Frameworks */ = {isa = PBXBuildFile; fileRef = 6DCCB1D5264D3223008072EF /* themis.xcframework */; settings = {ATTRIBUTES = (CodeSignOnCopy, RemoveHeadersOnCopy, ); }; };
+		6DCCB1DC264D3246008072EF /* themis.xcframework in Frameworks */ = {isa = PBXBuildFile; fileRef = 6DCCB1D5264D3223008072EF /* themis.xcframework */; };
+		6DCCB1DF264D324C008072EF /* themis.xcframework in Embed Frameworks */ = {isa = PBXBuildFile; fileRef = 6DCCB1D5264D3223008072EF /* themis.xcframework */; settings = {ATTRIBUTES = (CodeSignOnCopy, RemoveHeadersOnCopy, ); }; };
+		6DCCB1E2264D325A008072EF /* themis.xcframework in Frameworks */ = {isa = PBXBuildFile; fileRef = 6DCCB1D5264D3223008072EF /* themis.xcframework */; };
+		6DCCB1E5264D3261008072EF /* themis.xcframework in Embed Frameworks */ = {isa = PBXBuildFile; fileRef = 6DCCB1D5264D3223008072EF /* themis.xcframework */; settings = {ATTRIBUTES = (CodeSignOnCopy, RemoveHeadersOnCopy, ); }; };
+		6DCCB1E8264D3269008072EF /* themis.xcframework in Frameworks */ = {isa = PBXBuildFile; fileRef = 6DCCB1D5264D3223008072EF /* themis.xcframework */; };
+		6DCCB1EB264D3270008072EF /* themis.xcframework in Embed Frameworks */ = {isa = PBXBuildFile; fileRef = 6DCCB1D5264D3223008072EF /* themis.xcframework */; settings = {ATTRIBUTES = (CodeSignOnCopy, RemoveHeadersOnCopy, ); }; };
 		6DF4D3D48656F19734F61F56 /* (null) in Sources */ = {isa = PBXBuildFile; };
 		6EED196FFE03C2358C1F246E /* (null) in Sources */ = {isa = PBXBuildFile; };
 		6F017B3EEF66825B5E1D4E66 /* ssl_session.cc in Sources */ = {isa = PBXBuildFile; fileRef = 518752FF816A5A9E7D03A298 /* ssl_session.cc */; };
@@ -535,26 +552,6 @@
 		9D95657CEADC836890AC7A26 /* (null) in Sources */ = {isa = PBXBuildFile; };
 		9DE5BBFE3D8A353779815B2A /* x509_ext.c in Sources */ = {isa = PBXBuildFile; fileRef = 26331B634DFE6AE10160CCE9 /* x509_ext.c */; };
 		9E27AD066FE3D671370037C0 /* hash_to_curve.c in Sources */ = {isa = PBXBuildFile; fileRef = 2CB9153513892563E8DAA4A8 /* hash_to_curve.c */; };
-=======
-		6DB8748A26497B8C0022A1F6 /* openssl.xcframework in Frameworks */ = {isa = PBXBuildFile; fileRef = 6DB8748926497B8B0022A1F6 /* openssl.xcframework */; };
-		6DB8748E26497B950022A1F6 /* openssl.xcframework in Frameworks */ = {isa = PBXBuildFile; fileRef = 6DB8748926497B8B0022A1F6 /* openssl.xcframework */; };
-		6DB8749326497BEF0022A1F6 /* openssl.xcframework in Frameworks */ = {isa = PBXBuildFile; fileRef = 6DB8748926497B8B0022A1F6 /* openssl.xcframework */; };
-		6DB8749426497C1E0022A1F6 /* openssl.xcframework in Embed Frameworks */ = {isa = PBXBuildFile; fileRef = 6DB8748926497B8B0022A1F6 /* openssl.xcframework */; settings = {ATTRIBUTES = (CodeSignOnCopy, RemoveHeadersOnCopy, ); }; };
-		6DB8749726497C240022A1F6 /* openssl.xcframework in Frameworks */ = {isa = PBXBuildFile; fileRef = 6DB8748926497B8B0022A1F6 /* openssl.xcframework */; };
-		6DB8749A26497C2B0022A1F6 /* openssl.xcframework in Embed Frameworks */ = {isa = PBXBuildFile; fileRef = 6DB8748926497B8B0022A1F6 /* openssl.xcframework */; settings = {ATTRIBUTES = (CodeSignOnCopy, RemoveHeadersOnCopy, ); }; };
-		6DB8749D26497C300022A1F6 /* openssl.xcframework in Frameworks */ = {isa = PBXBuildFile; fileRef = 6DB8748926497B8B0022A1F6 /* openssl.xcframework */; };
-		6DB874A026497C350022A1F6 /* openssl.xcframework in Embed Frameworks */ = {isa = PBXBuildFile; fileRef = 6DB8748926497B8B0022A1F6 /* openssl.xcframework */; settings = {ATTRIBUTES = (CodeSignOnCopy, RemoveHeadersOnCopy, ); }; };
-		6DB874A326497C390022A1F6 /* openssl.xcframework in Frameworks */ = {isa = PBXBuildFile; fileRef = 6DB8748926497B8B0022A1F6 /* openssl.xcframework */; };
-		6DB874A626497C3E0022A1F6 /* openssl.xcframework in Embed Frameworks */ = {isa = PBXBuildFile; fileRef = 6DB8748926497B8B0022A1F6 /* openssl.xcframework */; settings = {ATTRIBUTES = (CodeSignOnCopy, RemoveHeadersOnCopy, ); }; };
-		6DCCB1D6264D3223008072EF /* themis.xcframework in Frameworks */ = {isa = PBXBuildFile; fileRef = 6DCCB1D5264D3223008072EF /* themis.xcframework */; };
-		6DCCB1D9264D3233008072EF /* themis.xcframework in Embed Frameworks */ = {isa = PBXBuildFile; fileRef = 6DCCB1D5264D3223008072EF /* themis.xcframework */; settings = {ATTRIBUTES = (CodeSignOnCopy, RemoveHeadersOnCopy, ); }; };
-		6DCCB1DC264D3246008072EF /* themis.xcframework in Frameworks */ = {isa = PBXBuildFile; fileRef = 6DCCB1D5264D3223008072EF /* themis.xcframework */; };
-		6DCCB1DF264D324C008072EF /* themis.xcframework in Embed Frameworks */ = {isa = PBXBuildFile; fileRef = 6DCCB1D5264D3223008072EF /* themis.xcframework */; settings = {ATTRIBUTES = (CodeSignOnCopy, RemoveHeadersOnCopy, ); }; };
-		6DCCB1E2264D325A008072EF /* themis.xcframework in Frameworks */ = {isa = PBXBuildFile; fileRef = 6DCCB1D5264D3223008072EF /* themis.xcframework */; };
-		6DCCB1E5264D3261008072EF /* themis.xcframework in Embed Frameworks */ = {isa = PBXBuildFile; fileRef = 6DCCB1D5264D3223008072EF /* themis.xcframework */; settings = {ATTRIBUTES = (CodeSignOnCopy, RemoveHeadersOnCopy, ); }; };
-		6DCCB1E8264D3269008072EF /* themis.xcframework in Frameworks */ = {isa = PBXBuildFile; fileRef = 6DCCB1D5264D3223008072EF /* themis.xcframework */; };
-		6DCCB1EB264D3270008072EF /* themis.xcframework in Embed Frameworks */ = {isa = PBXBuildFile; fileRef = 6DCCB1D5264D3223008072EF /* themis.xcframework */; settings = {ATTRIBUTES = (CodeSignOnCopy, RemoveHeadersOnCopy, ); }; };
->>>>>>> 2bf951c5
 		9F00E8E2223C1A3300EC1EF3 /* objcthemis.h in Headers */ = {isa = PBXBuildFile; fileRef = 9F4A24B5223A8FA8005CB63A /* objcthemis.h */; settings = {ATTRIBUTES = (Public, ); }; };
 		9F00E8E3223C1A3300EC1EF3 /* scell_context_imprint.h in Headers */ = {isa = PBXBuildFile; fileRef = 9F4A24B9223A8FA8005CB63A /* scell_context_imprint.h */; settings = {ATTRIBUTES = (Public, ); }; };
 		9F00E8E4223C1A3300EC1EF3 /* scell_seal.h in Headers */ = {isa = PBXBuildFile; fileRef = 9F4A24BC223A8FA8005CB63A /* scell_seal.h */; settings = {ATTRIBUTES = (Public, ); }; };
@@ -1002,8 +999,6 @@
 		9F874AB622CCB0D100E8DECA /* soter_rsa_key.c in Sources */ = {isa = PBXBuildFile; fileRef = 9F874AB222CCB0D100E8DECA /* soter_rsa_key.c */; };
 		9F98F32822CCEB0E008E14E6 /* soter_wipe.c in Sources */ = {isa = PBXBuildFile; fileRef = 9F98F32722CCEB0E008E14E6 /* soter_wipe.c */; };
 		9F98F32922CCEB0E008E14E6 /* soter_wipe.c in Sources */ = {isa = PBXBuildFile; fileRef = 9F98F32722CCEB0E008E14E6 /* soter_wipe.c */; };
-<<<<<<< HEAD
-		9FBD853D223BFB5E009EAEB3 /* openssl.framework in Frameworks */ = {isa = PBXBuildFile; fileRef = 9FBD853C223BFB5E009EAEB3 /* openssl.framework */; };
 		A035C6D5CE56250F1088E027 /* a_strex.c in Sources */ = {isa = PBXBuildFile; fileRef = 74B99B2B1BAD90A9D0CDE516 /* a_strex.c */; };
 		A06116E75A90B9DE1B6A43F8 /* v3_pcons.c in Sources */ = {isa = PBXBuildFile; fileRef = 4C50A854C1EAD9EF9B194814 /* v3_pcons.c */; };
 		A11A0923A3879E3F9D5068F6 /* d1_srtp.cc in Sources */ = {isa = PBXBuildFile; fileRef = 8D003C2E052B7FE57735E052 /* d1_srtp.cc */; };
@@ -1286,8 +1281,6 @@
 		FF4836E5C545B5FBA26561B5 /* (null) in Sources */ = {isa = PBXBuildFile; };
 		FF96003D08D90CD92CE1F91C /* obj.c in Sources */ = {isa = PBXBuildFile; fileRef = 4AC445F076CA03A291762953 /* obj.c */; };
 		FFF2CE63451C34C288BD273C /* a_digest.c in Sources */ = {isa = PBXBuildFile; fileRef = 95CD409D48EEAFF9D8F98442 /* a_digest.c */; };
-=======
->>>>>>> 2bf951c5
 /* End PBXBuildFile section */
 
 /* Begin PBXContainerItemProxy section */
@@ -1432,7 +1425,6 @@
 /* End PBXCopyFilesBuildPhase section */
 
 /* Begin PBXFileReference section */
-<<<<<<< HEAD
 		003F2551708A65D09588819A /* err_data.c */ = {isa = PBXFileReference; includeInIndex = 1; lastKnownFileType = sourcecode.c.c; name = err_data.c; path = third_party/boringssl/err_data.c; sourceTree = SOURCE_ROOT; };
 		00B59A82B0DA6BA4816B35C8 /* hrss.h */ = {isa = PBXFileReference; includeInIndex = 1; lastKnownFileType = sourcecode.c.h; name = hrss.h; path = third_party/boringssl/src/include/openssl/hrss.h; sourceTree = SOURCE_ROOT; };
 		02463776D0EBF32B5EAB2FB7 /* asn1.h */ = {isa = PBXFileReference; includeInIndex = 1; lastKnownFileType = sourcecode.c.h; name = asn1.h; path = third_party/boringssl/src/include/openssl/asn1.h; sourceTree = SOURCE_ROOT; };
@@ -1689,6 +1681,8 @@
 		6CE20512C94B30F997E6EF38 /* x_name.c */ = {isa = PBXFileReference; includeInIndex = 1; lastKnownFileType = sourcecode.c.c; name = x_name.c; path = third_party/boringssl/src/crypto/x509/x_name.c; sourceTree = SOURCE_ROOT; };
 		6CE76ED22BCBD3400A95ADDF /* sha.h */ = {isa = PBXFileReference; includeInIndex = 1; lastKnownFileType = sourcecode.c.h; name = sha.h; path = third_party/boringssl/src/include/openssl/sha.h; sourceTree = SOURCE_ROOT; };
 		6D7EDA0FA370A0AB18644E01 /* cpu-aarch64-linux.c */ = {isa = PBXFileReference; includeInIndex = 1; lastKnownFileType = sourcecode.c.c; name = "cpu-aarch64-linux.c"; path = "third_party/boringssl/src/crypto/cpu-aarch64-linux.c"; sourceTree = SOURCE_ROOT; };
+		6DB8748926497B8B0022A1F6 /* openssl.xcframework */ = {isa = PBXFileReference; lastKnownFileType = wrapper.xcframework; name = openssl.xcframework; path = Carthage/Build/openssl.xcframework; sourceTree = "<group>"; };
+		6DCCB1D5264D3223008072EF /* themis.xcframework */ = {isa = PBXFileReference; lastKnownFileType = wrapper.xcframework; name = themis.xcframework; path = Carthage/Build/themis.xcframework; sourceTree = "<group>"; };
 		6E41B560C4081194F69C3316 /* p256_beeu-x86_64-asm.S */ = {isa = PBXFileReference; includeInIndex = 1; lastKnownFileType = sourcecode.asm; name = "p256_beeu-x86_64-asm.S"; path = "third_party/boringssl/mac-x86_64/crypto/fipsmodule/p256_beeu-x86_64-asm.S"; sourceTree = SOURCE_ROOT; };
 		6E48EAC687DE0A94C1801B53 /* x509_txt.c */ = {isa = PBXFileReference; includeInIndex = 1; lastKnownFileType = sourcecode.c.c; name = x509_txt.c; path = third_party/boringssl/src/crypto/x509/x509_txt.c; sourceTree = SOURCE_ROOT; };
 		6E4DCE5480FADFDA683118CC /* trust_token.c */ = {isa = PBXFileReference; includeInIndex = 1; lastKnownFileType = sourcecode.c.c; name = trust_token.c; path = third_party/boringssl/src/crypto/trust_token/trust_token.c; sourceTree = SOURCE_ROOT; };
@@ -1821,10 +1815,6 @@
 		9EB3E0214A51DBCDA2B4C0AF /* aead.h */ = {isa = PBXFileReference; includeInIndex = 1; lastKnownFileType = sourcecode.c.h; name = aead.h; path = third_party/boringssl/src/include/openssl/aead.h; sourceTree = SOURCE_ROOT; };
 		9EE1A4BC0377338F78809545 /* rsaz_exp.h */ = {isa = PBXFileReference; includeInIndex = 1; lastKnownFileType = sourcecode.c.h; name = rsaz_exp.h; path = third_party/boringssl/src/crypto/fipsmodule/bn/rsaz_exp.h; sourceTree = SOURCE_ROOT; };
 		9F009525BAD3D69CA6CFDAD5 /* hpke.c */ = {isa = PBXFileReference; includeInIndex = 1; lastKnownFileType = sourcecode.c.c; name = hpke.c; path = third_party/boringssl/src/crypto/hpke/hpke.c; sourceTree = SOURCE_ROOT; };
-=======
-		6DB8748926497B8B0022A1F6 /* openssl.xcframework */ = {isa = PBXFileReference; lastKnownFileType = wrapper.xcframework; name = openssl.xcframework; path = Carthage/Build/openssl.xcframework; sourceTree = "<group>"; };
-		6DCCB1D5264D3223008072EF /* themis.xcframework */ = {isa = PBXFileReference; lastKnownFileType = wrapper.xcframework; name = themis.xcframework; path = Carthage/Build/themis.xcframework; sourceTree = "<group>"; };
->>>>>>> 2bf951c5
 		9F00E8D7223C197900EC1EF3 /* themis.framework */ = {isa = PBXFileReference; explicitFileType = wrapper.framework; includeInIndex = 0; path = themis.framework; sourceTree = BUILT_PRODUCTS_DIR; };
 		9F0BBCE824E6FC810073CA52 /* themis.h */ = {isa = PBXFileReference; fileEncoding = 4; lastKnownFileType = sourcecode.c.h; name = themis.h; path = "src/wrappers/themis/Obj-C/Themis/themis.h"; sourceTree = "<group>"; };
 		9F142DDDEA16A89F0696B0F2 /* sha512-586.S */ = {isa = PBXFileReference; includeInIndex = 1; lastKnownFileType = sourcecode.asm; name = "sha512-586.S"; path = "third_party/boringssl/mac-x86/crypto/fipsmodule/sha512-586.S"; sourceTree = SOURCE_ROOT; };
@@ -1980,9 +1970,7 @@
 		9F52B08B263D30430025EB78 /* themis.framework */ = {isa = PBXFileReference; explicitFileType = wrapper.framework; includeInIndex = 0; path = themis.framework; sourceTree = BUILT_PRODUCTS_DIR; };
 		9F52B106263D310F0025EB78 /* themis.framework */ = {isa = PBXFileReference; explicitFileType = wrapper.framework; includeInIndex = 0; path = themis.framework; sourceTree = BUILT_PRODUCTS_DIR; };
 		9F52B1BC263D3CA00025EB78 /* Test Themis (BoringSSL, Swift 5, iOS).xctest */ = {isa = PBXFileReference; explicitFileType = wrapper.cfbundle; includeInIndex = 0; path = "Test Themis (BoringSSL, Swift 5, iOS).xctest"; sourceTree = BUILT_PRODUCTS_DIR; };
-		9F52B1BD263D3CA10025EB78 /* Test Themis (Swift 5, iOS) copy-Info.plist */ = {isa = PBXFileReference; lastKnownFileType = text.plist.xml; name = "Test Themis (Swift 5, iOS) copy-Info.plist"; path = "/Users/ilammy/Documents/dev/cossacklabs/themis/Test Themis (Swift 5, iOS) copy-Info.plist"; sourceTree = "<absolute>"; };
 		9F52B1E0263D3CA60025EB78 /* Test Themis (BoringSSL, Swift 5, macOS).xctest */ = {isa = PBXFileReference; explicitFileType = wrapper.cfbundle; includeInIndex = 0; path = "Test Themis (BoringSSL, Swift 5, macOS).xctest"; sourceTree = BUILT_PRODUCTS_DIR; };
-		9F52B1E1263D3CA70025EB78 /* Test Themis (Swift 5, macOS) copy-Info.plist */ = {isa = PBXFileReference; lastKnownFileType = text.plist.xml; name = "Test Themis (Swift 5, macOS) copy-Info.plist"; path = "/Users/ilammy/Documents/dev/cossacklabs/themis/Test Themis (Swift 5, macOS) copy-Info.plist"; sourceTree = "<absolute>"; };
 		9F56693F25546397005CF297 /* libboringssl.a */ = {isa = PBXFileReference; explicitFileType = archive.ar; includeInIndex = 0; path = libboringssl.a; sourceTree = BUILT_PRODUCTS_DIR; };
 		9F56694F255463B5005CF297 /* libboringssl.a */ = {isa = PBXFileReference; explicitFileType = archive.ar; includeInIndex = 0; path = libboringssl.a; sourceTree = BUILT_PRODUCTS_DIR; };
 		9F6B385423D9D11600EA5D1B /* secure_cell_seal_passphrase.c */ = {isa = PBXFileReference; fileEncoding = 4; lastKnownFileType = sourcecode.c.c; name = secure_cell_seal_passphrase.c; path = src/themis/secure_cell_seal_passphrase.c; sourceTree = "<group>"; };
@@ -2025,8 +2013,6 @@
 		9F98F32722CCEB0E008E14E6 /* soter_wipe.c */ = {isa = PBXFileReference; fileEncoding = 4; lastKnownFileType = sourcecode.c.c; name = soter_wipe.c; path = src/soter/openssl/soter_wipe.c; sourceTree = "<group>"; };
 		9FB1BC9A233BEC9900930861 /* themis_portable_endian.h */ = {isa = PBXFileReference; fileEncoding = 4; lastKnownFileType = sourcecode.c.h; name = themis_portable_endian.h; path = src/themis/themis_portable_endian.h; sourceTree = "<group>"; };
 		9FB1BC9D233BECB900930861 /* soter_portable_endian.h */ = {isa = PBXFileReference; fileEncoding = 4; lastKnownFileType = sourcecode.c.h; name = soter_portable_endian.h; path = src/soter/soter_portable_endian.h; sourceTree = "<group>"; };
-<<<<<<< HEAD
-		9FBD853C223BFB5E009EAEB3 /* openssl.framework */ = {isa = PBXFileReference; lastKnownFileType = wrapper.framework; name = openssl.framework; path = Carthage/Build/iOS/openssl.framework; sourceTree = "<group>"; };
 		A1E597219C43F5D8F0A42190 /* handoff.cc */ = {isa = PBXFileReference; includeInIndex = 1; lastKnownFileType = sourcecode.cpp.cpp; name = handoff.cc; path = third_party/boringssl/src/ssl/handoff.cc; sourceTree = SOURCE_ROOT; };
 		A24575E32D0EE548B3FD9F17 /* sha512-armv4.S */ = {isa = PBXFileReference; includeInIndex = 1; lastKnownFileType = sourcecode.asm; name = "sha512-armv4.S"; path = "third_party/boringssl/ios-arm/crypto/fipsmodule/sha512-armv4.S"; sourceTree = SOURCE_ROOT; };
 		A437EC79DE61C9AB74B0381D /* algorithm.c */ = {isa = PBXFileReference; includeInIndex = 1; lastKnownFileType = sourcecode.c.c; name = algorithm.c; path = third_party/boringssl/src/crypto/x509/algorithm.c; sourceTree = SOURCE_ROOT; };
@@ -2101,8 +2087,6 @@
 		F639021AB01EBF66298D3937 /* thread_none.c */ = {isa = PBXFileReference; includeInIndex = 1; lastKnownFileType = sourcecode.c.c; name = thread_none.c; path = third_party/boringssl/src/crypto/thread_none.c; sourceTree = SOURCE_ROOT; };
 		FCCD00B7DD60035AE898B96C /* x509_vfy.c */ = {isa = PBXFileReference; includeInIndex = 1; lastKnownFileType = sourcecode.c.c; name = x509_vfy.c; path = third_party/boringssl/src/crypto/x509/x509_vfy.c; sourceTree = SOURCE_ROOT; };
 		FF1CD3753FB2CF017C084A17 /* lhash.h */ = {isa = PBXFileReference; includeInIndex = 1; lastKnownFileType = sourcecode.c.h; name = lhash.h; path = third_party/boringssl/src/include/openssl/lhash.h; sourceTree = SOURCE_ROOT; };
-=======
->>>>>>> 2bf951c5
 /* End PBXFileReference section */
 
 /* Begin PBXFrameworksBuildPhase section */
@@ -2642,8 +2626,6 @@
 				9F70B2B7241D0FA9009CB629 /* Tests */,
 				738B81102239809D00A9947C /* Products */,
 				9F4A2476223A885F005CB63A /* Frameworks */,
-				9F52B1BD263D3CA10025EB78 /* Test Themis (Swift 5, iOS) copy-Info.plist */,
-				9F52B1E1263D3CA70025EB78 /* Test Themis (Swift 5, macOS) copy-Info.plist */,
 			);
 			sourceTree = "<group>";
 		};
