// !$*UTF8*$!
{
	archiveVersion = 1;
	classes = {
	};
	objectVersion = 50;
	objects = {

/* Begin PBXBuildFile section */
		9F00E8DF223C19D900EC1EF3 /* themis.h in Headers */ = {isa = PBXBuildFile; fileRef = 9F4A24AB223A8E15005CB63A /* themis.h */; settings = {ATTRIBUTES = (Public, ); }; };
		9F00E8E0223C19E000EC1EF3 /* themis.h in Headers */ = {isa = PBXBuildFile; fileRef = 9F4A24AB223A8E15005CB63A /* themis.h */; settings = {ATTRIBUTES = (Public, ); }; };
		9F00E8E2223C1A3300EC1EF3 /* objcthemis.h in Headers: objcthemis */ = {isa = PBXBuildFile; fileRef = 9F4A24B5223A8FA8005CB63A /* objcthemis.h */; };
		9F00E8E3223C1A3300EC1EF3 /* scell_context_imprint.h in Headers: objcthemis */ = {isa = PBXBuildFile; fileRef = 9F4A24B9223A8FA8005CB63A /* scell_context_imprint.h */; };
		9F00E8E4223C1A3300EC1EF3 /* scell_seal.h in Headers: objcthemis */ = {isa = PBXBuildFile; fileRef = 9F4A24BC223A8FA8005CB63A /* scell_seal.h */; };
		9F00E8E5223C1A3300EC1EF3 /* scell_token.h in Headers: objcthemis */ = {isa = PBXBuildFile; fileRef = 9F4A24C3223A8FA8005CB63A /* scell_token.h */; };
		9F00E8E6223C1A3300EC1EF3 /* scell.h in Headers: objcthemis */ = {isa = PBXBuildFile; fileRef = 9F4A24B3223A8FA7005CB63A /* scell.h */; };
		9F00E8E7223C1A3300EC1EF3 /* scomparator.h in Headers: objcthemis */ = {isa = PBXBuildFile; fileRef = 9F4A24C0223A8FA8005CB63A /* scomparator.h */; };
		9F00E8E8223C1A3300EC1EF3 /* serror.h in Headers: objcthemis */ = {isa = PBXBuildFile; fileRef = 9F4A24BB223A8FA8005CB63A /* serror.h */; };
		9F00E8E9223C1A3300EC1EF3 /* skeygen.h in Headers: objcthemis */ = {isa = PBXBuildFile; fileRef = 9F4A24C1223A8FA8005CB63A /* skeygen.h */; };
		9F00E8EA223C1A3300EC1EF3 /* smessage.h in Headers: objcthemis */ = {isa = PBXBuildFile; fileRef = 9F4A24C2223A8FA8005CB63A /* smessage.h */; };
		9F00E8EB223C1A3300EC1EF3 /* ssession_transport_interface.h in Headers: objcthemis */ = {isa = PBXBuildFile; fileRef = 9F4A24BF223A8FA8005CB63A /* ssession_transport_interface.h */; };
		9F00E8EC223C1A3300EC1EF3 /* ssession.h in Headers: objcthemis */ = {isa = PBXBuildFile; fileRef = 9F4A24B1223A8FA7005CB63A /* ssession.h */; };
		9F00E8EE223C1A8C00EC1EF3 /* scell_context_imprint.m in Sources */ = {isa = PBXBuildFile; fileRef = 9F4A24B4223A8FA8005CB63A /* scell_context_imprint.m */; };
		9F00E8EF223C1A8C00EC1EF3 /* scell_seal.m in Sources */ = {isa = PBXBuildFile; fileRef = 9F4A24B0223A8FA7005CB63A /* scell_seal.m */; };
		9F00E8F0223C1A8C00EC1EF3 /* scell_token.m in Sources */ = {isa = PBXBuildFile; fileRef = 9F4A24BD223A8FA8005CB63A /* scell_token.m */; };
		9F00E8F1223C1A8C00EC1EF3 /* scell.m in Sources */ = {isa = PBXBuildFile; fileRef = 9F4A24BE223A8FA8005CB63A /* scell.m */; };
		9F00E8F2223C1A8C00EC1EF3 /* scomparator.m in Sources */ = {isa = PBXBuildFile; fileRef = 9F4A24B6223A8FA8005CB63A /* scomparator.m */; };
		9F00E8F3223C1A8C00EC1EF3 /* skeygen.m in Sources */ = {isa = PBXBuildFile; fileRef = 9F4A24B7223A8FA8005CB63A /* skeygen.m */; };
		9F00E8F4223C1A8C00EC1EF3 /* smessage.m in Sources */ = {isa = PBXBuildFile; fileRef = 9F4A24B8223A8FA8005CB63A /* smessage.m */; };
		9F00E8F5223C1A8C00EC1EF3 /* ssession_transport_interface.m in Sources */ = {isa = PBXBuildFile; fileRef = 9F4A24B2223A8FA7005CB63A /* ssession_transport_interface.m */; };
		9F00E8F6223C1A8C00EC1EF3 /* ssession.m in Sources */ = {isa = PBXBuildFile; fileRef = 9F4A24BA223A8FA8005CB63A /* ssession.m */; };
		9F00E8F7223C1A9600EC1EF3 /* fe_0.c in Sources */ = {isa = PBXBuildFile; fileRef = 9F4A23B3223A745B005CB63A /* fe_0.c */; };
		9F00E8F8223C1A9600EC1EF3 /* fe_1.c in Sources */ = {isa = PBXBuildFile; fileRef = 9F4A23CF223A745C005CB63A /* fe_1.c */; };
		9F00E8F9223C1A9600EC1EF3 /* fe_add.c in Sources */ = {isa = PBXBuildFile; fileRef = 9F4A23B1223A745A005CB63A /* fe_add.c */; };
		9F00E8FA223C1A9600EC1EF3 /* fe_cmov.c in Sources */ = {isa = PBXBuildFile; fileRef = 9F4A23A8223A745A005CB63A /* fe_cmov.c */; };
		9F00E8FB223C1A9600EC1EF3 /* fe_copy.c in Sources */ = {isa = PBXBuildFile; fileRef = 9F4A23B6223A745B005CB63A /* fe_copy.c */; };
		9F00E8FC223C1A9600EC1EF3 /* fe_frombytes.c in Sources */ = {isa = PBXBuildFile; fileRef = 9F4A23AC223A745A005CB63A /* fe_frombytes.c */; };
		9F00E8FD223C1A9600EC1EF3 /* fe_invert.c in Sources */ = {isa = PBXBuildFile; fileRef = 9F4A23D3223A745D005CB63A /* fe_invert.c */; };
		9F00E8FE223C1A9600EC1EF3 /* fe_isnegative.c in Sources */ = {isa = PBXBuildFile; fileRef = 9F4A23BE223A745B005CB63A /* fe_isnegative.c */; };
		9F00E8FF223C1A9600EC1EF3 /* fe_isnonzero.c in Sources */ = {isa = PBXBuildFile; fileRef = 9F4A23B9223A745B005CB63A /* fe_isnonzero.c */; };
		9F00E900223C1A9600EC1EF3 /* fe_mul.c in Sources */ = {isa = PBXBuildFile; fileRef = 9F4A23D1223A745C005CB63A /* fe_mul.c */; };
		9F00E901223C1A9600EC1EF3 /* fe_neg.c in Sources */ = {isa = PBXBuildFile; fileRef = 9F4A23BC223A745B005CB63A /* fe_neg.c */; };
		9F00E902223C1A9600EC1EF3 /* fe_pow22523.c in Sources */ = {isa = PBXBuildFile; fileRef = 9F4A23DD223A745D005CB63A /* fe_pow22523.c */; };
		9F00E903223C1A9600EC1EF3 /* fe_sq.c in Sources */ = {isa = PBXBuildFile; fileRef = 9F4A23E0223A745D005CB63A /* fe_sq.c */; };
		9F00E904223C1A9600EC1EF3 /* fe_sq2.c in Sources */ = {isa = PBXBuildFile; fileRef = 9F4A23B8223A745B005CB63A /* fe_sq2.c */; };
		9F00E905223C1A9600EC1EF3 /* fe_sub.c in Sources */ = {isa = PBXBuildFile; fileRef = 9F4A23A9223A745A005CB63A /* fe_sub.c */; };
		9F00E906223C1A9600EC1EF3 /* fe_tobytes.c in Sources */ = {isa = PBXBuildFile; fileRef = 9F4A23D2223A745D005CB63A /* fe_tobytes.c */; };
		9F00E907223C1A9600EC1EF3 /* ge_add.c in Sources */ = {isa = PBXBuildFile; fileRef = 9F4A23DA223A745D005CB63A /* ge_add.c */; };
		9F00E908223C1AA500EC1EF3 /* ge_cmp.c in Sources */ = {isa = PBXBuildFile; fileRef = 9F4A23C0223A745B005CB63A /* ge_cmp.c */; };
		9F00E909223C1AA500EC1EF3 /* ge_double_scalarmult.c in Sources */ = {isa = PBXBuildFile; fileRef = 9F4A23BA223A745B005CB63A /* ge_double_scalarmult.c */; };
		9F00E90A223C1AA500EC1EF3 /* ge_frombytes_no_negate.c in Sources */ = {isa = PBXBuildFile; fileRef = 9F4A23D5223A745D005CB63A /* ge_frombytes_no_negate.c */; };
		9F00E90B223C1AA500EC1EF3 /* ge_frombytes.c in Sources */ = {isa = PBXBuildFile; fileRef = 9F4A23A7223A745A005CB63A /* ge_frombytes.c */; };
		9F00E90C223C1AA500EC1EF3 /* ge_madd.c in Sources */ = {isa = PBXBuildFile; fileRef = 9F4A23DB223A745D005CB63A /* ge_madd.c */; };
		9F00E90D223C1AA500EC1EF3 /* ge_msub.c in Sources */ = {isa = PBXBuildFile; fileRef = 9F4A23C6223A745C005CB63A /* ge_msub.c */; };
		9F00E90E223C1AA500EC1EF3 /* ge_p1p1_to_p2.c in Sources */ = {isa = PBXBuildFile; fileRef = 9F4A23CC223A745C005CB63A /* ge_p1p1_to_p2.c */; };
		9F00E90F223C1AA500EC1EF3 /* ge_p1p1_to_p3.c in Sources */ = {isa = PBXBuildFile; fileRef = 9F4A23DC223A745D005CB63A /* ge_p1p1_to_p3.c */; };
		9F00E910223C1AA500EC1EF3 /* ge_p2_0.c in Sources */ = {isa = PBXBuildFile; fileRef = 9F4A23D7223A745D005CB63A /* ge_p2_0.c */; };
		9F00E911223C1AA500EC1EF3 /* ge_p2_dbl.c in Sources */ = {isa = PBXBuildFile; fileRef = 9F4A23B4223A745B005CB63A /* ge_p2_dbl.c */; };
		9F00E912223C1AB100EC1EF3 /* ge_p2_to_p3.c in Sources */ = {isa = PBXBuildFile; fileRef = 9F4A23B2223A745A005CB63A /* ge_p2_to_p3.c */; };
		9F00E913223C1AB100EC1EF3 /* ge_p3_0.c in Sources */ = {isa = PBXBuildFile; fileRef = 9F4A23BB223A745B005CB63A /* ge_p3_0.c */; };
		9F00E914223C1AB100EC1EF3 /* ge_p3_dbl.c in Sources */ = {isa = PBXBuildFile; fileRef = 9F4A23B0223A745A005CB63A /* ge_p3_dbl.c */; };
		9F00E915223C1AB100EC1EF3 /* ge_p3_sub.c in Sources */ = {isa = PBXBuildFile; fileRef = 9F4A23AA223A745A005CB63A /* ge_p3_sub.c */; };
		9F00E916223C1AB100EC1EF3 /* ge_p3_to_cached.c in Sources */ = {isa = PBXBuildFile; fileRef = 9F4A23B7223A745B005CB63A /* ge_p3_to_cached.c */; };
		9F00E917223C1AB100EC1EF3 /* ge_p3_to_p2.c in Sources */ = {isa = PBXBuildFile; fileRef = 9F4A23C7223A745C005CB63A /* ge_p3_to_p2.c */; };
		9F00E918223C1AB100EC1EF3 /* ge_p3_tobytes.c in Sources */ = {isa = PBXBuildFile; fileRef = 9F4A23C9223A745C005CB63A /* ge_p3_tobytes.c */; };
		9F00E919223C1AB100EC1EF3 /* ge_precomp_0.c in Sources */ = {isa = PBXBuildFile; fileRef = 9F4A23BF223A745B005CB63A /* ge_precomp_0.c */; };
		9F00E91A223C1AB100EC1EF3 /* ge_scalarmult_base.c in Sources */ = {isa = PBXBuildFile; fileRef = 9F4A23DF223A745D005CB63A /* ge_scalarmult_base.c */; };
		9F00E91B223C1AB100EC1EF3 /* ge_scalarmult.c in Sources */ = {isa = PBXBuildFile; fileRef = 9F4A23E1223A745E005CB63A /* ge_scalarmult.c */; };
		9F00E91C223C1AB100EC1EF3 /* ge_sub.c in Sources */ = {isa = PBXBuildFile; fileRef = 9F4A23B5223A745B005CB63A /* ge_sub.c */; };
		9F00E91D223C1AB100EC1EF3 /* ge_tobytes.c in Sources */ = {isa = PBXBuildFile; fileRef = 9F4A23AD223A745A005CB63A /* ge_tobytes.c */; };
		9F00E91E223C1AB100EC1EF3 /* gen_rand_32.c in Sources */ = {isa = PBXBuildFile; fileRef = 9F4A23D8223A745D005CB63A /* gen_rand_32.c */; };
		9F00E91F223C1AB100EC1EF3 /* sc_muladd.c in Sources */ = {isa = PBXBuildFile; fileRef = 9F4A23CE223A745C005CB63A /* sc_muladd.c */; };
		9F00E920223C1AB100EC1EF3 /* sc_reduce.c in Sources */ = {isa = PBXBuildFile; fileRef = 9F4A23C2223A745B005CB63A /* sc_reduce.c */; };
		9F00E921223C1AC000EC1EF3 /* soter_asym_cipher.c in Sources */ = {isa = PBXBuildFile; fileRef = 9F4A238F223A7426005CB63A /* soter_asym_cipher.c */; };
		9F00E922223C1AC000EC1EF3 /* soter_asym_ka.c in Sources */ = {isa = PBXBuildFile; fileRef = 9F4A2388223A7425005CB63A /* soter_asym_ka.c */; };
		9F00E923223C1AC000EC1EF3 /* soter_ec_key.c in Sources */ = {isa = PBXBuildFile; fileRef = 9F4A2392223A7426005CB63A /* soter_ec_key.c */; };
		9F00E924223C1AC000EC1EF3 /* soter_ecdsa_common.c in Sources */ = {isa = PBXBuildFile; fileRef = 9F4A2387223A7425005CB63A /* soter_ecdsa_common.c */; };
		9F00E925223C1AC000EC1EF3 /* soter_hash.c in Sources */ = {isa = PBXBuildFile; fileRef = 9F4A2390223A7426005CB63A /* soter_hash.c */; };
		9F00E926223C1AC000EC1EF3 /* soter_rand.c in Sources */ = {isa = PBXBuildFile; fileRef = 9F4A238E223A7426005CB63A /* soter_rand.c */; };
		9F00E927223C1AC000EC1EF3 /* soter_rsa_common.c in Sources */ = {isa = PBXBuildFile; fileRef = 9F4A2386223A7425005CB63A /* soter_rsa_common.c */; };
		9F00E928223C1AC000EC1EF3 /* soter_rsa_key_pair_gen.c in Sources */ = {isa = PBXBuildFile; fileRef = 9F4A238A223A7425005CB63A /* soter_rsa_key_pair_gen.c */; };
		9F00E929223C1AC000EC1EF3 /* soter_rsa_key.c in Sources */ = {isa = PBXBuildFile; fileRef = 9F4A2385223A7425005CB63A /* soter_rsa_key.c */; };
		9F00E92A223C1AC000EC1EF3 /* soter_sign_ecdsa.c in Sources */ = {isa = PBXBuildFile; fileRef = 9F4A2389223A7425005CB63A /* soter_sign_ecdsa.c */; };
		9F00E92B223C1AC000EC1EF3 /* soter_sign_rsa.c in Sources */ = {isa = PBXBuildFile; fileRef = 9F4A238C223A7425005CB63A /* soter_sign_rsa.c */; };
		9F00E92C223C1AC000EC1EF3 /* soter_sym.c in Sources */ = {isa = PBXBuildFile; fileRef = 9F4A2394223A7426005CB63A /* soter_sym.c */; };
		9F00E92D223C1AC000EC1EF3 /* soter_verify_ecdsa.c in Sources */ = {isa = PBXBuildFile; fileRef = 9F4A2393223A7426005CB63A /* soter_verify_ecdsa.c */; };
		9F00E92E223C1AC000EC1EF3 /* soter_verify_rsa.c in Sources */ = {isa = PBXBuildFile; fileRef = 9F4A238D223A7426005CB63A /* soter_verify_rsa.c */; };
		9F00E92F223C1ACF00EC1EF3 /* soter_container.c in Sources */ = {isa = PBXBuildFile; fileRef = 9F4A2348223A73B0005CB63A /* soter_container.c */; };
		9F00E930223C1ACF00EC1EF3 /* soter_crc32.c in Sources */ = {isa = PBXBuildFile; fileRef = 9F4A234D223A73B0005CB63A /* soter_crc32.c */; };
		9F00E931223C1ACF00EC1EF3 /* soter_hmac.c in Sources */ = {isa = PBXBuildFile; fileRef = 9F4A2353223A73B1005CB63A /* soter_hmac.c */; };
		9F00E932223C1ACF00EC1EF3 /* soter_kdf.c in Sources */ = {isa = PBXBuildFile; fileRef = 9F4A2357223A73B1005CB63A /* soter_kdf.c */; };
		9F00E933223C1ACF00EC1EF3 /* soter_sign.c in Sources */ = {isa = PBXBuildFile; fileRef = 9F4A2351223A73B1005CB63A /* soter_sign.c */; };
		9F00E934223C1AE600EC1EF3 /* message.c in Sources */ = {isa = PBXBuildFile; fileRef = 9F4A242A223A74AF005CB63A /* message.c */; };
		9F00E935223C1AE600EC1EF3 /* secure_cell.c in Sources */ = {isa = PBXBuildFile; fileRef = 9F4A241E223A74AE005CB63A /* secure_cell.c */; };
		9F00E936223C1AE600EC1EF3 /* secure_comparator.c in Sources */ = {isa = PBXBuildFile; fileRef = 9F4A2432223A74AF005CB63A /* secure_comparator.c */; };
		9F00E937223C1AE600EC1EF3 /* secure_keygen.c in Sources */ = {isa = PBXBuildFile; fileRef = 9F4A2427223A74AE005CB63A /* secure_keygen.c */; };
		9F00E938223C1AE600EC1EF3 /* secure_message_wrapper.c in Sources */ = {isa = PBXBuildFile; fileRef = 9F4A2422223A74AE005CB63A /* secure_message_wrapper.c */; };
		9F00E939223C1AE600EC1EF3 /* secure_message.c in Sources */ = {isa = PBXBuildFile; fileRef = 9F4A2437223A74AF005CB63A /* secure_message.c */; };
		9F00E93A223C1AE600EC1EF3 /* secure_session_message.c in Sources */ = {isa = PBXBuildFile; fileRef = 9F4A2435223A74AF005CB63A /* secure_session_message.c */; };
		9F00E93B223C1AE600EC1EF3 /* secure_session_peer.c in Sources */ = {isa = PBXBuildFile; fileRef = 9F4A2429223A74AF005CB63A /* secure_session_peer.c */; };
		9F00E93C223C1AE600EC1EF3 /* secure_session_serialize.c in Sources */ = {isa = PBXBuildFile; fileRef = 9F4A2425223A74AE005CB63A /* secure_session_serialize.c */; };
		9F00E93D223C1AE600EC1EF3 /* secure_session_utils.c in Sources */ = {isa = PBXBuildFile; fileRef = 9F4A242E223A74AF005CB63A /* secure_session_utils.c */; };
		9F00E93E223C1AE600EC1EF3 /* secure_session.c in Sources */ = {isa = PBXBuildFile; fileRef = 9F4A2438223A74AF005CB63A /* secure_session.c */; };
		9F00E93F223C1AE600EC1EF3 /* sym_enc_message.c in Sources */ = {isa = PBXBuildFile; fileRef = 9F4A2431223A74AF005CB63A /* sym_enc_message.c */; };
		9F00E941223C1AFA00EC1EF3 /* openssl.framework in Frameworks */ = {isa = PBXBuildFile; fileRef = 9F00E940223C1AFA00EC1EF3 /* openssl.framework */; };
		9F4A24C4223A8FA9005CB63A /* scell_seal.m in Sources */ = {isa = PBXBuildFile; fileRef = 9F4A24B0223A8FA7005CB63A /* scell_seal.m */; };
		9F4A24C6223A8FA9005CB63A /* ssession_transport_interface.m in Sources */ = {isa = PBXBuildFile; fileRef = 9F4A24B2223A8FA7005CB63A /* ssession_transport_interface.m */; };
		9F4A24C8223A8FA9005CB63A /* scell_context_imprint.m in Sources */ = {isa = PBXBuildFile; fileRef = 9F4A24B4223A8FA8005CB63A /* scell_context_imprint.m */; };
		9F4A24CA223A8FA9005CB63A /* scomparator.m in Sources */ = {isa = PBXBuildFile; fileRef = 9F4A24B6223A8FA8005CB63A /* scomparator.m */; };
		9F4A24CB223A8FA9005CB63A /* skeygen.m in Sources */ = {isa = PBXBuildFile; fileRef = 9F4A24B7223A8FA8005CB63A /* skeygen.m */; };
		9F4A24CC223A8FA9005CB63A /* smessage.m in Sources */ = {isa = PBXBuildFile; fileRef = 9F4A24B8223A8FA8005CB63A /* smessage.m */; };
		9F4A24CE223A8FA9005CB63A /* ssession.m in Sources */ = {isa = PBXBuildFile; fileRef = 9F4A24BA223A8FA8005CB63A /* ssession.m */; };
		9F4A24D1223A8FA9005CB63A /* scell_token.m in Sources */ = {isa = PBXBuildFile; fileRef = 9F4A24BD223A8FA8005CB63A /* scell_token.m */; };
		9F4A24D2223A8FA9005CB63A /* scell.m in Sources */ = {isa = PBXBuildFile; fileRef = 9F4A24BE223A8FA8005CB63A /* scell.m */; };
		9F4A24DA223A918A005CB63A /* objcthemis.h in Headers: objcthemis */ = {isa = PBXBuildFile; fileRef = 9F4A24B5223A8FA8005CB63A /* objcthemis.h */; };
		9F4A24DB223A918A005CB63A /* scell_context_imprint.h in Headers: objcthemis */ = {isa = PBXBuildFile; fileRef = 9F4A24B9223A8FA8005CB63A /* scell_context_imprint.h */; };
		9F4A24DC223A918A005CB63A /* scell_seal.h in Headers: objcthemis */ = {isa = PBXBuildFile; fileRef = 9F4A24BC223A8FA8005CB63A /* scell_seal.h */; };
		9F4A24DD223A918A005CB63A /* scell_token.h in Headers: objcthemis */ = {isa = PBXBuildFile; fileRef = 9F4A24C3223A8FA8005CB63A /* scell_token.h */; };
		9F4A24DE223A918A005CB63A /* scell.h in Headers: objcthemis */ = {isa = PBXBuildFile; fileRef = 9F4A24B3223A8FA7005CB63A /* scell.h */; };
		9F4A24DF223A918A005CB63A /* scomparator.h in Headers: objcthemis */ = {isa = PBXBuildFile; fileRef = 9F4A24C0223A8FA8005CB63A /* scomparator.h */; };
		9F4A24E0223A918A005CB63A /* serror.h in Headers: objcthemis */ = {isa = PBXBuildFile; fileRef = 9F4A24BB223A8FA8005CB63A /* serror.h */; };
		9F4A24E1223A918A005CB63A /* skeygen.h in Headers: objcthemis */ = {isa = PBXBuildFile; fileRef = 9F4A24C1223A8FA8005CB63A /* skeygen.h */; };
		9F4A24E2223A918A005CB63A /* smessage.h in Headers: objcthemis */ = {isa = PBXBuildFile; fileRef = 9F4A24C2223A8FA8005CB63A /* smessage.h */; };
		9F4A24E3223A918A005CB63A /* ssession_transport_interface.h in Headers: objcthemis */ = {isa = PBXBuildFile; fileRef = 9F4A24BF223A8FA8005CB63A /* ssession_transport_interface.h */; };
		9F4A24E4223A918A005CB63A /* ssession.h in Headers: objcthemis */ = {isa = PBXBuildFile; fileRef = 9F4A24B1223A8FA7005CB63A /* ssession.h */; };
		9F4A25DA223ABEB6005CB63A /* fe_0.c in Sources */ = {isa = PBXBuildFile; fileRef = 9F4A23B3223A745B005CB63A /* fe_0.c */; };
		9F4A25DB223ABEB6005CB63A /* fe_1.c in Sources */ = {isa = PBXBuildFile; fileRef = 9F4A23CF223A745C005CB63A /* fe_1.c */; };
		9F4A25DC223ABEB6005CB63A /* fe_add.c in Sources */ = {isa = PBXBuildFile; fileRef = 9F4A23B1223A745A005CB63A /* fe_add.c */; };
		9F4A25DD223ABEB6005CB63A /* fe_cmov.c in Sources */ = {isa = PBXBuildFile; fileRef = 9F4A23A8223A745A005CB63A /* fe_cmov.c */; };
		9F4A25DE223ABEB6005CB63A /* fe_copy.c in Sources */ = {isa = PBXBuildFile; fileRef = 9F4A23B6223A745B005CB63A /* fe_copy.c */; };
		9F4A25DF223ABEB6005CB63A /* fe_frombytes.c in Sources */ = {isa = PBXBuildFile; fileRef = 9F4A23AC223A745A005CB63A /* fe_frombytes.c */; };
		9F4A25E0223ABEB6005CB63A /* fe_invert.c in Sources */ = {isa = PBXBuildFile; fileRef = 9F4A23D3223A745D005CB63A /* fe_invert.c */; };
		9F4A25E1223ABEB6005CB63A /* fe_isnegative.c in Sources */ = {isa = PBXBuildFile; fileRef = 9F4A23BE223A745B005CB63A /* fe_isnegative.c */; };
		9F4A25E2223ABEB6005CB63A /* fe_isnonzero.c in Sources */ = {isa = PBXBuildFile; fileRef = 9F4A23B9223A745B005CB63A /* fe_isnonzero.c */; };
		9F4A25E3223ABEB6005CB63A /* fe_mul.c in Sources */ = {isa = PBXBuildFile; fileRef = 9F4A23D1223A745C005CB63A /* fe_mul.c */; };
		9F4A25E4223ABEB6005CB63A /* fe_neg.c in Sources */ = {isa = PBXBuildFile; fileRef = 9F4A23BC223A745B005CB63A /* fe_neg.c */; };
		9F4A25E5223ABEB6005CB63A /* fe_pow22523.c in Sources */ = {isa = PBXBuildFile; fileRef = 9F4A23DD223A745D005CB63A /* fe_pow22523.c */; };
		9F4A25E6223ABEB6005CB63A /* fe_sq.c in Sources */ = {isa = PBXBuildFile; fileRef = 9F4A23E0223A745D005CB63A /* fe_sq.c */; };
		9F4A25E7223ABEB6005CB63A /* fe_sq2.c in Sources */ = {isa = PBXBuildFile; fileRef = 9F4A23B8223A745B005CB63A /* fe_sq2.c */; };
		9F4A25E8223ABEB6005CB63A /* fe_sub.c in Sources */ = {isa = PBXBuildFile; fileRef = 9F4A23A9223A745A005CB63A /* fe_sub.c */; };
		9F4A25E9223ABEB6005CB63A /* fe_tobytes.c in Sources */ = {isa = PBXBuildFile; fileRef = 9F4A23D2223A745D005CB63A /* fe_tobytes.c */; };
		9F4A25EA223ABEB6005CB63A /* ge_add.c in Sources */ = {isa = PBXBuildFile; fileRef = 9F4A23DA223A745D005CB63A /* ge_add.c */; };
		9F4A25EB223ABEB6005CB63A /* ge_cmp.c in Sources */ = {isa = PBXBuildFile; fileRef = 9F4A23C0223A745B005CB63A /* ge_cmp.c */; };
		9F4A25EC223ABEB6005CB63A /* ge_double_scalarmult.c in Sources */ = {isa = PBXBuildFile; fileRef = 9F4A23BA223A745B005CB63A /* ge_double_scalarmult.c */; };
		9F4A25ED223ABEB6005CB63A /* ge_frombytes_no_negate.c in Sources */ = {isa = PBXBuildFile; fileRef = 9F4A23D5223A745D005CB63A /* ge_frombytes_no_negate.c */; };
		9F4A25EE223ABEB6005CB63A /* ge_frombytes.c in Sources */ = {isa = PBXBuildFile; fileRef = 9F4A23A7223A745A005CB63A /* ge_frombytes.c */; };
		9F4A25EF223ABEB6005CB63A /* ge_madd.c in Sources */ = {isa = PBXBuildFile; fileRef = 9F4A23DB223A745D005CB63A /* ge_madd.c */; };
		9F4A25F0223ABEB6005CB63A /* ge_msub.c in Sources */ = {isa = PBXBuildFile; fileRef = 9F4A23C6223A745C005CB63A /* ge_msub.c */; };
		9F4A25F1223ABEB6005CB63A /* ge_p1p1_to_p2.c in Sources */ = {isa = PBXBuildFile; fileRef = 9F4A23CC223A745C005CB63A /* ge_p1p1_to_p2.c */; };
		9F4A25F2223ABEB6005CB63A /* ge_p1p1_to_p3.c in Sources */ = {isa = PBXBuildFile; fileRef = 9F4A23DC223A745D005CB63A /* ge_p1p1_to_p3.c */; };
		9F4A25F3223ABEB6005CB63A /* ge_p2_0.c in Sources */ = {isa = PBXBuildFile; fileRef = 9F4A23D7223A745D005CB63A /* ge_p2_0.c */; };
		9F4A25F4223ABEB6005CB63A /* ge_p2_dbl.c in Sources */ = {isa = PBXBuildFile; fileRef = 9F4A23B4223A745B005CB63A /* ge_p2_dbl.c */; };
		9F4A25F5223ABEB6005CB63A /* ge_p2_to_p3.c in Sources */ = {isa = PBXBuildFile; fileRef = 9F4A23B2223A745A005CB63A /* ge_p2_to_p3.c */; };
		9F4A25F6223ABEB6005CB63A /* ge_p3_0.c in Sources */ = {isa = PBXBuildFile; fileRef = 9F4A23BB223A745B005CB63A /* ge_p3_0.c */; };
		9F4A25F7223ABEB6005CB63A /* ge_p3_dbl.c in Sources */ = {isa = PBXBuildFile; fileRef = 9F4A23B0223A745A005CB63A /* ge_p3_dbl.c */; };
		9F4A25F8223ABEB6005CB63A /* ge_p3_sub.c in Sources */ = {isa = PBXBuildFile; fileRef = 9F4A23AA223A745A005CB63A /* ge_p3_sub.c */; };
		9F4A25F9223ABEB6005CB63A /* ge_p3_to_cached.c in Sources */ = {isa = PBXBuildFile; fileRef = 9F4A23B7223A745B005CB63A /* ge_p3_to_cached.c */; };
		9F4A25FA223ABEB6005CB63A /* ge_p3_to_p2.c in Sources */ = {isa = PBXBuildFile; fileRef = 9F4A23C7223A745C005CB63A /* ge_p3_to_p2.c */; };
		9F4A25FB223ABEB6005CB63A /* ge_p3_tobytes.c in Sources */ = {isa = PBXBuildFile; fileRef = 9F4A23C9223A745C005CB63A /* ge_p3_tobytes.c */; };
		9F4A25FC223ABEB6005CB63A /* ge_precomp_0.c in Sources */ = {isa = PBXBuildFile; fileRef = 9F4A23BF223A745B005CB63A /* ge_precomp_0.c */; };
		9F4A25FD223ABEB6005CB63A /* ge_scalarmult_base.c in Sources */ = {isa = PBXBuildFile; fileRef = 9F4A23DF223A745D005CB63A /* ge_scalarmult_base.c */; };
		9F4A25FE223ABEB6005CB63A /* ge_scalarmult.c in Sources */ = {isa = PBXBuildFile; fileRef = 9F4A23E1223A745E005CB63A /* ge_scalarmult.c */; };
		9F4A25FF223ABEB6005CB63A /* ge_sub.c in Sources */ = {isa = PBXBuildFile; fileRef = 9F4A23B5223A745B005CB63A /* ge_sub.c */; };
		9F4A2600223ABEB6005CB63A /* ge_tobytes.c in Sources */ = {isa = PBXBuildFile; fileRef = 9F4A23AD223A745A005CB63A /* ge_tobytes.c */; };
		9F4A2601223ABEB6005CB63A /* gen_rand_32.c in Sources */ = {isa = PBXBuildFile; fileRef = 9F4A23D8223A745D005CB63A /* gen_rand_32.c */; };
		9F4A2602223ABEB6005CB63A /* sc_muladd.c in Sources */ = {isa = PBXBuildFile; fileRef = 9F4A23CE223A745C005CB63A /* sc_muladd.c */; };
		9F4A2603223ABEB6005CB63A /* sc_reduce.c in Sources */ = {isa = PBXBuildFile; fileRef = 9F4A23C2223A745B005CB63A /* sc_reduce.c */; };
		9F4A2604223ABECC005CB63A /* soter_asym_cipher.c in Sources */ = {isa = PBXBuildFile; fileRef = 9F4A238F223A7426005CB63A /* soter_asym_cipher.c */; };
		9F4A2605223ABECC005CB63A /* soter_asym_ka.c in Sources */ = {isa = PBXBuildFile; fileRef = 9F4A2388223A7425005CB63A /* soter_asym_ka.c */; };
		9F4A2606223ABECC005CB63A /* soter_ec_key.c in Sources */ = {isa = PBXBuildFile; fileRef = 9F4A2392223A7426005CB63A /* soter_ec_key.c */; };
		9F4A2607223ABECC005CB63A /* soter_ecdsa_common.c in Sources */ = {isa = PBXBuildFile; fileRef = 9F4A2387223A7425005CB63A /* soter_ecdsa_common.c */; };
		9F4A2608223ABECC005CB63A /* soter_hash.c in Sources */ = {isa = PBXBuildFile; fileRef = 9F4A2390223A7426005CB63A /* soter_hash.c */; };
		9F4A2609223ABECC005CB63A /* soter_rand.c in Sources */ = {isa = PBXBuildFile; fileRef = 9F4A238E223A7426005CB63A /* soter_rand.c */; };
		9F4A260A223ABECC005CB63A /* soter_rsa_common.c in Sources */ = {isa = PBXBuildFile; fileRef = 9F4A2386223A7425005CB63A /* soter_rsa_common.c */; };
		9F4A260B223ABECC005CB63A /* soter_rsa_key_pair_gen.c in Sources */ = {isa = PBXBuildFile; fileRef = 9F4A238A223A7425005CB63A /* soter_rsa_key_pair_gen.c */; };
		9F4A260C223ABECC005CB63A /* soter_rsa_key.c in Sources */ = {isa = PBXBuildFile; fileRef = 9F4A2385223A7425005CB63A /* soter_rsa_key.c */; };
		9F4A260D223ABECC005CB63A /* soter_sign_ecdsa.c in Sources */ = {isa = PBXBuildFile; fileRef = 9F4A2389223A7425005CB63A /* soter_sign_ecdsa.c */; };
		9F4A260E223ABECC005CB63A /* soter_sign_rsa.c in Sources */ = {isa = PBXBuildFile; fileRef = 9F4A238C223A7425005CB63A /* soter_sign_rsa.c */; };
		9F4A260F223ABECC005CB63A /* soter_sym.c in Sources */ = {isa = PBXBuildFile; fileRef = 9F4A2394223A7426005CB63A /* soter_sym.c */; };
		9F4A2610223ABECC005CB63A /* soter_verify_ecdsa.c in Sources */ = {isa = PBXBuildFile; fileRef = 9F4A2393223A7426005CB63A /* soter_verify_ecdsa.c */; };
		9F4A2611223ABECC005CB63A /* soter_verify_rsa.c in Sources */ = {isa = PBXBuildFile; fileRef = 9F4A238D223A7426005CB63A /* soter_verify_rsa.c */; };
		9F4A2612223ABEDF005CB63A /* soter_container.c in Sources */ = {isa = PBXBuildFile; fileRef = 9F4A2348223A73B0005CB63A /* soter_container.c */; };
		9F4A2613223ABEDF005CB63A /* soter_crc32.c in Sources */ = {isa = PBXBuildFile; fileRef = 9F4A234D223A73B0005CB63A /* soter_crc32.c */; };
		9F4A2614223ABEDF005CB63A /* soter_hmac.c in Sources */ = {isa = PBXBuildFile; fileRef = 9F4A2353223A73B1005CB63A /* soter_hmac.c */; };
		9F4A2615223ABEDF005CB63A /* soter_kdf.c in Sources */ = {isa = PBXBuildFile; fileRef = 9F4A2357223A73B1005CB63A /* soter_kdf.c */; };
		9F4A2616223ABEDF005CB63A /* soter_sign.c in Sources */ = {isa = PBXBuildFile; fileRef = 9F4A2351223A73B1005CB63A /* soter_sign.c */; };
		9F4A2617223ABEF2005CB63A /* message.c in Sources */ = {isa = PBXBuildFile; fileRef = 9F4A242A223A74AF005CB63A /* message.c */; };
		9F4A2618223ABEF2005CB63A /* secure_cell.c in Sources */ = {isa = PBXBuildFile; fileRef = 9F4A241E223A74AE005CB63A /* secure_cell.c */; };
		9F4A2619223ABEF2005CB63A /* secure_comparator.c in Sources */ = {isa = PBXBuildFile; fileRef = 9F4A2432223A74AF005CB63A /* secure_comparator.c */; };
		9F4A261A223ABEF2005CB63A /* secure_keygen.c in Sources */ = {isa = PBXBuildFile; fileRef = 9F4A2427223A74AE005CB63A /* secure_keygen.c */; };
		9F4A261B223ABEF2005CB63A /* secure_message_wrapper.c in Sources */ = {isa = PBXBuildFile; fileRef = 9F4A2422223A74AE005CB63A /* secure_message_wrapper.c */; };
		9F4A261C223ABEF2005CB63A /* secure_message.c in Sources */ = {isa = PBXBuildFile; fileRef = 9F4A2437223A74AF005CB63A /* secure_message.c */; };
		9F4A261D223ABEF2005CB63A /* secure_session_message.c in Sources */ = {isa = PBXBuildFile; fileRef = 9F4A2435223A74AF005CB63A /* secure_session_message.c */; };
		9F4A261E223ABEF2005CB63A /* secure_session_peer.c in Sources */ = {isa = PBXBuildFile; fileRef = 9F4A2429223A74AF005CB63A /* secure_session_peer.c */; };
		9F4A261F223ABEF2005CB63A /* secure_session_serialize.c in Sources */ = {isa = PBXBuildFile; fileRef = 9F4A2425223A74AE005CB63A /* secure_session_serialize.c */; };
		9F4A2620223ABEF2005CB63A /* secure_session_utils.c in Sources */ = {isa = PBXBuildFile; fileRef = 9F4A242E223A74AF005CB63A /* secure_session_utils.c */; };
		9F4A2621223ABEF2005CB63A /* secure_session.c in Sources */ = {isa = PBXBuildFile; fileRef = 9F4A2438223A74AF005CB63A /* secure_session.c */; };
		9F4A2622223ABEF2005CB63A /* sym_enc_message.c in Sources */ = {isa = PBXBuildFile; fileRef = 9F4A2431223A74AF005CB63A /* sym_enc_message.c */; };
		9F5391F12293F2D90051DA66 /* portable_endian.h in Headers */ = {isa = PBXBuildFile; fileRef = 9F5391F02293F2D90051DA66 /* portable_endian.h */; };
		9F5391F22293F2D90051DA66 /* portable_endian.h in Headers */ = {isa = PBXBuildFile; fileRef = 9F5391F02293F2D90051DA66 /* portable_endian.h */; };
<<<<<<< HEAD
		9F874AB322CCB0D100E8DECA /* soter_ec_key.c in Sources */ = {isa = PBXBuildFile; fileRef = 9F874AB122CCB0D100E8DECA /* soter_ec_key.c */; };
		9F874AB422CCB0D100E8DECA /* soter_ec_key.c in Sources */ = {isa = PBXBuildFile; fileRef = 9F874AB122CCB0D100E8DECA /* soter_ec_key.c */; };
		9F874AB522CCB0D100E8DECA /* soter_rsa_key.c in Sources */ = {isa = PBXBuildFile; fileRef = 9F874AB222CCB0D100E8DECA /* soter_rsa_key.c */; };
		9F874AB622CCB0D100E8DECA /* soter_rsa_key.c in Sources */ = {isa = PBXBuildFile; fileRef = 9F874AB222CCB0D100E8DECA /* soter_rsa_key.c */; };
=======
		9F98F32522CCEA5D008E14E6 /* soter_wipe.h in Headers */ = {isa = PBXBuildFile; fileRef = 9F98F32422CCEA5D008E14E6 /* soter_wipe.h */; };
		9F98F32622CCEA5D008E14E6 /* soter_wipe.h in Headers */ = {isa = PBXBuildFile; fileRef = 9F98F32422CCEA5D008E14E6 /* soter_wipe.h */; };
		9F98F32822CCEB0E008E14E6 /* soter_wipe.c in Sources */ = {isa = PBXBuildFile; fileRef = 9F98F32722CCEB0E008E14E6 /* soter_wipe.c */; };
		9F98F32922CCEB0E008E14E6 /* soter_wipe.c in Sources */ = {isa = PBXBuildFile; fileRef = 9F98F32722CCEB0E008E14E6 /* soter_wipe.c */; };
>>>>>>> df8632aa
		9FBD853D223BFB5E009EAEB3 /* openssl.framework in Frameworks */ = {isa = PBXBuildFile; fileRef = 9FBD853C223BFB5E009EAEB3 /* openssl.framework */; };
/* End PBXBuildFile section */

/* Begin PBXCopyFilesBuildPhase section */
		9F00E8E1223C1A0A00EC1EF3 /* Headers: objcthemis */ = {
			isa = PBXCopyFilesBuildPhase;
			buildActionMask = 2147483647;
			dstPath = "$(PUBLIC_HEADERS_FOLDER_PATH)/objcthemis";
			dstSubfolderSpec = 16;
			files = (
				9F00E8E2223C1A3300EC1EF3 /* objcthemis.h in Headers: objcthemis */,
				9F00E8E3223C1A3300EC1EF3 /* scell_context_imprint.h in Headers: objcthemis */,
				9F00E8E4223C1A3300EC1EF3 /* scell_seal.h in Headers: objcthemis */,
				9F00E8E5223C1A3300EC1EF3 /* scell_token.h in Headers: objcthemis */,
				9F00E8E6223C1A3300EC1EF3 /* scell.h in Headers: objcthemis */,
				9F00E8E7223C1A3300EC1EF3 /* scomparator.h in Headers: objcthemis */,
				9F00E8E8223C1A3300EC1EF3 /* serror.h in Headers: objcthemis */,
				9F00E8E9223C1A3300EC1EF3 /* skeygen.h in Headers: objcthemis */,
				9F00E8EA223C1A3300EC1EF3 /* smessage.h in Headers: objcthemis */,
				9F00E8EB223C1A3300EC1EF3 /* ssession_transport_interface.h in Headers: objcthemis */,
				9F00E8EC223C1A3300EC1EF3 /* ssession.h in Headers: objcthemis */,
			);
			name = "Headers: objcthemis";
			runOnlyForDeploymentPostprocessing = 0;
		};
		9F4A24D9223A915E005CB63A /* Headers: objcthemis */ = {
			isa = PBXCopyFilesBuildPhase;
			buildActionMask = 2147483647;
			dstPath = "$(PUBLIC_HEADERS_FOLDER_PATH)/objcthemis";
			dstSubfolderSpec = 16;
			files = (
				9F4A24DA223A918A005CB63A /* objcthemis.h in Headers: objcthemis */,
				9F4A24DB223A918A005CB63A /* scell_context_imprint.h in Headers: objcthemis */,
				9F4A24DC223A918A005CB63A /* scell_seal.h in Headers: objcthemis */,
				9F4A24DD223A918A005CB63A /* scell_token.h in Headers: objcthemis */,
				9F4A24DE223A918A005CB63A /* scell.h in Headers: objcthemis */,
				9F4A24DF223A918A005CB63A /* scomparator.h in Headers: objcthemis */,
				9F4A24E0223A918A005CB63A /* serror.h in Headers: objcthemis */,
				9F4A24E1223A918A005CB63A /* skeygen.h in Headers: objcthemis */,
				9F4A24E2223A918A005CB63A /* smessage.h in Headers: objcthemis */,
				9F4A24E3223A918A005CB63A /* ssession_transport_interface.h in Headers: objcthemis */,
				9F4A24E4223A918A005CB63A /* ssession.h in Headers: objcthemis */,
			);
			name = "Headers: objcthemis";
			runOnlyForDeploymentPostprocessing = 0;
		};
/* End PBXCopyFilesBuildPhase section */

/* Begin PBXFileReference section */
		9F00E8D7223C197900EC1EF3 /* themis.framework */ = {isa = PBXFileReference; explicitFileType = wrapper.framework; includeInIndex = 0; path = themis.framework; sourceTree = BUILT_PRODUCTS_DIR; };
		9F00E940223C1AFA00EC1EF3 /* openssl.framework */ = {isa = PBXFileReference; lastKnownFileType = wrapper.framework; name = openssl.framework; path = Carthage/Build/Mac/openssl.framework; sourceTree = "<group>"; };
		9F4A2342223A73B0005CB63A /* soter_hash.h */ = {isa = PBXFileReference; fileEncoding = 4; lastKnownFileType = sourcecode.c.h; name = soter_hash.h; path = src/soter/soter_hash.h; sourceTree = "<group>"; };
		9F4A2343223A73B0005CB63A /* soter_asym_cipher.h */ = {isa = PBXFileReference; fileEncoding = 4; lastKnownFileType = sourcecode.c.h; name = soter_asym_cipher.h; path = src/soter/soter_asym_cipher.h; sourceTree = "<group>"; };
		9F4A2344223A73B0005CB63A /* soter_sign_rsa.h */ = {isa = PBXFileReference; fileEncoding = 4; lastKnownFileType = sourcecode.c.h; name = soter_sign_rsa.h; path = src/soter/soter_sign_rsa.h; sourceTree = "<group>"; };
		9F4A2345223A73B0005CB63A /* soter.h */ = {isa = PBXFileReference; fileEncoding = 4; lastKnownFileType = sourcecode.c.h; name = soter.h; path = src/soter/soter.h; sourceTree = "<group>"; };
		9F4A2346223A73B0005CB63A /* soter_t.h */ = {isa = PBXFileReference; fileEncoding = 4; lastKnownFileType = sourcecode.c.h; name = soter_t.h; path = src/soter/soter_t.h; sourceTree = "<group>"; };
		9F4A2347223A73B0005CB63A /* soter_rsa_key.h */ = {isa = PBXFileReference; fileEncoding = 4; lastKnownFileType = sourcecode.c.h; name = soter_rsa_key.h; path = src/soter/soter_rsa_key.h; sourceTree = "<group>"; };
		9F4A2348223A73B0005CB63A /* soter_container.c */ = {isa = PBXFileReference; fileEncoding = 4; lastKnownFileType = sourcecode.c.c; name = soter_container.c; path = src/soter/soter_container.c; sourceTree = "<group>"; };
		9F4A2349223A73B0005CB63A /* soter_hmac.h */ = {isa = PBXFileReference; fileEncoding = 4; lastKnownFileType = sourcecode.c.h; name = soter_hmac.h; path = src/soter/soter_hmac.h; sourceTree = "<group>"; };
		9F4A234A223A73B0005CB63A /* soter_rsa_key_pair_gen.h */ = {isa = PBXFileReference; fileEncoding = 4; lastKnownFileType = sourcecode.c.h; name = soter_rsa_key_pair_gen.h; path = src/soter/soter_rsa_key_pair_gen.h; sourceTree = "<group>"; };
		9F4A234B223A73B0005CB63A /* soter_asym_ka.h */ = {isa = PBXFileReference; fileEncoding = 4; lastKnownFileType = sourcecode.c.h; name = soter_asym_ka.h; path = src/soter/soter_asym_ka.h; sourceTree = "<group>"; };
		9F4A234C223A73B0005CB63A /* soter_error.h */ = {isa = PBXFileReference; fileEncoding = 4; lastKnownFileType = sourcecode.c.h; name = soter_error.h; path = src/soter/soter_error.h; sourceTree = "<group>"; };
		9F4A234D223A73B0005CB63A /* soter_crc32.c */ = {isa = PBXFileReference; fileEncoding = 4; lastKnownFileType = sourcecode.c.c; name = soter_crc32.c; path = src/soter/soter_crc32.c; sourceTree = "<group>"; };
		9F4A234E223A73B0005CB63A /* soter_crc32.h */ = {isa = PBXFileReference; fileEncoding = 4; lastKnownFileType = sourcecode.c.h; name = soter_crc32.h; path = src/soter/soter_crc32.h; sourceTree = "<group>"; };
		9F4A234F223A73B1005CB63A /* soter_kdf.h */ = {isa = PBXFileReference; fileEncoding = 4; lastKnownFileType = sourcecode.c.h; name = soter_kdf.h; path = src/soter/soter_kdf.h; sourceTree = "<group>"; };
		9F4A2350223A73B1005CB63A /* soter_asym_sign.h */ = {isa = PBXFileReference; fileEncoding = 4; lastKnownFileType = sourcecode.c.h; name = soter_asym_sign.h; path = src/soter/soter_asym_sign.h; sourceTree = "<group>"; };
		9F4A2351223A73B1005CB63A /* soter_sign.c */ = {isa = PBXFileReference; fileEncoding = 4; lastKnownFileType = sourcecode.c.c; name = soter_sign.c; path = src/soter/soter_sign.c; sourceTree = "<group>"; };
		9F4A2352223A73B1005CB63A /* soter_ec_key.h */ = {isa = PBXFileReference; fileEncoding = 4; lastKnownFileType = sourcecode.c.h; name = soter_ec_key.h; path = src/soter/soter_ec_key.h; sourceTree = "<group>"; };
		9F4A2353223A73B1005CB63A /* soter_hmac.c */ = {isa = PBXFileReference; fileEncoding = 4; lastKnownFileType = sourcecode.c.c; name = soter_hmac.c; path = src/soter/soter_hmac.c; sourceTree = "<group>"; };
		9F4A2354223A73B1005CB63A /* soter_rand.h */ = {isa = PBXFileReference; fileEncoding = 4; lastKnownFileType = sourcecode.c.h; name = soter_rand.h; path = src/soter/soter_rand.h; sourceTree = "<group>"; };
		9F4A2355223A73B1005CB63A /* soter_sign_ecdsa.h */ = {isa = PBXFileReference; fileEncoding = 4; lastKnownFileType = sourcecode.c.h; name = soter_sign_ecdsa.h; path = src/soter/soter_sign_ecdsa.h; sourceTree = "<group>"; };
		9F4A2356223A73B1005CB63A /* soter_sym.h */ = {isa = PBXFileReference; fileEncoding = 4; lastKnownFileType = sourcecode.c.h; name = soter_sym.h; path = src/soter/soter_sym.h; sourceTree = "<group>"; };
		9F4A2357223A73B1005CB63A /* soter_kdf.c */ = {isa = PBXFileReference; fileEncoding = 4; lastKnownFileType = sourcecode.c.c; name = soter_kdf.c; path = src/soter/soter_kdf.c; sourceTree = "<group>"; };
		9F4A2358223A73B1005CB63A /* soter_container.h */ = {isa = PBXFileReference; fileEncoding = 4; lastKnownFileType = sourcecode.c.h; name = soter_container.h; path = src/soter/soter_container.h; sourceTree = "<group>"; };
		9F4A2384223A7425005CB63A /* soter_ecdsa_common.h */ = {isa = PBXFileReference; fileEncoding = 4; lastKnownFileType = sourcecode.c.h; name = soter_ecdsa_common.h; path = src/soter/openssl/soter_ecdsa_common.h; sourceTree = "<group>"; };
		9F4A2385223A7425005CB63A /* soter_rsa_key.c */ = {isa = PBXFileReference; fileEncoding = 4; lastKnownFileType = sourcecode.c.c; name = soter_rsa_key.c; path = src/soter/openssl/soter_rsa_key.c; sourceTree = "<group>"; };
		9F4A2386223A7425005CB63A /* soter_rsa_common.c */ = {isa = PBXFileReference; fileEncoding = 4; lastKnownFileType = sourcecode.c.c; name = soter_rsa_common.c; path = src/soter/openssl/soter_rsa_common.c; sourceTree = "<group>"; };
		9F4A2387223A7425005CB63A /* soter_ecdsa_common.c */ = {isa = PBXFileReference; fileEncoding = 4; lastKnownFileType = sourcecode.c.c; name = soter_ecdsa_common.c; path = src/soter/openssl/soter_ecdsa_common.c; sourceTree = "<group>"; };
		9F4A2388223A7425005CB63A /* soter_asym_ka.c */ = {isa = PBXFileReference; fileEncoding = 4; lastKnownFileType = sourcecode.c.c; name = soter_asym_ka.c; path = src/soter/openssl/soter_asym_ka.c; sourceTree = "<group>"; };
		9F4A2389223A7425005CB63A /* soter_sign_ecdsa.c */ = {isa = PBXFileReference; fileEncoding = 4; lastKnownFileType = sourcecode.c.c; name = soter_sign_ecdsa.c; path = src/soter/openssl/soter_sign_ecdsa.c; sourceTree = "<group>"; };
		9F4A238A223A7425005CB63A /* soter_rsa_key_pair_gen.c */ = {isa = PBXFileReference; fileEncoding = 4; lastKnownFileType = sourcecode.c.c; name = soter_rsa_key_pair_gen.c; path = src/soter/openssl/soter_rsa_key_pair_gen.c; sourceTree = "<group>"; };
		9F4A238B223A7425005CB63A /* soter_engine.h */ = {isa = PBXFileReference; fileEncoding = 4; lastKnownFileType = sourcecode.c.h; name = soter_engine.h; path = src/soter/openssl/soter_engine.h; sourceTree = "<group>"; };
		9F4A238C223A7425005CB63A /* soter_sign_rsa.c */ = {isa = PBXFileReference; fileEncoding = 4; lastKnownFileType = sourcecode.c.c; name = soter_sign_rsa.c; path = src/soter/openssl/soter_sign_rsa.c; sourceTree = "<group>"; };
		9F4A238D223A7426005CB63A /* soter_verify_rsa.c */ = {isa = PBXFileReference; fileEncoding = 4; lastKnownFileType = sourcecode.c.c; name = soter_verify_rsa.c; path = src/soter/openssl/soter_verify_rsa.c; sourceTree = "<group>"; };
		9F4A238E223A7426005CB63A /* soter_rand.c */ = {isa = PBXFileReference; fileEncoding = 4; lastKnownFileType = sourcecode.c.c; name = soter_rand.c; path = src/soter/openssl/soter_rand.c; sourceTree = "<group>"; };
		9F4A238F223A7426005CB63A /* soter_asym_cipher.c */ = {isa = PBXFileReference; fileEncoding = 4; lastKnownFileType = sourcecode.c.c; name = soter_asym_cipher.c; path = src/soter/openssl/soter_asym_cipher.c; sourceTree = "<group>"; };
		9F4A2390223A7426005CB63A /* soter_hash.c */ = {isa = PBXFileReference; fileEncoding = 4; lastKnownFileType = sourcecode.c.c; name = soter_hash.c; path = src/soter/openssl/soter_hash.c; sourceTree = "<group>"; };
		9F4A2391223A7426005CB63A /* soter_rsa_common.h */ = {isa = PBXFileReference; fileEncoding = 4; lastKnownFileType = sourcecode.c.h; name = soter_rsa_common.h; path = src/soter/openssl/soter_rsa_common.h; sourceTree = "<group>"; };
		9F4A2392223A7426005CB63A /* soter_ec_key.c */ = {isa = PBXFileReference; fileEncoding = 4; lastKnownFileType = sourcecode.c.c; name = soter_ec_key.c; path = src/soter/openssl/soter_ec_key.c; sourceTree = "<group>"; };
		9F4A2393223A7426005CB63A /* soter_verify_ecdsa.c */ = {isa = PBXFileReference; fileEncoding = 4; lastKnownFileType = sourcecode.c.c; name = soter_verify_ecdsa.c; path = src/soter/openssl/soter_verify_ecdsa.c; sourceTree = "<group>"; };
		9F4A2394223A7426005CB63A /* soter_sym.c */ = {isa = PBXFileReference; fileEncoding = 4; lastKnownFileType = sourcecode.c.c; name = soter_sym.c; path = src/soter/openssl/soter_sym.c; sourceTree = "<group>"; };
		9F4A23A7223A745A005CB63A /* ge_frombytes.c */ = {isa = PBXFileReference; fileEncoding = 4; lastKnownFileType = sourcecode.c.c; name = ge_frombytes.c; path = src/soter/ed25519/ge_frombytes.c; sourceTree = "<group>"; };
		9F4A23A8223A745A005CB63A /* fe_cmov.c */ = {isa = PBXFileReference; fileEncoding = 4; lastKnownFileType = sourcecode.c.c; name = fe_cmov.c; path = src/soter/ed25519/fe_cmov.c; sourceTree = "<group>"; };
		9F4A23A9223A745A005CB63A /* fe_sub.c */ = {isa = PBXFileReference; fileEncoding = 4; lastKnownFileType = sourcecode.c.c; name = fe_sub.c; path = src/soter/ed25519/fe_sub.c; sourceTree = "<group>"; };
		9F4A23AA223A745A005CB63A /* ge_p3_sub.c */ = {isa = PBXFileReference; fileEncoding = 4; lastKnownFileType = sourcecode.c.c; name = ge_p3_sub.c; path = src/soter/ed25519/ge_p3_sub.c; sourceTree = "<group>"; };
		9F4A23AB223A745A005CB63A /* ge_p2_dbl.h */ = {isa = PBXFileReference; fileEncoding = 4; lastKnownFileType = sourcecode.c.h; name = ge_p2_dbl.h; path = src/soter/ed25519/ge_p2_dbl.h; sourceTree = "<group>"; };
		9F4A23AC223A745A005CB63A /* fe_frombytes.c */ = {isa = PBXFileReference; fileEncoding = 4; lastKnownFileType = sourcecode.c.c; name = fe_frombytes.c; path = src/soter/ed25519/fe_frombytes.c; sourceTree = "<group>"; };
		9F4A23AD223A745A005CB63A /* ge_tobytes.c */ = {isa = PBXFileReference; fileEncoding = 4; lastKnownFileType = sourcecode.c.c; name = ge_tobytes.c; path = src/soter/ed25519/ge_tobytes.c; sourceTree = "<group>"; };
		9F4A23AE223A745A005CB63A /* pow22523.h */ = {isa = PBXFileReference; fileEncoding = 4; lastKnownFileType = sourcecode.c.h; name = pow22523.h; path = src/soter/ed25519/pow22523.h; sourceTree = "<group>"; };
		9F4A23AF223A745A005CB63A /* pow225521.h */ = {isa = PBXFileReference; fileEncoding = 4; lastKnownFileType = sourcecode.c.h; name = pow225521.h; path = src/soter/ed25519/pow225521.h; sourceTree = "<group>"; };
		9F4A23B0223A745A005CB63A /* ge_p3_dbl.c */ = {isa = PBXFileReference; fileEncoding = 4; lastKnownFileType = sourcecode.c.c; name = ge_p3_dbl.c; path = src/soter/ed25519/ge_p3_dbl.c; sourceTree = "<group>"; };
		9F4A23B1223A745A005CB63A /* fe_add.c */ = {isa = PBXFileReference; fileEncoding = 4; lastKnownFileType = sourcecode.c.c; name = fe_add.c; path = src/soter/ed25519/fe_add.c; sourceTree = "<group>"; };
		9F4A23B2223A745A005CB63A /* ge_p2_to_p3.c */ = {isa = PBXFileReference; fileEncoding = 4; lastKnownFileType = sourcecode.c.c; name = ge_p2_to_p3.c; path = src/soter/ed25519/ge_p2_to_p3.c; sourceTree = "<group>"; };
		9F4A23B3223A745B005CB63A /* fe_0.c */ = {isa = PBXFileReference; fileEncoding = 4; lastKnownFileType = sourcecode.c.c; name = fe_0.c; path = src/soter/ed25519/fe_0.c; sourceTree = "<group>"; };
		9F4A23B4223A745B005CB63A /* ge_p2_dbl.c */ = {isa = PBXFileReference; fileEncoding = 4; lastKnownFileType = sourcecode.c.c; name = ge_p2_dbl.c; path = src/soter/ed25519/ge_p2_dbl.c; sourceTree = "<group>"; };
		9F4A23B5223A745B005CB63A /* ge_sub.c */ = {isa = PBXFileReference; fileEncoding = 4; lastKnownFileType = sourcecode.c.c; name = ge_sub.c; path = src/soter/ed25519/ge_sub.c; sourceTree = "<group>"; };
		9F4A23B6223A745B005CB63A /* fe_copy.c */ = {isa = PBXFileReference; fileEncoding = 4; lastKnownFileType = sourcecode.c.c; name = fe_copy.c; path = src/soter/ed25519/fe_copy.c; sourceTree = "<group>"; };
		9F4A23B7223A745B005CB63A /* ge_p3_to_cached.c */ = {isa = PBXFileReference; fileEncoding = 4; lastKnownFileType = sourcecode.c.c; name = ge_p3_to_cached.c; path = src/soter/ed25519/ge_p3_to_cached.c; sourceTree = "<group>"; };
		9F4A23B8223A745B005CB63A /* fe_sq2.c */ = {isa = PBXFileReference; fileEncoding = 4; lastKnownFileType = sourcecode.c.c; name = fe_sq2.c; path = src/soter/ed25519/fe_sq2.c; sourceTree = "<group>"; };
		9F4A23B9223A745B005CB63A /* fe_isnonzero.c */ = {isa = PBXFileReference; fileEncoding = 4; lastKnownFileType = sourcecode.c.c; name = fe_isnonzero.c; path = src/soter/ed25519/fe_isnonzero.c; sourceTree = "<group>"; };
		9F4A23BA223A745B005CB63A /* ge_double_scalarmult.c */ = {isa = PBXFileReference; fileEncoding = 4; lastKnownFileType = sourcecode.c.c; name = ge_double_scalarmult.c; path = src/soter/ed25519/ge_double_scalarmult.c; sourceTree = "<group>"; };
		9F4A23BB223A745B005CB63A /* ge_p3_0.c */ = {isa = PBXFileReference; fileEncoding = 4; lastKnownFileType = sourcecode.c.c; name = ge_p3_0.c; path = src/soter/ed25519/ge_p3_0.c; sourceTree = "<group>"; };
		9F4A23BC223A745B005CB63A /* fe_neg.c */ = {isa = PBXFileReference; fileEncoding = 4; lastKnownFileType = sourcecode.c.c; name = fe_neg.c; path = src/soter/ed25519/fe_neg.c; sourceTree = "<group>"; };
		9F4A23BD223A745B005CB63A /* d2.h */ = {isa = PBXFileReference; fileEncoding = 4; lastKnownFileType = sourcecode.c.h; name = d2.h; path = src/soter/ed25519/d2.h; sourceTree = "<group>"; };
		9F4A23BE223A745B005CB63A /* fe_isnegative.c */ = {isa = PBXFileReference; fileEncoding = 4; lastKnownFileType = sourcecode.c.c; name = fe_isnegative.c; path = src/soter/ed25519/fe_isnegative.c; sourceTree = "<group>"; };
		9F4A23BF223A745B005CB63A /* ge_precomp_0.c */ = {isa = PBXFileReference; fileEncoding = 4; lastKnownFileType = sourcecode.c.c; name = ge_precomp_0.c; path = src/soter/ed25519/ge_precomp_0.c; sourceTree = "<group>"; };
		9F4A23C0223A745B005CB63A /* ge_cmp.c */ = {isa = PBXFileReference; fileEncoding = 4; lastKnownFileType = sourcecode.c.c; name = ge_cmp.c; path = src/soter/ed25519/ge_cmp.c; sourceTree = "<group>"; };
		9F4A23C1223A745B005CB63A /* ge.h */ = {isa = PBXFileReference; fileEncoding = 4; lastKnownFileType = sourcecode.c.h; name = ge.h; path = src/soter/ed25519/ge.h; sourceTree = "<group>"; };
		9F4A23C2223A745B005CB63A /* sc_reduce.c */ = {isa = PBXFileReference; fileEncoding = 4; lastKnownFileType = sourcecode.c.c; name = sc_reduce.c; path = src/soter/ed25519/sc_reduce.c; sourceTree = "<group>"; };
		9F4A23C3223A745B005CB63A /* sc.h */ = {isa = PBXFileReference; fileEncoding = 4; lastKnownFileType = sourcecode.c.h; name = sc.h; path = src/soter/ed25519/sc.h; sourceTree = "<group>"; };
		9F4A23C4223A745C005CB63A /* sqrtm1.h */ = {isa = PBXFileReference; fileEncoding = 4; lastKnownFileType = sourcecode.c.h; name = sqrtm1.h; path = src/soter/ed25519/sqrtm1.h; sourceTree = "<group>"; };
		9F4A23C5223A745C005CB63A /* ge_utils.h */ = {isa = PBXFileReference; fileEncoding = 4; lastKnownFileType = sourcecode.c.h; name = ge_utils.h; path = src/soter/ed25519/ge_utils.h; sourceTree = "<group>"; };
		9F4A23C6223A745C005CB63A /* ge_msub.c */ = {isa = PBXFileReference; fileEncoding = 4; lastKnownFileType = sourcecode.c.c; name = ge_msub.c; path = src/soter/ed25519/ge_msub.c; sourceTree = "<group>"; };
		9F4A23C7223A745C005CB63A /* ge_p3_to_p2.c */ = {isa = PBXFileReference; fileEncoding = 4; lastKnownFileType = sourcecode.c.c; name = ge_p3_to_p2.c; path = src/soter/ed25519/ge_p3_to_p2.c; sourceTree = "<group>"; };
		9F4A23C8223A745C005CB63A /* base2.h */ = {isa = PBXFileReference; fileEncoding = 4; lastKnownFileType = sourcecode.c.h; name = base2.h; path = src/soter/ed25519/base2.h; sourceTree = "<group>"; };
		9F4A23C9223A745C005CB63A /* ge_p3_tobytes.c */ = {isa = PBXFileReference; fileEncoding = 4; lastKnownFileType = sourcecode.c.c; name = ge_p3_tobytes.c; path = src/soter/ed25519/ge_p3_tobytes.c; sourceTree = "<group>"; };
		9F4A23CA223A745C005CB63A /* ge_sub.h */ = {isa = PBXFileReference; fileEncoding = 4; lastKnownFileType = sourcecode.c.h; name = ge_sub.h; path = src/soter/ed25519/ge_sub.h; sourceTree = "<group>"; };
		9F4A23CB223A745C005CB63A /* ge_add.h */ = {isa = PBXFileReference; fileEncoding = 4; lastKnownFileType = sourcecode.c.h; name = ge_add.h; path = src/soter/ed25519/ge_add.h; sourceTree = "<group>"; };
		9F4A23CC223A745C005CB63A /* ge_p1p1_to_p2.c */ = {isa = PBXFileReference; fileEncoding = 4; lastKnownFileType = sourcecode.c.c; name = ge_p1p1_to_p2.c; path = src/soter/ed25519/ge_p1p1_to_p2.c; sourceTree = "<group>"; };
		9F4A23CD223A745C005CB63A /* ge_madd.h */ = {isa = PBXFileReference; fileEncoding = 4; lastKnownFileType = sourcecode.c.h; name = ge_madd.h; path = src/soter/ed25519/ge_madd.h; sourceTree = "<group>"; };
		9F4A23CE223A745C005CB63A /* sc_muladd.c */ = {isa = PBXFileReference; fileEncoding = 4; lastKnownFileType = sourcecode.c.c; name = sc_muladd.c; path = src/soter/ed25519/sc_muladd.c; sourceTree = "<group>"; };
		9F4A23CF223A745C005CB63A /* fe_1.c */ = {isa = PBXFileReference; fileEncoding = 4; lastKnownFileType = sourcecode.c.c; name = fe_1.c; path = src/soter/ed25519/fe_1.c; sourceTree = "<group>"; };
		9F4A23D0223A745C005CB63A /* ge_msub.h */ = {isa = PBXFileReference; fileEncoding = 4; lastKnownFileType = sourcecode.c.h; name = ge_msub.h; path = src/soter/ed25519/ge_msub.h; sourceTree = "<group>"; };
		9F4A23D1223A745C005CB63A /* fe_mul.c */ = {isa = PBXFileReference; fileEncoding = 4; lastKnownFileType = sourcecode.c.c; name = fe_mul.c; path = src/soter/ed25519/fe_mul.c; sourceTree = "<group>"; };
		9F4A23D2223A745D005CB63A /* fe_tobytes.c */ = {isa = PBXFileReference; fileEncoding = 4; lastKnownFileType = sourcecode.c.c; name = fe_tobytes.c; path = src/soter/ed25519/fe_tobytes.c; sourceTree = "<group>"; };
		9F4A23D3223A745D005CB63A /* fe_invert.c */ = {isa = PBXFileReference; fileEncoding = 4; lastKnownFileType = sourcecode.c.c; name = fe_invert.c; path = src/soter/ed25519/fe_invert.c; sourceTree = "<group>"; };
		9F4A23D4223A745D005CB63A /* base.h */ = {isa = PBXFileReference; fileEncoding = 4; lastKnownFileType = sourcecode.c.h; name = base.h; path = src/soter/ed25519/base.h; sourceTree = "<group>"; };
		9F4A23D5223A745D005CB63A /* ge_frombytes_no_negate.c */ = {isa = PBXFileReference; fileEncoding = 4; lastKnownFileType = sourcecode.c.c; name = ge_frombytes_no_negate.c; path = src/soter/ed25519/ge_frombytes_no_negate.c; sourceTree = "<group>"; };
		9F4A23D6223A745D005CB63A /* api.h */ = {isa = PBXFileReference; fileEncoding = 4; lastKnownFileType = sourcecode.c.h; name = api.h; path = src/soter/ed25519/api.h; sourceTree = "<group>"; };
		9F4A23D7223A745D005CB63A /* ge_p2_0.c */ = {isa = PBXFileReference; fileEncoding = 4; lastKnownFileType = sourcecode.c.c; name = ge_p2_0.c; path = src/soter/ed25519/ge_p2_0.c; sourceTree = "<group>"; };
		9F4A23D8223A745D005CB63A /* gen_rand_32.c */ = {isa = PBXFileReference; fileEncoding = 4; lastKnownFileType = sourcecode.c.c; name = gen_rand_32.c; path = src/soter/ed25519/gen_rand_32.c; sourceTree = "<group>"; };
		9F4A23D9223A745D005CB63A /* d.h */ = {isa = PBXFileReference; fileEncoding = 4; lastKnownFileType = sourcecode.c.h; name = d.h; path = src/soter/ed25519/d.h; sourceTree = "<group>"; };
		9F4A23DA223A745D005CB63A /* ge_add.c */ = {isa = PBXFileReference; fileEncoding = 4; lastKnownFileType = sourcecode.c.c; name = ge_add.c; path = src/soter/ed25519/ge_add.c; sourceTree = "<group>"; };
		9F4A23DB223A745D005CB63A /* ge_madd.c */ = {isa = PBXFileReference; fileEncoding = 4; lastKnownFileType = sourcecode.c.c; name = ge_madd.c; path = src/soter/ed25519/ge_madd.c; sourceTree = "<group>"; };
		9F4A23DC223A745D005CB63A /* ge_p1p1_to_p3.c */ = {isa = PBXFileReference; fileEncoding = 4; lastKnownFileType = sourcecode.c.c; name = ge_p1p1_to_p3.c; path = src/soter/ed25519/ge_p1p1_to_p3.c; sourceTree = "<group>"; };
		9F4A23DD223A745D005CB63A /* fe_pow22523.c */ = {isa = PBXFileReference; fileEncoding = 4; lastKnownFileType = sourcecode.c.c; name = fe_pow22523.c; path = src/soter/ed25519/fe_pow22523.c; sourceTree = "<group>"; };
		9F4A23DE223A745D005CB63A /* fe.h */ = {isa = PBXFileReference; fileEncoding = 4; lastKnownFileType = sourcecode.c.h; name = fe.h; path = src/soter/ed25519/fe.h; sourceTree = "<group>"; };
		9F4A23DF223A745D005CB63A /* ge_scalarmult_base.c */ = {isa = PBXFileReference; fileEncoding = 4; lastKnownFileType = sourcecode.c.c; name = ge_scalarmult_base.c; path = src/soter/ed25519/ge_scalarmult_base.c; sourceTree = "<group>"; };
		9F4A23E0223A745D005CB63A /* fe_sq.c */ = {isa = PBXFileReference; fileEncoding = 4; lastKnownFileType = sourcecode.c.c; name = fe_sq.c; path = src/soter/ed25519/fe_sq.c; sourceTree = "<group>"; };
		9F4A23E1223A745E005CB63A /* ge_scalarmult.c */ = {isa = PBXFileReference; fileEncoding = 4; lastKnownFileType = sourcecode.c.c; name = ge_scalarmult.c; path = src/soter/ed25519/ge_scalarmult.c; sourceTree = "<group>"; };
		9F4A241E223A74AE005CB63A /* secure_cell.c */ = {isa = PBXFileReference; fileEncoding = 4; lastKnownFileType = sourcecode.c.c; name = secure_cell.c; path = src/themis/secure_cell.c; sourceTree = "<group>"; };
		9F4A241F223A74AE005CB63A /* secure_comparator_t.h */ = {isa = PBXFileReference; fileEncoding = 4; lastKnownFileType = sourcecode.c.h; name = secure_comparator_t.h; path = src/themis/secure_comparator_t.h; sourceTree = "<group>"; };
		9F4A2420223A74AE005CB63A /* secure_message_wrapper.h */ = {isa = PBXFileReference; fileEncoding = 4; lastKnownFileType = sourcecode.c.h; name = secure_message_wrapper.h; path = src/themis/secure_message_wrapper.h; sourceTree = "<group>"; };
		9F4A2421223A74AE005CB63A /* secure_message.h */ = {isa = PBXFileReference; fileEncoding = 4; lastKnownFileType = sourcecode.c.h; name = secure_message.h; path = src/themis/secure_message.h; sourceTree = "<group>"; };
		9F4A2422223A74AE005CB63A /* secure_message_wrapper.c */ = {isa = PBXFileReference; fileEncoding = 4; lastKnownFileType = sourcecode.c.c; name = secure_message_wrapper.c; path = src/themis/secure_message_wrapper.c; sourceTree = "<group>"; };
		9F4A2423223A74AE005CB63A /* portable_endian.h */ = {isa = PBXFileReference; fileEncoding = 4; lastKnownFileType = sourcecode.c.h; name = portable_endian.h; path = src/themis/portable_endian.h; sourceTree = "<group>"; };
		9F4A2424223A74AE005CB63A /* secure_keygen.h */ = {isa = PBXFileReference; fileEncoding = 4; lastKnownFileType = sourcecode.c.h; name = secure_keygen.h; path = src/themis/secure_keygen.h; sourceTree = "<group>"; };
		9F4A2425223A74AE005CB63A /* secure_session_serialize.c */ = {isa = PBXFileReference; fileEncoding = 4; lastKnownFileType = sourcecode.c.c; name = secure_session_serialize.c; path = src/themis/secure_session_serialize.c; sourceTree = "<group>"; };
		9F4A2426223A74AE005CB63A /* secure_session_t.h */ = {isa = PBXFileReference; fileEncoding = 4; lastKnownFileType = sourcecode.c.h; name = secure_session_t.h; path = src/themis/secure_session_t.h; sourceTree = "<group>"; };
		9F4A2427223A74AE005CB63A /* secure_keygen.c */ = {isa = PBXFileReference; fileEncoding = 4; lastKnownFileType = sourcecode.c.c; name = secure_keygen.c; path = src/themis/secure_keygen.c; sourceTree = "<group>"; };
		9F4A2428223A74AE005CB63A /* secure_session_peer.h */ = {isa = PBXFileReference; fileEncoding = 4; lastKnownFileType = sourcecode.c.h; name = secure_session_peer.h; path = src/themis/secure_session_peer.h; sourceTree = "<group>"; };
		9F4A2429223A74AF005CB63A /* secure_session_peer.c */ = {isa = PBXFileReference; fileEncoding = 4; lastKnownFileType = sourcecode.c.c; name = secure_session_peer.c; path = src/themis/secure_session_peer.c; sourceTree = "<group>"; };
		9F4A242A223A74AF005CB63A /* message.c */ = {isa = PBXFileReference; fileEncoding = 4; lastKnownFileType = sourcecode.c.c; name = message.c; path = src/themis/message.c; sourceTree = "<group>"; };
		9F4A242B223A74AF005CB63A /* sym_enc_message.h */ = {isa = PBXFileReference; fileEncoding = 4; lastKnownFileType = sourcecode.c.h; name = sym_enc_message.h; path = src/themis/sym_enc_message.h; sourceTree = "<group>"; };
		9F4A242C223A74AF005CB63A /* secure_cell.h */ = {isa = PBXFileReference; fileEncoding = 4; lastKnownFileType = sourcecode.c.h; name = secure_cell.h; path = src/themis/secure_cell.h; sourceTree = "<group>"; };
		9F4A242D223A74AF005CB63A /* secure_session.h */ = {isa = PBXFileReference; fileEncoding = 4; lastKnownFileType = sourcecode.c.h; name = secure_session.h; path = src/themis/secure_session.h; sourceTree = "<group>"; };
		9F4A242E223A74AF005CB63A /* secure_session_utils.c */ = {isa = PBXFileReference; fileEncoding = 4; lastKnownFileType = sourcecode.c.c; name = secure_session_utils.c; path = src/themis/secure_session_utils.c; sourceTree = "<group>"; };
		9F4A242F223A74AF005CB63A /* themis_error.h */ = {isa = PBXFileReference; fileEncoding = 4; lastKnownFileType = sourcecode.c.h; name = themis_error.h; path = src/themis/themis_error.h; sourceTree = "<group>"; };
		9F4A2430223A74AF005CB63A /* secure_cell_alg.h */ = {isa = PBXFileReference; fileEncoding = 4; lastKnownFileType = sourcecode.c.h; name = secure_cell_alg.h; path = src/themis/secure_cell_alg.h; sourceTree = "<group>"; };
		9F4A2431223A74AF005CB63A /* sym_enc_message.c */ = {isa = PBXFileReference; fileEncoding = 4; lastKnownFileType = sourcecode.c.c; name = sym_enc_message.c; path = src/themis/sym_enc_message.c; sourceTree = "<group>"; };
		9F4A2432223A74AF005CB63A /* secure_comparator.c */ = {isa = PBXFileReference; fileEncoding = 4; lastKnownFileType = sourcecode.c.c; name = secure_comparator.c; path = src/themis/secure_comparator.c; sourceTree = "<group>"; };
		9F4A2433223A74AF005CB63A /* themis.h */ = {isa = PBXFileReference; fileEncoding = 4; lastKnownFileType = sourcecode.c.h; name = themis.h; path = src/themis/themis.h; sourceTree = "<group>"; };
		9F4A2434223A74AF005CB63A /* secure_comparator.h */ = {isa = PBXFileReference; fileEncoding = 4; lastKnownFileType = sourcecode.c.h; name = secure_comparator.h; path = src/themis/secure_comparator.h; sourceTree = "<group>"; };
		9F4A2435223A74AF005CB63A /* secure_session_message.c */ = {isa = PBXFileReference; fileEncoding = 4; lastKnownFileType = sourcecode.c.c; name = secure_session_message.c; path = src/themis/secure_session_message.c; sourceTree = "<group>"; };
		9F4A2436223A74AF005CB63A /* message.h */ = {isa = PBXFileReference; fileEncoding = 4; lastKnownFileType = sourcecode.c.h; name = message.h; path = src/themis/message.h; sourceTree = "<group>"; };
		9F4A2437223A74AF005CB63A /* secure_message.c */ = {isa = PBXFileReference; fileEncoding = 4; lastKnownFileType = sourcecode.c.c; name = secure_message.c; path = src/themis/secure_message.c; sourceTree = "<group>"; };
		9F4A2438223A74AF005CB63A /* secure_session.c */ = {isa = PBXFileReference; fileEncoding = 4; lastKnownFileType = sourcecode.c.c; name = secure_session.c; path = src/themis/secure_session.c; sourceTree = "<group>"; };
		9F4A2439223A74AF005CB63A /* secure_session_utils.h */ = {isa = PBXFileReference; fileEncoding = 4; lastKnownFileType = sourcecode.c.h; name = secure_session_utils.h; path = src/themis/secure_session_utils.h; sourceTree = "<group>"; };
		9F4A24A1223A8D7F005CB63A /* themis.framework */ = {isa = PBXFileReference; explicitFileType = wrapper.framework; includeInIndex = 0; path = themis.framework; sourceTree = BUILT_PRODUCTS_DIR; };
		9F4A24AA223A8E15005CB63A /* Info.plist */ = {isa = PBXFileReference; fileEncoding = 4; lastKnownFileType = text.plist.xml; name = Info.plist; path = "src/wrappers/themis/Obj-C/Themis/Info.plist"; sourceTree = "<group>"; };
		9F4A24AB223A8E15005CB63A /* themis.h */ = {isa = PBXFileReference; fileEncoding = 4; lastKnownFileType = sourcecode.c.h; name = themis.h; path = "src/wrappers/themis/Obj-C/Themis/themis.h"; sourceTree = "<group>"; };
		9F4A24B0223A8FA7005CB63A /* scell_seal.m */ = {isa = PBXFileReference; fileEncoding = 4; lastKnownFileType = sourcecode.c.objc; name = scell_seal.m; path = "src/wrappers/themis/Obj-C/objcthemis/scell_seal.m"; sourceTree = "<group>"; };
		9F4A24B1223A8FA7005CB63A /* ssession.h */ = {isa = PBXFileReference; fileEncoding = 4; lastKnownFileType = sourcecode.c.h; name = ssession.h; path = "src/wrappers/themis/Obj-C/objcthemis/ssession.h"; sourceTree = "<group>"; };
		9F4A24B2223A8FA7005CB63A /* ssession_transport_interface.m */ = {isa = PBXFileReference; fileEncoding = 4; lastKnownFileType = sourcecode.c.objc; name = ssession_transport_interface.m; path = "src/wrappers/themis/Obj-C/objcthemis/ssession_transport_interface.m"; sourceTree = "<group>"; };
		9F4A24B3223A8FA7005CB63A /* scell.h */ = {isa = PBXFileReference; fileEncoding = 4; lastKnownFileType = sourcecode.c.h; name = scell.h; path = "src/wrappers/themis/Obj-C/objcthemis/scell.h"; sourceTree = "<group>"; };
		9F4A24B4223A8FA8005CB63A /* scell_context_imprint.m */ = {isa = PBXFileReference; fileEncoding = 4; lastKnownFileType = sourcecode.c.objc; name = scell_context_imprint.m; path = "src/wrappers/themis/Obj-C/objcthemis/scell_context_imprint.m"; sourceTree = "<group>"; };
		9F4A24B5223A8FA8005CB63A /* objcthemis.h */ = {isa = PBXFileReference; fileEncoding = 4; lastKnownFileType = sourcecode.c.h; name = objcthemis.h; path = "src/wrappers/themis/Obj-C/objcthemis/objcthemis.h"; sourceTree = "<group>"; };
		9F4A24B6223A8FA8005CB63A /* scomparator.m */ = {isa = PBXFileReference; fileEncoding = 4; lastKnownFileType = sourcecode.c.objc; name = scomparator.m; path = "src/wrappers/themis/Obj-C/objcthemis/scomparator.m"; sourceTree = "<group>"; };
		9F4A24B7223A8FA8005CB63A /* skeygen.m */ = {isa = PBXFileReference; fileEncoding = 4; lastKnownFileType = sourcecode.c.objc; name = skeygen.m; path = "src/wrappers/themis/Obj-C/objcthemis/skeygen.m"; sourceTree = "<group>"; };
		9F4A24B8223A8FA8005CB63A /* smessage.m */ = {isa = PBXFileReference; fileEncoding = 4; lastKnownFileType = sourcecode.c.objc; name = smessage.m; path = "src/wrappers/themis/Obj-C/objcthemis/smessage.m"; sourceTree = "<group>"; };
		9F4A24B9223A8FA8005CB63A /* scell_context_imprint.h */ = {isa = PBXFileReference; fileEncoding = 4; lastKnownFileType = sourcecode.c.h; name = scell_context_imprint.h; path = "src/wrappers/themis/Obj-C/objcthemis/scell_context_imprint.h"; sourceTree = "<group>"; };
		9F4A24BA223A8FA8005CB63A /* ssession.m */ = {isa = PBXFileReference; fileEncoding = 4; lastKnownFileType = sourcecode.c.objc; name = ssession.m; path = "src/wrappers/themis/Obj-C/objcthemis/ssession.m"; sourceTree = "<group>"; };
		9F4A24BB223A8FA8005CB63A /* serror.h */ = {isa = PBXFileReference; fileEncoding = 4; lastKnownFileType = sourcecode.c.h; name = serror.h; path = "src/wrappers/themis/Obj-C/objcthemis/serror.h"; sourceTree = "<group>"; };
		9F4A24BC223A8FA8005CB63A /* scell_seal.h */ = {isa = PBXFileReference; fileEncoding = 4; lastKnownFileType = sourcecode.c.h; name = scell_seal.h; path = "src/wrappers/themis/Obj-C/objcthemis/scell_seal.h"; sourceTree = "<group>"; };
		9F4A24BD223A8FA8005CB63A /* scell_token.m */ = {isa = PBXFileReference; fileEncoding = 4; lastKnownFileType = sourcecode.c.objc; name = scell_token.m; path = "src/wrappers/themis/Obj-C/objcthemis/scell_token.m"; sourceTree = "<group>"; };
		9F4A24BE223A8FA8005CB63A /* scell.m */ = {isa = PBXFileReference; fileEncoding = 4; lastKnownFileType = sourcecode.c.objc; name = scell.m; path = "src/wrappers/themis/Obj-C/objcthemis/scell.m"; sourceTree = "<group>"; };
		9F4A24BF223A8FA8005CB63A /* ssession_transport_interface.h */ = {isa = PBXFileReference; fileEncoding = 4; lastKnownFileType = sourcecode.c.h; name = ssession_transport_interface.h; path = "src/wrappers/themis/Obj-C/objcthemis/ssession_transport_interface.h"; sourceTree = "<group>"; };
		9F4A24C0223A8FA8005CB63A /* scomparator.h */ = {isa = PBXFileReference; fileEncoding = 4; lastKnownFileType = sourcecode.c.h; name = scomparator.h; path = "src/wrappers/themis/Obj-C/objcthemis/scomparator.h"; sourceTree = "<group>"; };
		9F4A24C1223A8FA8005CB63A /* skeygen.h */ = {isa = PBXFileReference; fileEncoding = 4; lastKnownFileType = sourcecode.c.h; name = skeygen.h; path = "src/wrappers/themis/Obj-C/objcthemis/skeygen.h"; sourceTree = "<group>"; };
		9F4A24C2223A8FA8005CB63A /* smessage.h */ = {isa = PBXFileReference; fileEncoding = 4; lastKnownFileType = sourcecode.c.h; name = smessage.h; path = "src/wrappers/themis/Obj-C/objcthemis/smessage.h"; sourceTree = "<group>"; };
		9F4A24C3223A8FA8005CB63A /* scell_token.h */ = {isa = PBXFileReference; fileEncoding = 4; lastKnownFileType = sourcecode.c.h; name = scell_token.h; path = "src/wrappers/themis/Obj-C/objcthemis/scell_token.h"; sourceTree = "<group>"; };
		9F5391F02293F2D90051DA66 /* portable_endian.h */ = {isa = PBXFileReference; fileEncoding = 4; lastKnownFileType = sourcecode.c.h; name = portable_endian.h; path = src/soter/portable_endian.h; sourceTree = "<group>"; };
<<<<<<< HEAD
		9F874AB122CCB0D100E8DECA /* soter_ec_key.c */ = {isa = PBXFileReference; fileEncoding = 4; lastKnownFileType = sourcecode.c.c; name = soter_ec_key.c; path = src/soter/soter_ec_key.c; sourceTree = "<group>"; };
		9F874AB222CCB0D100E8DECA /* soter_rsa_key.c */ = {isa = PBXFileReference; fileEncoding = 4; lastKnownFileType = sourcecode.c.c; name = soter_rsa_key.c; path = src/soter/soter_rsa_key.c; sourceTree = "<group>"; };
=======
		9F98F32422CCEA5D008E14E6 /* soter_wipe.h */ = {isa = PBXFileReference; fileEncoding = 4; lastKnownFileType = sourcecode.c.h; name = soter_wipe.h; path = src/soter/soter_wipe.h; sourceTree = "<group>"; };
		9F98F32722CCEB0E008E14E6 /* soter_wipe.c */ = {isa = PBXFileReference; fileEncoding = 4; lastKnownFileType = sourcecode.c.c; name = soter_wipe.c; path = src/soter/openssl/soter_wipe.c; sourceTree = "<group>"; };
>>>>>>> df8632aa
		9FBD853C223BFB5E009EAEB3 /* openssl.framework */ = {isa = PBXFileReference; lastKnownFileType = wrapper.framework; name = openssl.framework; path = Carthage/Build/iOS/openssl.framework; sourceTree = "<group>"; };
		9FD4C3522260D41700132A88 /* soter_api.h */ = {isa = PBXFileReference; lastKnownFileType = sourcecode.c.h; name = soter_api.h; path = src/soter/soter_api.h; sourceTree = "<group>"; };
		9FD4C3532260D43B00132A88 /* themis_api.h */ = {isa = PBXFileReference; lastKnownFileType = sourcecode.c.h; name = themis_api.h; path = src/themis/themis_api.h; sourceTree = "<group>"; };
/* End PBXFileReference section */

/* Begin PBXFrameworksBuildPhase section */
		9F00E8D4223C197900EC1EF3 /* Frameworks */ = {
			isa = PBXFrameworksBuildPhase;
			buildActionMask = 2147483647;
			files = (
				9F00E941223C1AFA00EC1EF3 /* openssl.framework in Frameworks */,
			);
			runOnlyForDeploymentPostprocessing = 0;
		};
		9F4A249E223A8D7F005CB63A /* Frameworks */ = {
			isa = PBXFrameworksBuildPhase;
			buildActionMask = 2147483647;
			files = (
				9FBD853D223BFB5E009EAEB3 /* openssl.framework in Frameworks */,
			);
			runOnlyForDeploymentPostprocessing = 0;
		};
/* End PBXFrameworksBuildPhase section */

/* Begin PBXGroup section */
		738B81052239809D00A9947C = {
			isa = PBXGroup;
			children = (
				9F4A24A9223A8E01005CB63A /* Themis */,
				738B81102239809D00A9947C /* Products */,
				9F4A2476223A885F005CB63A /* Frameworks */,
			);
			sourceTree = "<group>";
		};
		738B81102239809D00A9947C /* Products */ = {
			isa = PBXGroup;
			children = (
				9F4A24A1223A8D7F005CB63A /* themis.framework */,
				9F00E8D7223C197900EC1EF3 /* themis.framework */,
			);
			name = Products;
			sourceTree = "<group>";
		};
		9F4A2370223A73B6005CB63A /* soter */ = {
			isa = PBXGroup;
			children = (
				9F4A23A6223A742F005CB63A /* ed25519 */,
				9F4A2383223A740E005CB63A /* openssl */,
				9F5391F02293F2D90051DA66 /* portable_endian.h */,
				9FD4C3522260D41700132A88 /* soter_api.h */,
				9F4A2343223A73B0005CB63A /* soter_asym_cipher.h */,
				9F4A234B223A73B0005CB63A /* soter_asym_ka.h */,
				9F4A2350223A73B1005CB63A /* soter_asym_sign.h */,
				9F4A2348223A73B0005CB63A /* soter_container.c */,
				9F4A2358223A73B1005CB63A /* soter_container.h */,
				9F4A234D223A73B0005CB63A /* soter_crc32.c */,
				9F4A234E223A73B0005CB63A /* soter_crc32.h */,
				9F874AB122CCB0D100E8DECA /* soter_ec_key.c */,
				9F4A2352223A73B1005CB63A /* soter_ec_key.h */,
				9F4A234C223A73B0005CB63A /* soter_error.h */,
				9F4A2342223A73B0005CB63A /* soter_hash.h */,
				9F4A2353223A73B1005CB63A /* soter_hmac.c */,
				9F4A2349223A73B0005CB63A /* soter_hmac.h */,
				9F4A2357223A73B1005CB63A /* soter_kdf.c */,
				9F4A234F223A73B1005CB63A /* soter_kdf.h */,
				9F4A2354223A73B1005CB63A /* soter_rand.h */,
				9F4A234A223A73B0005CB63A /* soter_rsa_key_pair_gen.h */,
				9F874AB222CCB0D100E8DECA /* soter_rsa_key.c */,
				9F4A2347223A73B0005CB63A /* soter_rsa_key.h */,
				9F4A2355223A73B1005CB63A /* soter_sign_ecdsa.h */,
				9F4A2344223A73B0005CB63A /* soter_sign_rsa.h */,
				9F4A2351223A73B1005CB63A /* soter_sign.c */,
				9F4A2356223A73B1005CB63A /* soter_sym.h */,
				9F98F32422CCEA5D008E14E6 /* soter_wipe.h */,
				9F4A2346223A73B0005CB63A /* soter_t.h */,
				9F4A2345223A73B0005CB63A /* soter.h */,
			);
			name = soter;
			sourceTree = "<group>";
		};
		9F4A2383223A740E005CB63A /* openssl */ = {
			isa = PBXGroup;
			children = (
				9F4A238F223A7426005CB63A /* soter_asym_cipher.c */,
				9F4A2388223A7425005CB63A /* soter_asym_ka.c */,
				9F4A2392223A7426005CB63A /* soter_ec_key.c */,
				9F4A2387223A7425005CB63A /* soter_ecdsa_common.c */,
				9F4A2384223A7425005CB63A /* soter_ecdsa_common.h */,
				9F4A238B223A7425005CB63A /* soter_engine.h */,
				9F4A2390223A7426005CB63A /* soter_hash.c */,
				9F4A238E223A7426005CB63A /* soter_rand.c */,
				9F4A2386223A7425005CB63A /* soter_rsa_common.c */,
				9F4A2391223A7426005CB63A /* soter_rsa_common.h */,
				9F4A238A223A7425005CB63A /* soter_rsa_key_pair_gen.c */,
				9F4A2385223A7425005CB63A /* soter_rsa_key.c */,
				9F4A2389223A7425005CB63A /* soter_sign_ecdsa.c */,
				9F4A238C223A7425005CB63A /* soter_sign_rsa.c */,
				9F4A2394223A7426005CB63A /* soter_sym.c */,
				9F4A2393223A7426005CB63A /* soter_verify_ecdsa.c */,
				9F4A238D223A7426005CB63A /* soter_verify_rsa.c */,
				9F98F32722CCEB0E008E14E6 /* soter_wipe.c */,
			);
			name = openssl;
			sourceTree = "<group>";
		};
		9F4A23A6223A742F005CB63A /* ed25519 */ = {
			isa = PBXGroup;
			children = (
				9F4A23D6223A745D005CB63A /* api.h */,
				9F4A23D4223A745D005CB63A /* base.h */,
				9F4A23C8223A745C005CB63A /* base2.h */,
				9F4A23D9223A745D005CB63A /* d.h */,
				9F4A23BD223A745B005CB63A /* d2.h */,
				9F4A23B3223A745B005CB63A /* fe_0.c */,
				9F4A23CF223A745C005CB63A /* fe_1.c */,
				9F4A23B1223A745A005CB63A /* fe_add.c */,
				9F4A23A8223A745A005CB63A /* fe_cmov.c */,
				9F4A23B6223A745B005CB63A /* fe_copy.c */,
				9F4A23AC223A745A005CB63A /* fe_frombytes.c */,
				9F4A23D3223A745D005CB63A /* fe_invert.c */,
				9F4A23BE223A745B005CB63A /* fe_isnegative.c */,
				9F4A23B9223A745B005CB63A /* fe_isnonzero.c */,
				9F4A23D1223A745C005CB63A /* fe_mul.c */,
				9F4A23BC223A745B005CB63A /* fe_neg.c */,
				9F4A23DD223A745D005CB63A /* fe_pow22523.c */,
				9F4A23E0223A745D005CB63A /* fe_sq.c */,
				9F4A23B8223A745B005CB63A /* fe_sq2.c */,
				9F4A23A9223A745A005CB63A /* fe_sub.c */,
				9F4A23D2223A745D005CB63A /* fe_tobytes.c */,
				9F4A23DE223A745D005CB63A /* fe.h */,
				9F4A23DA223A745D005CB63A /* ge_add.c */,
				9F4A23CB223A745C005CB63A /* ge_add.h */,
				9F4A23C0223A745B005CB63A /* ge_cmp.c */,
				9F4A23BA223A745B005CB63A /* ge_double_scalarmult.c */,
				9F4A23D5223A745D005CB63A /* ge_frombytes_no_negate.c */,
				9F4A23A7223A745A005CB63A /* ge_frombytes.c */,
				9F4A23DB223A745D005CB63A /* ge_madd.c */,
				9F4A23CD223A745C005CB63A /* ge_madd.h */,
				9F4A23C6223A745C005CB63A /* ge_msub.c */,
				9F4A23D0223A745C005CB63A /* ge_msub.h */,
				9F4A23CC223A745C005CB63A /* ge_p1p1_to_p2.c */,
				9F4A23DC223A745D005CB63A /* ge_p1p1_to_p3.c */,
				9F4A23D7223A745D005CB63A /* ge_p2_0.c */,
				9F4A23B4223A745B005CB63A /* ge_p2_dbl.c */,
				9F4A23AB223A745A005CB63A /* ge_p2_dbl.h */,
				9F4A23B2223A745A005CB63A /* ge_p2_to_p3.c */,
				9F4A23BB223A745B005CB63A /* ge_p3_0.c */,
				9F4A23B0223A745A005CB63A /* ge_p3_dbl.c */,
				9F4A23AA223A745A005CB63A /* ge_p3_sub.c */,
				9F4A23B7223A745B005CB63A /* ge_p3_to_cached.c */,
				9F4A23C7223A745C005CB63A /* ge_p3_to_p2.c */,
				9F4A23C9223A745C005CB63A /* ge_p3_tobytes.c */,
				9F4A23BF223A745B005CB63A /* ge_precomp_0.c */,
				9F4A23DF223A745D005CB63A /* ge_scalarmult_base.c */,
				9F4A23E1223A745E005CB63A /* ge_scalarmult.c */,
				9F4A23B5223A745B005CB63A /* ge_sub.c */,
				9F4A23CA223A745C005CB63A /* ge_sub.h */,
				9F4A23AD223A745A005CB63A /* ge_tobytes.c */,
				9F4A23C5223A745C005CB63A /* ge_utils.h */,
				9F4A23C1223A745B005CB63A /* ge.h */,
				9F4A23D8223A745D005CB63A /* gen_rand_32.c */,
				9F4A23AE223A745A005CB63A /* pow22523.h */,
				9F4A23AF223A745A005CB63A /* pow225521.h */,
				9F4A23CE223A745C005CB63A /* sc_muladd.c */,
				9F4A23C2223A745B005CB63A /* sc_reduce.c */,
				9F4A23C3223A745B005CB63A /* sc.h */,
				9F4A23C4223A745C005CB63A /* sqrtm1.h */,
			);
			name = ed25519;
			sourceTree = "<group>";
		};
		9F4A241D223A7493005CB63A /* themis */ = {
			isa = PBXGroup;
			children = (
				9F4A242A223A74AF005CB63A /* message.c */,
				9F4A2436223A74AF005CB63A /* message.h */,
				9F4A2423223A74AE005CB63A /* portable_endian.h */,
				9F4A2430223A74AF005CB63A /* secure_cell_alg.h */,
				9F4A241E223A74AE005CB63A /* secure_cell.c */,
				9F4A242C223A74AF005CB63A /* secure_cell.h */,
				9F4A241F223A74AE005CB63A /* secure_comparator_t.h */,
				9F4A2432223A74AF005CB63A /* secure_comparator.c */,
				9F4A2434223A74AF005CB63A /* secure_comparator.h */,
				9F4A2427223A74AE005CB63A /* secure_keygen.c */,
				9F4A2424223A74AE005CB63A /* secure_keygen.h */,
				9F4A2422223A74AE005CB63A /* secure_message_wrapper.c */,
				9F4A2420223A74AE005CB63A /* secure_message_wrapper.h */,
				9F4A2437223A74AF005CB63A /* secure_message.c */,
				9F4A2421223A74AE005CB63A /* secure_message.h */,
				9F4A2435223A74AF005CB63A /* secure_session_message.c */,
				9F4A2429223A74AF005CB63A /* secure_session_peer.c */,
				9F4A2428223A74AE005CB63A /* secure_session_peer.h */,
				9F4A2425223A74AE005CB63A /* secure_session_serialize.c */,
				9F4A2426223A74AE005CB63A /* secure_session_t.h */,
				9F4A242E223A74AF005CB63A /* secure_session_utils.c */,
				9F4A2439223A74AF005CB63A /* secure_session_utils.h */,
				9F4A2438223A74AF005CB63A /* secure_session.c */,
				9F4A242D223A74AF005CB63A /* secure_session.h */,
				9F4A2431223A74AF005CB63A /* sym_enc_message.c */,
				9F4A242B223A74AF005CB63A /* sym_enc_message.h */,
				9FD4C3532260D43B00132A88 /* themis_api.h */,
				9F4A242F223A74AF005CB63A /* themis_error.h */,
				9F4A2433223A74AF005CB63A /* themis.h */,
			);
			name = themis;
			sourceTree = "<group>";
		};
		9F4A2476223A885F005CB63A /* Frameworks */ = {
			isa = PBXGroup;
			children = (
				9F00E940223C1AFA00EC1EF3 /* openssl.framework */,
				9FBD853C223BFB5E009EAEB3 /* openssl.framework */,
			);
			name = Frameworks;
			sourceTree = "<group>";
		};
		9F4A24A9223A8E01005CB63A /* Themis */ = {
			isa = PBXGroup;
			children = (
				9F4A24AF223A8F85005CB63A /* objcthemis */,
				9F4A2370223A73B6005CB63A /* soter */,
				9F4A241D223A7493005CB63A /* themis */,
				9F4A24AA223A8E15005CB63A /* Info.plist */,
				9F4A24AB223A8E15005CB63A /* themis.h */,
			);
			name = Themis;
			sourceTree = "<group>";
		};
		9F4A24AF223A8F85005CB63A /* objcthemis */ = {
			isa = PBXGroup;
			children = (
				9F4A24B5223A8FA8005CB63A /* objcthemis.h */,
				9F4A24B9223A8FA8005CB63A /* scell_context_imprint.h */,
				9F4A24B4223A8FA8005CB63A /* scell_context_imprint.m */,
				9F4A24BC223A8FA8005CB63A /* scell_seal.h */,
				9F4A24B0223A8FA7005CB63A /* scell_seal.m */,
				9F4A24C3223A8FA8005CB63A /* scell_token.h */,
				9F4A24BD223A8FA8005CB63A /* scell_token.m */,
				9F4A24B3223A8FA7005CB63A /* scell.h */,
				9F4A24BE223A8FA8005CB63A /* scell.m */,
				9F4A24C0223A8FA8005CB63A /* scomparator.h */,
				9F4A24B6223A8FA8005CB63A /* scomparator.m */,
				9F4A24BB223A8FA8005CB63A /* serror.h */,
				9F4A24C1223A8FA8005CB63A /* skeygen.h */,
				9F4A24B7223A8FA8005CB63A /* skeygen.m */,
				9F4A24C2223A8FA8005CB63A /* smessage.h */,
				9F4A24B8223A8FA8005CB63A /* smessage.m */,
				9F4A24BF223A8FA8005CB63A /* ssession_transport_interface.h */,
				9F4A24B2223A8FA7005CB63A /* ssession_transport_interface.m */,
				9F4A24B1223A8FA7005CB63A /* ssession.h */,
				9F4A24BA223A8FA8005CB63A /* ssession.m */,
			);
			name = objcthemis;
			sourceTree = "<group>";
		};
/* End PBXGroup section */

/* Begin PBXHeadersBuildPhase section */
		9F00E8D2223C197900EC1EF3 /* Headers */ = {
			isa = PBXHeadersBuildPhase;
			buildActionMask = 2147483647;
			files = (
				9F5391F22293F2D90051DA66 /* portable_endian.h in Headers */,
				9F98F32622CCEA5D008E14E6 /* soter_wipe.h in Headers */,
				9F00E8E0223C19E000EC1EF3 /* themis.h in Headers */,
			);
			runOnlyForDeploymentPostprocessing = 0;
		};
		9F4A249C223A8D7F005CB63A /* Headers */ = {
			isa = PBXHeadersBuildPhase;
			buildActionMask = 2147483647;
			files = (
				9F5391F12293F2D90051DA66 /* portable_endian.h in Headers */,
				9F98F32522CCEA5D008E14E6 /* soter_wipe.h in Headers */,
				9F00E8DF223C19D900EC1EF3 /* themis.h in Headers */,
			);
			runOnlyForDeploymentPostprocessing = 0;
		};
/* End PBXHeadersBuildPhase section */

/* Begin PBXNativeTarget section */
		9F00E8D6223C197900EC1EF3 /* Themis (macOS) */ = {
			isa = PBXNativeTarget;
			buildConfigurationList = 9F00E8DE223C197A00EC1EF3 /* Build configuration list for PBXNativeTarget "Themis (macOS)" */;
			buildPhases = (
				9F00E8D2223C197900EC1EF3 /* Headers */,
				9F00E8E1223C1A0A00EC1EF3 /* Headers: objcthemis */,
				9F00E8D3223C197900EC1EF3 /* Sources */,
				9F00E8D4223C197900EC1EF3 /* Frameworks */,
				9F00E8D5223C197900EC1EF3 /* Resources */,
			);
			buildRules = (
			);
			dependencies = (
			);
			name = "Themis (macOS)";
			productName = "Themis (macOS)";
			productReference = 9F00E8D7223C197900EC1EF3 /* themis.framework */;
			productType = "com.apple.product-type.framework";
		};
		9F4A24A0223A8D7F005CB63A /* Themis (iOS) */ = {
			isa = PBXNativeTarget;
			buildConfigurationList = 9F4A24A6223A8D7F005CB63A /* Build configuration list for PBXNativeTarget "Themis (iOS)" */;
			buildPhases = (
				9F4A249C223A8D7F005CB63A /* Headers */,
				9F4A24D9223A915E005CB63A /* Headers: objcthemis */,
				9F4A249D223A8D7F005CB63A /* Sources */,
				9F4A249E223A8D7F005CB63A /* Frameworks */,
				9F4A249F223A8D7F005CB63A /* Resources */,
			);
			buildRules = (
			);
			dependencies = (
			);
			name = "Themis (iOS)";
			productName = Themis;
			productReference = 9F4A24A1223A8D7F005CB63A /* themis.framework */;
			productType = "com.apple.product-type.framework";
		};
/* End PBXNativeTarget section */

/* Begin PBXProject section */
		738B81062239809D00A9947C /* Project object */ = {
			isa = PBXProject;
			attributes = {
				LastUpgradeCheck = 1010;
				ORGANIZATIONNAME = "Cossack Labs";
				TargetAttributes = {
					9F00E8D6223C197900EC1EF3 = {
						CreatedOnToolsVersion = 10.1;
					};
					9F4A24A0223A8D7F005CB63A = {
						CreatedOnToolsVersion = 10.1;
					};
				};
			};
			buildConfigurationList = 738B81092239809D00A9947C /* Build configuration list for PBXProject "Themis" */;
			compatibilityVersion = "Xcode 9.3";
			developmentRegion = en;
			hasScannedForEncodings = 0;
			knownRegions = (
				en,
			);
			mainGroup = 738B81052239809D00A9947C;
			productRefGroup = 738B81102239809D00A9947C /* Products */;
			projectDirPath = "";
			projectRoot = "";
			targets = (
				9F4A24A0223A8D7F005CB63A /* Themis (iOS) */,
				9F00E8D6223C197900EC1EF3 /* Themis (macOS) */,
			);
		};
/* End PBXProject section */

/* Begin PBXResourcesBuildPhase section */
		9F00E8D5223C197900EC1EF3 /* Resources */ = {
			isa = PBXResourcesBuildPhase;
			buildActionMask = 2147483647;
			files = (
			);
			runOnlyForDeploymentPostprocessing = 0;
		};
		9F4A249F223A8D7F005CB63A /* Resources */ = {
			isa = PBXResourcesBuildPhase;
			buildActionMask = 2147483647;
			files = (
			);
			runOnlyForDeploymentPostprocessing = 0;
		};
/* End PBXResourcesBuildPhase section */

/* Begin PBXSourcesBuildPhase section */
		9F00E8D3223C197900EC1EF3 /* Sources */ = {
			isa = PBXSourcesBuildPhase;
			buildActionMask = 2147483647;
			files = (
				9F00E934223C1AE600EC1EF3 /* message.c in Sources */,
				9F00E935223C1AE600EC1EF3 /* secure_cell.c in Sources */,
				9F00E936223C1AE600EC1EF3 /* secure_comparator.c in Sources */,
				9F00E937223C1AE600EC1EF3 /* secure_keygen.c in Sources */,
				9F00E938223C1AE600EC1EF3 /* secure_message_wrapper.c in Sources */,
				9F00E939223C1AE600EC1EF3 /* secure_message.c in Sources */,
				9F00E93A223C1AE600EC1EF3 /* secure_session_message.c in Sources */,
				9F00E93B223C1AE600EC1EF3 /* secure_session_peer.c in Sources */,
				9F00E93C223C1AE600EC1EF3 /* secure_session_serialize.c in Sources */,
				9F00E93D223C1AE600EC1EF3 /* secure_session_utils.c in Sources */,
				9F00E93E223C1AE600EC1EF3 /* secure_session.c in Sources */,
				9F00E93F223C1AE600EC1EF3 /* sym_enc_message.c in Sources */,
				9F00E92F223C1ACF00EC1EF3 /* soter_container.c in Sources */,
				9F00E930223C1ACF00EC1EF3 /* soter_crc32.c in Sources */,
				9F00E931223C1ACF00EC1EF3 /* soter_hmac.c in Sources */,
				9F00E932223C1ACF00EC1EF3 /* soter_kdf.c in Sources */,
				9F00E933223C1ACF00EC1EF3 /* soter_sign.c in Sources */,
				9F00E921223C1AC000EC1EF3 /* soter_asym_cipher.c in Sources */,
				9F00E922223C1AC000EC1EF3 /* soter_asym_ka.c in Sources */,
				9F00E923223C1AC000EC1EF3 /* soter_ec_key.c in Sources */,
				9F00E924223C1AC000EC1EF3 /* soter_ecdsa_common.c in Sources */,
				9F00E925223C1AC000EC1EF3 /* soter_hash.c in Sources */,
				9F00E926223C1AC000EC1EF3 /* soter_rand.c in Sources */,
				9F874AB422CCB0D100E8DECA /* soter_ec_key.c in Sources */,
				9F00E927223C1AC000EC1EF3 /* soter_rsa_common.c in Sources */,
				9F00E928223C1AC000EC1EF3 /* soter_rsa_key_pair_gen.c in Sources */,
				9F00E929223C1AC000EC1EF3 /* soter_rsa_key.c in Sources */,
				9F98F32922CCEB0E008E14E6 /* soter_wipe.c in Sources */,
				9F00E92A223C1AC000EC1EF3 /* soter_sign_ecdsa.c in Sources */,
				9F00E92B223C1AC000EC1EF3 /* soter_sign_rsa.c in Sources */,
				9F00E92C223C1AC000EC1EF3 /* soter_sym.c in Sources */,
				9F00E92D223C1AC000EC1EF3 /* soter_verify_ecdsa.c in Sources */,
				9F00E92E223C1AC000EC1EF3 /* soter_verify_rsa.c in Sources */,
				9F00E912223C1AB100EC1EF3 /* ge_p2_to_p3.c in Sources */,
				9F00E913223C1AB100EC1EF3 /* ge_p3_0.c in Sources */,
				9F874AB622CCB0D100E8DECA /* soter_rsa_key.c in Sources */,
				9F00E914223C1AB100EC1EF3 /* ge_p3_dbl.c in Sources */,
				9F00E915223C1AB100EC1EF3 /* ge_p3_sub.c in Sources */,
				9F00E916223C1AB100EC1EF3 /* ge_p3_to_cached.c in Sources */,
				9F00E917223C1AB100EC1EF3 /* ge_p3_to_p2.c in Sources */,
				9F00E918223C1AB100EC1EF3 /* ge_p3_tobytes.c in Sources */,
				9F00E919223C1AB100EC1EF3 /* ge_precomp_0.c in Sources */,
				9F00E91A223C1AB100EC1EF3 /* ge_scalarmult_base.c in Sources */,
				9F00E91B223C1AB100EC1EF3 /* ge_scalarmult.c in Sources */,
				9F00E91C223C1AB100EC1EF3 /* ge_sub.c in Sources */,
				9F00E91D223C1AB100EC1EF3 /* ge_tobytes.c in Sources */,
				9F00E91E223C1AB100EC1EF3 /* gen_rand_32.c in Sources */,
				9F00E91F223C1AB100EC1EF3 /* sc_muladd.c in Sources */,
				9F00E920223C1AB100EC1EF3 /* sc_reduce.c in Sources */,
				9F00E908223C1AA500EC1EF3 /* ge_cmp.c in Sources */,
				9F00E909223C1AA500EC1EF3 /* ge_double_scalarmult.c in Sources */,
				9F00E90A223C1AA500EC1EF3 /* ge_frombytes_no_negate.c in Sources */,
				9F00E90B223C1AA500EC1EF3 /* ge_frombytes.c in Sources */,
				9F00E90C223C1AA500EC1EF3 /* ge_madd.c in Sources */,
				9F00E90D223C1AA500EC1EF3 /* ge_msub.c in Sources */,
				9F00E90E223C1AA500EC1EF3 /* ge_p1p1_to_p2.c in Sources */,
				9F00E90F223C1AA500EC1EF3 /* ge_p1p1_to_p3.c in Sources */,
				9F00E910223C1AA500EC1EF3 /* ge_p2_0.c in Sources */,
				9F00E911223C1AA500EC1EF3 /* ge_p2_dbl.c in Sources */,
				9F00E8F7223C1A9600EC1EF3 /* fe_0.c in Sources */,
				9F00E8F8223C1A9600EC1EF3 /* fe_1.c in Sources */,
				9F00E8F9223C1A9600EC1EF3 /* fe_add.c in Sources */,
				9F00E8FA223C1A9600EC1EF3 /* fe_cmov.c in Sources */,
				9F00E8FB223C1A9600EC1EF3 /* fe_copy.c in Sources */,
				9F00E8FC223C1A9600EC1EF3 /* fe_frombytes.c in Sources */,
				9F00E8FD223C1A9600EC1EF3 /* fe_invert.c in Sources */,
				9F00E8FE223C1A9600EC1EF3 /* fe_isnegative.c in Sources */,
				9F00E8FF223C1A9600EC1EF3 /* fe_isnonzero.c in Sources */,
				9F00E900223C1A9600EC1EF3 /* fe_mul.c in Sources */,
				9F00E901223C1A9600EC1EF3 /* fe_neg.c in Sources */,
				9F00E902223C1A9600EC1EF3 /* fe_pow22523.c in Sources */,
				9F00E903223C1A9600EC1EF3 /* fe_sq.c in Sources */,
				9F00E904223C1A9600EC1EF3 /* fe_sq2.c in Sources */,
				9F00E905223C1A9600EC1EF3 /* fe_sub.c in Sources */,
				9F00E906223C1A9600EC1EF3 /* fe_tobytes.c in Sources */,
				9F00E907223C1A9600EC1EF3 /* ge_add.c in Sources */,
				9F00E8EE223C1A8C00EC1EF3 /* scell_context_imprint.m in Sources */,
				9F00E8EF223C1A8C00EC1EF3 /* scell_seal.m in Sources */,
				9F00E8F0223C1A8C00EC1EF3 /* scell_token.m in Sources */,
				9F00E8F1223C1A8C00EC1EF3 /* scell.m in Sources */,
				9F00E8F2223C1A8C00EC1EF3 /* scomparator.m in Sources */,
				9F00E8F3223C1A8C00EC1EF3 /* skeygen.m in Sources */,
				9F00E8F4223C1A8C00EC1EF3 /* smessage.m in Sources */,
				9F00E8F5223C1A8C00EC1EF3 /* ssession_transport_interface.m in Sources */,
				9F00E8F6223C1A8C00EC1EF3 /* ssession.m in Sources */,
			);
			runOnlyForDeploymentPostprocessing = 0;
		};
		9F4A249D223A8D7F005CB63A /* Sources */ = {
			isa = PBXSourcesBuildPhase;
			buildActionMask = 2147483647;
			files = (
				9F4A2617223ABEF2005CB63A /* message.c in Sources */,
				9F4A2618223ABEF2005CB63A /* secure_cell.c in Sources */,
				9F4A2619223ABEF2005CB63A /* secure_comparator.c in Sources */,
				9F4A261A223ABEF2005CB63A /* secure_keygen.c in Sources */,
				9F4A261B223ABEF2005CB63A /* secure_message_wrapper.c in Sources */,
				9F4A261C223ABEF2005CB63A /* secure_message.c in Sources */,
				9F4A261D223ABEF2005CB63A /* secure_session_message.c in Sources */,
				9F4A261E223ABEF2005CB63A /* secure_session_peer.c in Sources */,
				9F4A261F223ABEF2005CB63A /* secure_session_serialize.c in Sources */,
				9F4A2620223ABEF2005CB63A /* secure_session_utils.c in Sources */,
				9F4A2621223ABEF2005CB63A /* secure_session.c in Sources */,
				9F4A2622223ABEF2005CB63A /* sym_enc_message.c in Sources */,
				9F4A2612223ABEDF005CB63A /* soter_container.c in Sources */,
				9F4A2613223ABEDF005CB63A /* soter_crc32.c in Sources */,
				9F4A2614223ABEDF005CB63A /* soter_hmac.c in Sources */,
				9F4A2615223ABEDF005CB63A /* soter_kdf.c in Sources */,
				9F4A2616223ABEDF005CB63A /* soter_sign.c in Sources */,
				9F4A2604223ABECC005CB63A /* soter_asym_cipher.c in Sources */,
				9F4A2605223ABECC005CB63A /* soter_asym_ka.c in Sources */,
				9F4A2606223ABECC005CB63A /* soter_ec_key.c in Sources */,
				9F4A2607223ABECC005CB63A /* soter_ecdsa_common.c in Sources */,
				9F4A2608223ABECC005CB63A /* soter_hash.c in Sources */,
				9F4A2609223ABECC005CB63A /* soter_rand.c in Sources */,
				9F874AB322CCB0D100E8DECA /* soter_ec_key.c in Sources */,
				9F4A260A223ABECC005CB63A /* soter_rsa_common.c in Sources */,
				9F4A260B223ABECC005CB63A /* soter_rsa_key_pair_gen.c in Sources */,
				9F4A260C223ABECC005CB63A /* soter_rsa_key.c in Sources */,
				9F98F32822CCEB0E008E14E6 /* soter_wipe.c in Sources */,
				9F4A260D223ABECC005CB63A /* soter_sign_ecdsa.c in Sources */,
				9F4A260E223ABECC005CB63A /* soter_sign_rsa.c in Sources */,
				9F4A260F223ABECC005CB63A /* soter_sym.c in Sources */,
				9F4A2610223ABECC005CB63A /* soter_verify_ecdsa.c in Sources */,
				9F4A2611223ABECC005CB63A /* soter_verify_rsa.c in Sources */,
				9F4A25DA223ABEB6005CB63A /* fe_0.c in Sources */,
				9F4A25DB223ABEB6005CB63A /* fe_1.c in Sources */,
				9F874AB522CCB0D100E8DECA /* soter_rsa_key.c in Sources */,
				9F4A25DC223ABEB6005CB63A /* fe_add.c in Sources */,
				9F4A25DD223ABEB6005CB63A /* fe_cmov.c in Sources */,
				9F4A25DE223ABEB6005CB63A /* fe_copy.c in Sources */,
				9F4A25DF223ABEB6005CB63A /* fe_frombytes.c in Sources */,
				9F4A25E0223ABEB6005CB63A /* fe_invert.c in Sources */,
				9F4A25E1223ABEB6005CB63A /* fe_isnegative.c in Sources */,
				9F4A25E2223ABEB6005CB63A /* fe_isnonzero.c in Sources */,
				9F4A25E3223ABEB6005CB63A /* fe_mul.c in Sources */,
				9F4A25E4223ABEB6005CB63A /* fe_neg.c in Sources */,
				9F4A25E5223ABEB6005CB63A /* fe_pow22523.c in Sources */,
				9F4A25E6223ABEB6005CB63A /* fe_sq.c in Sources */,
				9F4A25E7223ABEB6005CB63A /* fe_sq2.c in Sources */,
				9F4A25E8223ABEB6005CB63A /* fe_sub.c in Sources */,
				9F4A25E9223ABEB6005CB63A /* fe_tobytes.c in Sources */,
				9F4A25EA223ABEB6005CB63A /* ge_add.c in Sources */,
				9F4A25EB223ABEB6005CB63A /* ge_cmp.c in Sources */,
				9F4A25EC223ABEB6005CB63A /* ge_double_scalarmult.c in Sources */,
				9F4A25ED223ABEB6005CB63A /* ge_frombytes_no_negate.c in Sources */,
				9F4A25EE223ABEB6005CB63A /* ge_frombytes.c in Sources */,
				9F4A25EF223ABEB6005CB63A /* ge_madd.c in Sources */,
				9F4A25F0223ABEB6005CB63A /* ge_msub.c in Sources */,
				9F4A25F1223ABEB6005CB63A /* ge_p1p1_to_p2.c in Sources */,
				9F4A25F2223ABEB6005CB63A /* ge_p1p1_to_p3.c in Sources */,
				9F4A25F3223ABEB6005CB63A /* ge_p2_0.c in Sources */,
				9F4A25F4223ABEB6005CB63A /* ge_p2_dbl.c in Sources */,
				9F4A25F5223ABEB6005CB63A /* ge_p2_to_p3.c in Sources */,
				9F4A25F6223ABEB6005CB63A /* ge_p3_0.c in Sources */,
				9F4A25F7223ABEB6005CB63A /* ge_p3_dbl.c in Sources */,
				9F4A25F8223ABEB6005CB63A /* ge_p3_sub.c in Sources */,
				9F4A25F9223ABEB6005CB63A /* ge_p3_to_cached.c in Sources */,
				9F4A25FA223ABEB6005CB63A /* ge_p3_to_p2.c in Sources */,
				9F4A25FB223ABEB6005CB63A /* ge_p3_tobytes.c in Sources */,
				9F4A25FC223ABEB6005CB63A /* ge_precomp_0.c in Sources */,
				9F4A25FD223ABEB6005CB63A /* ge_scalarmult_base.c in Sources */,
				9F4A25FE223ABEB6005CB63A /* ge_scalarmult.c in Sources */,
				9F4A25FF223ABEB6005CB63A /* ge_sub.c in Sources */,
				9F4A2600223ABEB6005CB63A /* ge_tobytes.c in Sources */,
				9F4A2601223ABEB6005CB63A /* gen_rand_32.c in Sources */,
				9F4A2602223ABEB6005CB63A /* sc_muladd.c in Sources */,
				9F4A2603223ABEB6005CB63A /* sc_reduce.c in Sources */,
				9F4A24D2223A8FA9005CB63A /* scell.m in Sources */,
				9F4A24C6223A8FA9005CB63A /* ssession_transport_interface.m in Sources */,
				9F4A24CC223A8FA9005CB63A /* smessage.m in Sources */,
				9F4A24CE223A8FA9005CB63A /* ssession.m in Sources */,
				9F4A24D1223A8FA9005CB63A /* scell_token.m in Sources */,
				9F4A24C8223A8FA9005CB63A /* scell_context_imprint.m in Sources */,
				9F4A24C4223A8FA9005CB63A /* scell_seal.m in Sources */,
				9F4A24CB223A8FA9005CB63A /* skeygen.m in Sources */,
				9F4A24CA223A8FA9005CB63A /* scomparator.m in Sources */,
			);
			runOnlyForDeploymentPostprocessing = 0;
		};
/* End PBXSourcesBuildPhase section */

/* Begin XCBuildConfiguration section */
		738B81152239809D00A9947C /* Debug */ = {
			isa = XCBuildConfiguration;
			buildSettings = {
				ALWAYS_SEARCH_USER_PATHS = NO;
				CLANG_ANALYZER_NONNULL = YES;
				CLANG_ANALYZER_NUMBER_OBJECT_CONVERSION = YES_AGGRESSIVE;
				CLANG_CXX_LANGUAGE_STANDARD = "gnu++14";
				CLANG_CXX_LIBRARY = "libc++";
				CLANG_ENABLE_MODULES = YES;
				CLANG_ENABLE_OBJC_ARC = YES;
				CLANG_ENABLE_OBJC_WEAK = YES;
				CLANG_WARN_BLOCK_CAPTURE_AUTORELEASING = YES;
				CLANG_WARN_BOOL_CONVERSION = YES;
				CLANG_WARN_COMMA = YES;
				CLANG_WARN_CONSTANT_CONVERSION = YES;
				CLANG_WARN_DEPRECATED_OBJC_IMPLEMENTATIONS = YES;
				CLANG_WARN_DIRECT_OBJC_ISA_USAGE = YES_ERROR;
				CLANG_WARN_DOCUMENTATION_COMMENTS = YES;
				CLANG_WARN_EMPTY_BODY = YES;
				CLANG_WARN_ENUM_CONVERSION = YES;
				CLANG_WARN_INFINITE_RECURSION = YES;
				CLANG_WARN_INT_CONVERSION = YES;
				CLANG_WARN_NON_LITERAL_NULL_CONVERSION = YES;
				CLANG_WARN_OBJC_IMPLICIT_RETAIN_SELF = YES;
				CLANG_WARN_OBJC_LITERAL_CONVERSION = YES;
				CLANG_WARN_OBJC_ROOT_CLASS = YES_ERROR;
				CLANG_WARN_RANGE_LOOP_ANALYSIS = YES;
				CLANG_WARN_STRICT_PROTOTYPES = YES;
				CLANG_WARN_SUSPICIOUS_MOVE = YES;
				CLANG_WARN_UNGUARDED_AVAILABILITY = YES_AGGRESSIVE;
				CLANG_WARN_UNREACHABLE_CODE = YES;
				CLANG_WARN__DUPLICATE_METHOD_MATCH = YES;
				CODE_SIGN_IDENTITY = "iPhone Developer";
				COPY_PHASE_STRIP = NO;
				CURRENT_PROJECT_VERSION = 1;
				DEBUG_INFORMATION_FORMAT = dwarf;
				ENABLE_STRICT_OBJC_MSGSEND = YES;
				ENABLE_TESTABILITY = YES;
				GCC_C_LANGUAGE_STANDARD = gnu11;
				GCC_DYNAMIC_NO_PIC = NO;
				GCC_NO_COMMON_BLOCKS = YES;
				GCC_OPTIMIZATION_LEVEL = 0;
				GCC_PREPROCESSOR_DEFINITIONS = (
					"DEBUG=1",
					"$(inherited)",
				);
				GCC_WARN_64_TO_32_BIT_CONVERSION = YES;
				GCC_WARN_ABOUT_RETURN_TYPE = YES_ERROR;
				GCC_WARN_UNDECLARED_SELECTOR = YES;
				GCC_WARN_UNINITIALIZED_AUTOS = YES_AGGRESSIVE;
				GCC_WARN_UNUSED_FUNCTION = YES;
				GCC_WARN_UNUSED_VARIABLE = YES;
				IPHONEOS_DEPLOYMENT_TARGET = 8.0;
				MACOSX_DEPLOYMENT_TARGET = 10.9;
				MTL_ENABLE_DEBUG_INFO = INCLUDE_SOURCE;
				MTL_FAST_MATH = YES;
				ONLY_ACTIVE_ARCH = YES;
				SDKROOT = iphoneos;
				VERSIONING_SYSTEM = "apple-generic";
				VERSION_INFO_PREFIX = "";
			};
			name = Debug;
		};
		738B81162239809D00A9947C /* Release */ = {
			isa = XCBuildConfiguration;
			buildSettings = {
				ALWAYS_SEARCH_USER_PATHS = NO;
				CLANG_ANALYZER_NONNULL = YES;
				CLANG_ANALYZER_NUMBER_OBJECT_CONVERSION = YES_AGGRESSIVE;
				CLANG_CXX_LANGUAGE_STANDARD = "gnu++14";
				CLANG_CXX_LIBRARY = "libc++";
				CLANG_ENABLE_MODULES = YES;
				CLANG_ENABLE_OBJC_ARC = YES;
				CLANG_ENABLE_OBJC_WEAK = YES;
				CLANG_WARN_BLOCK_CAPTURE_AUTORELEASING = YES;
				CLANG_WARN_BOOL_CONVERSION = YES;
				CLANG_WARN_COMMA = YES;
				CLANG_WARN_CONSTANT_CONVERSION = YES;
				CLANG_WARN_DEPRECATED_OBJC_IMPLEMENTATIONS = YES;
				CLANG_WARN_DIRECT_OBJC_ISA_USAGE = YES_ERROR;
				CLANG_WARN_DOCUMENTATION_COMMENTS = YES;
				CLANG_WARN_EMPTY_BODY = YES;
				CLANG_WARN_ENUM_CONVERSION = YES;
				CLANG_WARN_INFINITE_RECURSION = YES;
				CLANG_WARN_INT_CONVERSION = YES;
				CLANG_WARN_NON_LITERAL_NULL_CONVERSION = YES;
				CLANG_WARN_OBJC_IMPLICIT_RETAIN_SELF = YES;
				CLANG_WARN_OBJC_LITERAL_CONVERSION = YES;
				CLANG_WARN_OBJC_ROOT_CLASS = YES_ERROR;
				CLANG_WARN_RANGE_LOOP_ANALYSIS = YES;
				CLANG_WARN_STRICT_PROTOTYPES = YES;
				CLANG_WARN_SUSPICIOUS_MOVE = YES;
				CLANG_WARN_UNGUARDED_AVAILABILITY = YES_AGGRESSIVE;
				CLANG_WARN_UNREACHABLE_CODE = YES;
				CLANG_WARN__DUPLICATE_METHOD_MATCH = YES;
				CODE_SIGN_IDENTITY = "iPhone Developer";
				COPY_PHASE_STRIP = NO;
				CURRENT_PROJECT_VERSION = 1;
				DEBUG_INFORMATION_FORMAT = "dwarf-with-dsym";
				ENABLE_NS_ASSERTIONS = NO;
				ENABLE_STRICT_OBJC_MSGSEND = YES;
				GCC_C_LANGUAGE_STANDARD = gnu11;
				GCC_NO_COMMON_BLOCKS = YES;
				GCC_WARN_64_TO_32_BIT_CONVERSION = YES;
				GCC_WARN_ABOUT_RETURN_TYPE = YES_ERROR;
				GCC_WARN_UNDECLARED_SELECTOR = YES;
				GCC_WARN_UNINITIALIZED_AUTOS = YES_AGGRESSIVE;
				GCC_WARN_UNUSED_FUNCTION = YES;
				GCC_WARN_UNUSED_VARIABLE = YES;
				IPHONEOS_DEPLOYMENT_TARGET = 8.0;
				MACOSX_DEPLOYMENT_TARGET = 10.9;
				MTL_ENABLE_DEBUG_INFO = NO;
				MTL_FAST_MATH = YES;
				SDKROOT = iphoneos;
				VALIDATE_PRODUCT = YES;
				VERSIONING_SYSTEM = "apple-generic";
				VERSION_INFO_PREFIX = "";
			};
			name = Release;
		};
		9F00E8DC223C197A00EC1EF3 /* Debug */ = {
			isa = XCBuildConfiguration;
			buildSettings = {
				CODE_SIGN_IDENTITY = "Mac Developer";
				CODE_SIGN_STYLE = Automatic;
				COMBINE_HIDPI_IMAGES = YES;
				DEFINES_MODULE = YES;
				DEVELOPMENT_TEAM = "";
				DYLIB_COMPATIBILITY_VERSION = 1;
				DYLIB_CURRENT_VERSION = 1;
				DYLIB_INSTALL_NAME_BASE = "@rpath";
				FRAMEWORK_SEARCH_PATHS = (
					"$(inherited)",
					"$(PROJECT_DIR)/Carthage/Build/Mac",
				);
				FRAMEWORK_VERSION = A;
				HEADER_SEARCH_PATHS = (
					"$(PROJECT_DIR)/src",
					"$(PROJECT_DIR)/src/wrappers/themis/Obj-C",
				);
				INFOPLIST_FILE = "src/wrappers/themis/Obj-c/Themis/Info.plist";
				INSTALL_PATH = "$(LOCAL_LIBRARY_DIR)/Frameworks";
				LD_RUNPATH_SEARCH_PATHS = (
					"$(inherited)",
					"@executable_path/../Frameworks",
					"@loader_path/Frameworks",
				);
				MACOSX_DEPLOYMENT_TARGET = 10.9;
				PRODUCT_BUNDLE_IDENTIFIER = com.cossacklabs.themis.Themis;
				PRODUCT_NAME = themis;
				SDKROOT = macosx;
				SKIP_INSTALL = YES;
			};
			name = Debug;
		};
		9F00E8DD223C197A00EC1EF3 /* Release */ = {
			isa = XCBuildConfiguration;
			buildSettings = {
				CODE_SIGN_IDENTITY = "-";
				CODE_SIGN_STYLE = Automatic;
				COMBINE_HIDPI_IMAGES = YES;
				DEFINES_MODULE = YES;
				DEVELOPMENT_TEAM = "";
				DYLIB_COMPATIBILITY_VERSION = 1;
				DYLIB_CURRENT_VERSION = 1;
				DYLIB_INSTALL_NAME_BASE = "@rpath";
				FRAMEWORK_SEARCH_PATHS = (
					"$(inherited)",
					"$(PROJECT_DIR)/Carthage/Build/Mac",
				);
				FRAMEWORK_VERSION = A;
				HEADER_SEARCH_PATHS = (
					"$(PROJECT_DIR)/src",
					"$(PROJECT_DIR)/src/wrappers/themis/Obj-C",
				);
				INFOPLIST_FILE = "src/wrappers/themis/Obj-c/Themis/Info.plist";
				INSTALL_PATH = "$(LOCAL_LIBRARY_DIR)/Frameworks";
				LD_RUNPATH_SEARCH_PATHS = (
					"$(inherited)",
					"@executable_path/../Frameworks",
					"@loader_path/Frameworks",
				);
				MACOSX_DEPLOYMENT_TARGET = 10.9;
				PRODUCT_BUNDLE_IDENTIFIER = com.cossacklabs.themis.Themis;
				PRODUCT_NAME = themis;
				SDKROOT = macosx;
				SKIP_INSTALL = YES;
			};
			name = Release;
		};
		9F4A24A7223A8D7F005CB63A /* Debug */ = {
			isa = XCBuildConfiguration;
			buildSettings = {
				CODE_SIGN_IDENTITY = "iPhone Developer";
				CODE_SIGN_STYLE = Automatic;
				DEFINES_MODULE = YES;
				DEVELOPMENT_TEAM = "";
				DYLIB_COMPATIBILITY_VERSION = 1;
				DYLIB_CURRENT_VERSION = 1;
				DYLIB_INSTALL_NAME_BASE = "@rpath";
				FRAMEWORK_SEARCH_PATHS = (
					"$(inherited)",
					"$(PROJECT_DIR)/Carthage/Build/iOS",
				);
				HEADER_SEARCH_PATHS = (
					"$(PROJECT_DIR)/src",
					"$(PROJECT_DIR)/src/wrappers/themis/Obj-C",
				);
				INFOPLIST_FILE = "src/wrappers/themis/Obj-c/Themis/Info.plist";
				INSTALL_PATH = "$(LOCAL_LIBRARY_DIR)/Frameworks";
				IPHONEOS_DEPLOYMENT_TARGET = 8.0;
				LD_RUNPATH_SEARCH_PATHS = (
					"$(inherited)",
					"@executable_path/Frameworks",
					"@loader_path/Frameworks",
				);
				PRODUCT_BUNDLE_IDENTIFIER = com.cossacklabs.themis.Themis;
				PRODUCT_NAME = themis;
				SKIP_INSTALL = YES;
				SWIFT_ACTIVE_COMPILATION_CONDITIONS = DEBUG;
				SWIFT_OPTIMIZATION_LEVEL = "-Onone";
				SWIFT_VERSION = 4.2;
				TARGETED_DEVICE_FAMILY = "1,2";
			};
			name = Debug;
		};
		9F4A24A8223A8D7F005CB63A /* Release */ = {
			isa = XCBuildConfiguration;
			buildSettings = {
				CODE_SIGN_IDENTITY = "";
				CODE_SIGN_STYLE = Automatic;
				DEFINES_MODULE = YES;
				DEVELOPMENT_TEAM = "";
				DYLIB_COMPATIBILITY_VERSION = 1;
				DYLIB_CURRENT_VERSION = 1;
				DYLIB_INSTALL_NAME_BASE = "@rpath";
				FRAMEWORK_SEARCH_PATHS = (
					"$(inherited)",
					"$(PROJECT_DIR)/Carthage/Build/iOS",
				);
				HEADER_SEARCH_PATHS = (
					"$(PROJECT_DIR)/src",
					"$(PROJECT_DIR)/src/wrappers/themis/Obj-C",
				);
				INFOPLIST_FILE = "src/wrappers/themis/Obj-c/Themis/Info.plist";
				INSTALL_PATH = "$(LOCAL_LIBRARY_DIR)/Frameworks";
				IPHONEOS_DEPLOYMENT_TARGET = 8.0;
				LD_RUNPATH_SEARCH_PATHS = (
					"$(inherited)",
					"@executable_path/Frameworks",
					"@loader_path/Frameworks",
				);
				PRODUCT_BUNDLE_IDENTIFIER = com.cossacklabs.themis.Themis;
				PRODUCT_NAME = themis;
				SKIP_INSTALL = YES;
				SWIFT_COMPILATION_MODE = wholemodule;
				SWIFT_OPTIMIZATION_LEVEL = "-O";
				SWIFT_VERSION = 4.2;
				TARGETED_DEVICE_FAMILY = "1,2";
			};
			name = Release;
		};
/* End XCBuildConfiguration section */

/* Begin XCConfigurationList section */
		738B81092239809D00A9947C /* Build configuration list for PBXProject "Themis" */ = {
			isa = XCConfigurationList;
			buildConfigurations = (
				738B81152239809D00A9947C /* Debug */,
				738B81162239809D00A9947C /* Release */,
			);
			defaultConfigurationIsVisible = 0;
			defaultConfigurationName = Release;
		};
		9F00E8DE223C197A00EC1EF3 /* Build configuration list for PBXNativeTarget "Themis (macOS)" */ = {
			isa = XCConfigurationList;
			buildConfigurations = (
				9F00E8DC223C197A00EC1EF3 /* Debug */,
				9F00E8DD223C197A00EC1EF3 /* Release */,
			);
			defaultConfigurationIsVisible = 0;
			defaultConfigurationName = Release;
		};
		9F4A24A6223A8D7F005CB63A /* Build configuration list for PBXNativeTarget "Themis (iOS)" */ = {
			isa = XCConfigurationList;
			buildConfigurations = (
				9F4A24A7223A8D7F005CB63A /* Debug */,
				9F4A24A8223A8D7F005CB63A /* Release */,
			);
			defaultConfigurationIsVisible = 0;
			defaultConfigurationName = Release;
		};
/* End XCConfigurationList section */
	};
	rootObject = 738B81062239809D00A9947C /* Project object */;
}<|MERGE_RESOLUTION|>--- conflicted
+++ resolved
@@ -198,17 +198,14 @@
 		9F4A2622223ABEF2005CB63A /* sym_enc_message.c in Sources */ = {isa = PBXBuildFile; fileRef = 9F4A2431223A74AF005CB63A /* sym_enc_message.c */; };
 		9F5391F12293F2D90051DA66 /* portable_endian.h in Headers */ = {isa = PBXBuildFile; fileRef = 9F5391F02293F2D90051DA66 /* portable_endian.h */; };
 		9F5391F22293F2D90051DA66 /* portable_endian.h in Headers */ = {isa = PBXBuildFile; fileRef = 9F5391F02293F2D90051DA66 /* portable_endian.h */; };
-<<<<<<< HEAD
 		9F874AB322CCB0D100E8DECA /* soter_ec_key.c in Sources */ = {isa = PBXBuildFile; fileRef = 9F874AB122CCB0D100E8DECA /* soter_ec_key.c */; };
 		9F874AB422CCB0D100E8DECA /* soter_ec_key.c in Sources */ = {isa = PBXBuildFile; fileRef = 9F874AB122CCB0D100E8DECA /* soter_ec_key.c */; };
 		9F874AB522CCB0D100E8DECA /* soter_rsa_key.c in Sources */ = {isa = PBXBuildFile; fileRef = 9F874AB222CCB0D100E8DECA /* soter_rsa_key.c */; };
 		9F874AB622CCB0D100E8DECA /* soter_rsa_key.c in Sources */ = {isa = PBXBuildFile; fileRef = 9F874AB222CCB0D100E8DECA /* soter_rsa_key.c */; };
-=======
 		9F98F32522CCEA5D008E14E6 /* soter_wipe.h in Headers */ = {isa = PBXBuildFile; fileRef = 9F98F32422CCEA5D008E14E6 /* soter_wipe.h */; };
 		9F98F32622CCEA5D008E14E6 /* soter_wipe.h in Headers */ = {isa = PBXBuildFile; fileRef = 9F98F32422CCEA5D008E14E6 /* soter_wipe.h */; };
 		9F98F32822CCEB0E008E14E6 /* soter_wipe.c in Sources */ = {isa = PBXBuildFile; fileRef = 9F98F32722CCEB0E008E14E6 /* soter_wipe.c */; };
 		9F98F32922CCEB0E008E14E6 /* soter_wipe.c in Sources */ = {isa = PBXBuildFile; fileRef = 9F98F32722CCEB0E008E14E6 /* soter_wipe.c */; };
->>>>>>> df8632aa
 		9FBD853D223BFB5E009EAEB3 /* openssl.framework in Frameworks */ = {isa = PBXBuildFile; fileRef = 9FBD853C223BFB5E009EAEB3 /* openssl.framework */; };
 /* End PBXBuildFile section */
 
@@ -411,13 +408,10 @@
 		9F4A24C2223A8FA8005CB63A /* smessage.h */ = {isa = PBXFileReference; fileEncoding = 4; lastKnownFileType = sourcecode.c.h; name = smessage.h; path = "src/wrappers/themis/Obj-C/objcthemis/smessage.h"; sourceTree = "<group>"; };
 		9F4A24C3223A8FA8005CB63A /* scell_token.h */ = {isa = PBXFileReference; fileEncoding = 4; lastKnownFileType = sourcecode.c.h; name = scell_token.h; path = "src/wrappers/themis/Obj-C/objcthemis/scell_token.h"; sourceTree = "<group>"; };
 		9F5391F02293F2D90051DA66 /* portable_endian.h */ = {isa = PBXFileReference; fileEncoding = 4; lastKnownFileType = sourcecode.c.h; name = portable_endian.h; path = src/soter/portable_endian.h; sourceTree = "<group>"; };
-<<<<<<< HEAD
 		9F874AB122CCB0D100E8DECA /* soter_ec_key.c */ = {isa = PBXFileReference; fileEncoding = 4; lastKnownFileType = sourcecode.c.c; name = soter_ec_key.c; path = src/soter/soter_ec_key.c; sourceTree = "<group>"; };
 		9F874AB222CCB0D100E8DECA /* soter_rsa_key.c */ = {isa = PBXFileReference; fileEncoding = 4; lastKnownFileType = sourcecode.c.c; name = soter_rsa_key.c; path = src/soter/soter_rsa_key.c; sourceTree = "<group>"; };
-=======
 		9F98F32422CCEA5D008E14E6 /* soter_wipe.h */ = {isa = PBXFileReference; fileEncoding = 4; lastKnownFileType = sourcecode.c.h; name = soter_wipe.h; path = src/soter/soter_wipe.h; sourceTree = "<group>"; };
 		9F98F32722CCEB0E008E14E6 /* soter_wipe.c */ = {isa = PBXFileReference; fileEncoding = 4; lastKnownFileType = sourcecode.c.c; name = soter_wipe.c; path = src/soter/openssl/soter_wipe.c; sourceTree = "<group>"; };
->>>>>>> df8632aa
 		9FBD853C223BFB5E009EAEB3 /* openssl.framework */ = {isa = PBXFileReference; lastKnownFileType = wrapper.framework; name = openssl.framework; path = Carthage/Build/iOS/openssl.framework; sourceTree = "<group>"; };
 		9FD4C3522260D41700132A88 /* soter_api.h */ = {isa = PBXFileReference; lastKnownFileType = sourcecode.c.h; name = soter_api.h; path = src/soter/soter_api.h; sourceTree = "<group>"; };
 		9FD4C3532260D43B00132A88 /* themis_api.h */ = {isa = PBXFileReference; lastKnownFileType = sourcecode.c.h; name = themis_api.h; path = src/themis/themis_api.h; sourceTree = "<group>"; };
