// !$*UTF8*$!
{
	archiveVersion = 1;
	classes = {
	};
	objectVersion = 50;
	objects = {

/* Begin PBXBuildFile section */
		001FFF61CD680060AB1BED0D /* ghash-x86.S in Sources */ = {isa = PBXBuildFile; fileRef = F2058EFA8FFB0C88A670FA9A /* ghash-x86.S */; };
		00715282C8D28EECA6F225B6 /* x509_trs.c in Sources */ = {isa = PBXBuildFile; fileRef = 8565B956EDD92173990B7013 /* x509_trs.c */; };
		0105639509A1E43307959913 /* by_dir.c in Sources */ = {isa = PBXBuildFile; fileRef = 1258860B218CC3CF285F880F /* by_dir.c */; };
		018EE780A8CB28AD5B4CA010 /* cipher_extra.c in Sources */ = {isa = PBXBuildFile; fileRef = E28667BB32ADBB330DC018D2 /* cipher_extra.c */; };
		01FD716BC1C0188B0FD2E195 /* a_bitstr.c in Sources */ = {isa = PBXBuildFile; fileRef = A9771EE8C6C71F85DA9FB13F /* a_bitstr.c */; };
		0268AEC06E1EA1416BACA77E /* d1_srtp.cc in Sources */ = {isa = PBXBuildFile; fileRef = 6ECD5BC194DE9BAC99069EBC /* d1_srtp.cc */; };
		02B1DE2F13C9F69176A71B4F /* x_algor.c in Sources */ = {isa = PBXBuildFile; fileRef = CC764578867C8C7AD2651E2A /* x_algor.c */; };
		02E9439882A4864DC0A34FD8 /* params.c in Sources */ = {isa = PBXBuildFile; fileRef = 8428B60460EC1BD94910BBC7 /* params.c */; };
		033E7B691361C0563121D276 /* x_pubkey.c in Sources */ = {isa = PBXBuildFile; fileRef = 9359FB9D669D5BEC261292D9 /* x_pubkey.c */; };
		03E6884B7F77E1BDB8E8C324 /* pcy_cache.c in Sources */ = {isa = PBXBuildFile; fileRef = 0CF1D0153DF30C568C9147AD /* pcy_cache.c */; };
		03E71D9EB41A39B5B2C112D1 /* x509_def.c in Sources */ = {isa = PBXBuildFile; fileRef = 7EF28BEB6BACDA2EC13AD181 /* x509_def.c */; };
		0604EBF20967C481D6CA8D91 /* x_crl.c in Sources */ = {isa = PBXBuildFile; fileRef = 3E83F0A6E5DFCBCAD5B0BFE7 /* x_crl.c */; };
		060D0CC9C82D307DB91587E8 /* cbb.c in Sources */ = {isa = PBXBuildFile; fileRef = 3A72594CE11062A04E626323 /* cbb.c */; };
		06165E0601EA2690FED3A972 /* x_x509a.c in Sources */ = {isa = PBXBuildFile; fileRef = 8B0289DA9C8571E91054CA26 /* x_x509a.c */; };
		06DC3AF26A72FD9500BC090A /* err.c in Sources */ = {isa = PBXBuildFile; fileRef = 622A8739543801456BBDA66F /* err.c */; };
		073E8E037F4B1FA8E8AA792A /* x509spki.c in Sources */ = {isa = PBXBuildFile; fileRef = A76D3A032495B2E6A0FE81AB /* x509spki.c */; };
		088F268D54BF1F51BFCB6797 /* hkdf.c in Sources */ = {isa = PBXBuildFile; fileRef = 5E6AC366157705E772E21A34 /* hkdf.c */; };
		08BC87942CBF6D05B45833A2 /* dtls_method.cc in Sources */ = {isa = PBXBuildFile; fileRef = 784859AE5972882460B912F7 /* dtls_method.cc */; };
		08D40297FD1469BD103FA948 /* ec_derive.c in Sources */ = {isa = PBXBuildFile; fileRef = 944E25D4E83DBE736299E6ED /* ec_derive.c */; };
		08E64D37D36AA5BE136B7BE5 /* p256_beeu-x86_64-asm.S in Sources */ = {isa = PBXBuildFile; fileRef = 6E41B560C4081194F69C3316 /* p256_beeu-x86_64-asm.S */; };
		09BCE64A01F6D9DE5F5D96B2 /* x509_vpm.c in Sources */ = {isa = PBXBuildFile; fileRef = 0E1D1E8E85B1918FD2BE3A17 /* x509_vpm.c */; };
		09F6309C8A751C081A905241 /* x509_txt.c in Sources */ = {isa = PBXBuildFile; fileRef = AFFDFC4C6DC120F106B4FE85 /* x509_txt.c */; };
		0A070B34055F7410505B91C5 /* pkcs8_x509.c in Sources */ = {isa = PBXBuildFile; fileRef = F3006166E130511A1992A82A /* pkcs8_x509.c */; };
		0ACC2F6384DF614680259D44 /* tls_record.cc in Sources */ = {isa = PBXBuildFile; fileRef = 6CC5F754CF1DB8F286B78FBA /* tls_record.cc */; };
		0C2A90442F6AE21923566AAD /* a_verify.c in Sources */ = {isa = PBXBuildFile; fileRef = E6F9DB82D223F97BB866D904 /* a_verify.c */; };
		0D00EC09894950934444C46E /* dsa_asn1.c in Sources */ = {isa = PBXBuildFile; fileRef = 92F57D1743D65892A41DDD97 /* dsa_asn1.c */; };
		0D50B00714063FCB2B1E905B /* ssl_session.cc in Sources */ = {isa = PBXBuildFile; fileRef = B9515B5B877FD5C828A22DBE /* ssl_session.cc */; };
		0D5474C3710E25C05CFDC341 /* sign.c in Sources */ = {isa = PBXBuildFile; fileRef = B186A617FA9CF1C37B486F4C /* sign.c */; };
		0DBE90F642DDB7FBF8DF4B97 /* siphash.c in Sources */ = {isa = PBXBuildFile; fileRef = 2F2BE92783B72A2F21B0E093 /* siphash.c */; };
		0E03E4E20AE0601C7744CBC7 /* tasn_new.c in Sources */ = {isa = PBXBuildFile; fileRef = 35D7984E610B3D60BE049E02 /* tasn_new.c */; };
		0E3BDC6E1077A3624B7DCE37 /* v3_genn.c in Sources */ = {isa = PBXBuildFile; fileRef = 4B4EE9CD9AE016AF4425E1F1 /* v3_genn.c */; };
		1037981DB7C47F8AB093EA63 /* e_aesctrhmac.c in Sources */ = {isa = PBXBuildFile; fileRef = 82754E8AA82907E55AB63C59 /* e_aesctrhmac.c */; };
		10837919A960A21983528FBF /* unicode.c in Sources */ = {isa = PBXBuildFile; fileRef = 38A829938DD1A3BE15681B03 /* unicode.c */; };
		10D135443E3AE8A0AF4CD5C4 /* x509rset.c in Sources */ = {isa = PBXBuildFile; fileRef = 11FC0D577EB9AC61C9413503 /* x509rset.c */; };
		11536D5CFCE0D75C07445FF3 /* ssl_asn1.cc in Sources */ = {isa = PBXBuildFile; fileRef = 7EC9609F096A873390D3ADC1 /* ssl_asn1.cc */; };
		1187E2330B1CDA4C8CF2C8AE /* time_support.c in Sources */ = {isa = PBXBuildFile; fileRef = 87FE78FEDADDD59E21059F01 /* time_support.c */; };
		118BAFE80E73400F140D7DD7 /* p_rsa.c in Sources */ = {isa = PBXBuildFile; fileRef = 8DF59799E5E2E83C681B2AD7 /* p_rsa.c */; };
		118EB82D6E9022B96E1079AF /* x509_trs.c in Sources */ = {isa = PBXBuildFile; fileRef = 8565B956EDD92173990B7013 /* x509_trs.c */; };
		120BAEDCBD87A16258DB2754 /* rand_extra.c in Sources */ = {isa = PBXBuildFile; fileRef = 17C5AF6267F93F474F74CE15 /* rand_extra.c */; };
		138E79FD192E94A4BE5632F8 /* pem_xaux.c in Sources */ = {isa = PBXBuildFile; fileRef = 6EE258C0E242CFEA4D755541 /* pem_xaux.c */; };
		13CDB180FC581E77C30A514C /* algorithm.c in Sources */ = {isa = PBXBuildFile; fileRef = C644D5783AE45767A8770C06 /* algorithm.c */; };
		15916C97F664330664FA49BD /* x_name.c in Sources */ = {isa = PBXBuildFile; fileRef = 6CE20512C94B30F997E6EF38 /* x_name.c */; };
		15C02ED1E55E82E90DCA70AE /* connect.c in Sources */ = {isa = PBXBuildFile; fileRef = 076C03F157AB6EB1C6464A76 /* connect.c */; };
		1648DC1B4256F2F7D96C25F6 /* ghashv8-armx64.S in Sources */ = {isa = PBXBuildFile; fileRef = 10A2F5F52141A7F40B177A5A /* ghashv8-armx64.S */; };
		166161D59BBEAA9B32EB30D7 /* windows.c in Sources */ = {isa = PBXBuildFile; fileRef = 642CD0E9E215ECA43275185B /* windows.c */; };
		16B888F8C99F76400DB869CE /* refcount_c11.c in Sources */ = {isa = PBXBuildFile; fileRef = 0280A3D732820375556EC136 /* refcount_c11.c */; };
		17EAC63D85F027E9CA771C57 /* bio_ssl.cc in Sources */ = {isa = PBXBuildFile; fileRef = 509EC4B4C141CE301D66CA8D /* bio_ssl.cc */; };
		17FAEB9CF96F6C6124570875 /* x509_v3.c in Sources */ = {isa = PBXBuildFile; fileRef = F9788E28FFE9FEFD5AA039D8 /* x509_v3.c */; };
		182FBDF3338C6AB3DB980B81 /* is_fips.c in Sources */ = {isa = PBXBuildFile; fileRef = 9AE14B72CFF044C05C767DA7 /* is_fips.c */; };
		191B80362FB79DF2F2EC1ED6 /* curve25519.c in Sources */ = {isa = PBXBuildFile; fileRef = 8108DF0E1E0A6D8CBFF11998 /* curve25519.c */; };
		1A0A47D591B9170BB55062E2 /* pool.c in Sources */ = {isa = PBXBuildFile; fileRef = CF2D5B25FF21AC3C2D2C3875 /* pool.c */; };
		1A35E909190D77B387D6D494 /* ssl_cipher.cc in Sources */ = {isa = PBXBuildFile; fileRef = CB17E06F0D2D1839DD16B048 /* ssl_cipher.cc */; };
		1A3DC31F84BE6A287333A953 /* tasn_typ.c in Sources */ = {isa = PBXBuildFile; fileRef = F2F0ABF5CAF6691C743AB30B /* tasn_typ.c */; };
		1AE53F7F2E3AB77A0F5F450F /* pem_info.c in Sources */ = {isa = PBXBuildFile; fileRef = FE2D8EC51FCAFA4C2D25C787 /* pem_info.c */; };
		1B056733A5A9A484A11940D9 /* vpaes-armv8.S in Sources */ = {isa = PBXBuildFile; fileRef = C72234EFA032595DF2800D31 /* vpaes-armv8.S */; };
		1B2F22BB5A8A37DAFC323E14 /* armv8-mont.S in Sources */ = {isa = PBXBuildFile; fileRef = C403170A5CDA5BE5C2189AA7 /* armv8-mont.S */; };
		1B9681A5F4DC9D329A06A371 /* handshake.cc in Sources */ = {isa = PBXBuildFile; fileRef = BB8ABFC2B7CE8E15FB839DFF /* handshake.cc */; };
		1C67FDB3E86BA6915861BA6D /* pmbtoken.c in Sources */ = {isa = PBXBuildFile; fileRef = 9313CF758A0348A8FA3759AC /* pmbtoken.c */; };
		1CD6028458FBF0416EC76B0E /* cmac.c in Sources */ = {isa = PBXBuildFile; fileRef = 79DC230DE6DE77EC7FE7EEDF /* cmac.c */; };
		1D21296AB535D863B04BBF87 /* buf.c in Sources */ = {isa = PBXBuildFile; fileRef = F1BA28C125375A96F5D75D04 /* buf.c */; };
		1D276CB5CED4C14ECF6A339C /* a_type.c in Sources */ = {isa = PBXBuildFile; fileRef = 08370EFE6E5E67DC2D897F6B /* a_type.c */; };
		1D5741C158B018BE59AF03B1 /* chacha-x86_64.S in Sources */ = {isa = PBXBuildFile; fileRef = C935D5BED37C68409E6677A7 /* chacha-x86_64.S */; };
		1D683711B22881657AFE2F38 /* fd.c in Sources */ = {isa = PBXBuildFile; fileRef = 7FFCF8CA42EF6F7FA3646DFE /* fd.c */; };
		1D87BB81898EA45D0B475B4D /* digest_extra.c in Sources */ = {isa = PBXBuildFile; fileRef = 378778FC6BD1CC062C411F7F /* digest_extra.c */; };
		1DCA26A470420AFCFEDFFD05 /* v3_genn.c in Sources */ = {isa = PBXBuildFile; fileRef = 4B4EE9CD9AE016AF4425E1F1 /* v3_genn.c */; };
		1EB65ECE376ED7A56F2D04B6 /* ssl_aead_ctx.cc in Sources */ = {isa = PBXBuildFile; fileRef = F9ADE38960E853381BB1192E /* ssl_aead_ctx.cc */; };
		1ED96538E54E862F880AE3AF /* aesni-x86.S in Sources */ = {isa = PBXBuildFile; fileRef = 52709FD043287F666526E35F /* aesni-x86.S */; };
		1F13F800F43120139B33948C /* a_type.c in Sources */ = {isa = PBXBuildFile; fileRef = 08370EFE6E5E67DC2D897F6B /* a_type.c */; };
		1F1A92281E36C34D5FFA90D5 /* v3_ia5.c in Sources */ = {isa = PBXBuildFile; fileRef = EE2F993735234F88B5D63BBF /* v3_ia5.c */; };
		1F1AF31A94C152B12D12D651 /* conf.c in Sources */ = {isa = PBXBuildFile; fileRef = 70E1093198E23200A5FD6181 /* conf.c */; };
		1F360DF1D4BDD0058151DB57 /* x_info.c in Sources */ = {isa = PBXBuildFile; fileRef = B619A7C7E0450DFD135A4F66 /* x_info.c */; };
		1FA7B7BE43E790F6ACFAE8E5 /* tls13_client.cc in Sources */ = {isa = PBXBuildFile; fileRef = 298734224B865AD166C3D367 /* tls13_client.cc */; };
		20FC40501C8BAF025F461FEB /* hash_to_curve.c in Sources */ = {isa = PBXBuildFile; fileRef = F69B079A646A58605138E330 /* hash_to_curve.c */; };
		214B29C73CFC2F40325D98F0 /* ghash-x86_64.S in Sources */ = {isa = PBXBuildFile; fileRef = E6906B00C3E2282A8133444D /* ghash-x86_64.S */; };
		216B09FADAC7DC1D8F90FD53 /* pkcs7.c in Sources */ = {isa = PBXBuildFile; fileRef = E7DCC0A684A040865FF6141B /* pkcs7.c */; };
		222B1AF606E755465F23A038 /* pcy_node.c in Sources */ = {isa = PBXBuildFile; fileRef = 31498604FF0AF2E19071A302 /* pcy_node.c */; };
		224E8C8D6C041677A3D5D5F9 /* d1_pkt.cc in Sources */ = {isa = PBXBuildFile; fileRef = 75CC11DB98B917751D40CBC9 /* d1_pkt.cc */; };
		22CB9C82519B308F61574066 /* dh_asn1.c in Sources */ = {isa = PBXBuildFile; fileRef = D9858FE588779BB2B1739917 /* dh_asn1.c */; };
		22D04738EF9B0F20B59B0595 /* pem_info.c in Sources */ = {isa = PBXBuildFile; fileRef = FE2D8EC51FCAFA4C2D25C787 /* pem_info.c */; };
		240F52513D8C09B304F9DB91 /* x509_d2.c in Sources */ = {isa = PBXBuildFile; fileRef = 57267DFA1DBC96BBF2D79360 /* x509_d2.c */; };
		24A0C953BC2309B1BF8DBD0A /* v3_ncons.c in Sources */ = {isa = PBXBuildFile; fileRef = 388B50675A22B5705B4EB3B9 /* v3_ncons.c */; };
		25D3A6B0772AB0D4B751BD39 /* cpu-aarch64-linux.c in Sources */ = {isa = PBXBuildFile; fileRef = 6D7EDA0FA370A0AB18644E01 /* cpu-aarch64-linux.c */; };
		25D78B2BE3694E12B3E18483 /* ghash-ssse3-x86_64.S in Sources */ = {isa = PBXBuildFile; fileRef = 699CF476A8E660A1DA11A9CA /* ghash-ssse3-x86_64.S */; };
		26EAF7EC08AA7D8EB1427B6A /* s3_pkt.cc in Sources */ = {isa = PBXBuildFile; fileRef = 750BD9572A318597650FF40C /* s3_pkt.cc */; };
		2703446A791D39066F3E5097 /* dtls_method.cc in Sources */ = {isa = PBXBuildFile; fileRef = 784859AE5972882460B912F7 /* dtls_method.cc */; };
		2758FF6D7CB6E6F97E65AE76 /* a_utf8.c in Sources */ = {isa = PBXBuildFile; fileRef = 33D151529FF09F98CE101C54 /* a_utf8.c */; };
		28CACE988565726CB0AAC899 /* md5-x86_64.S in Sources */ = {isa = PBXBuildFile; fileRef = CF1B5FF561CF36BC0AC10D5F /* md5-x86_64.S */; };
		28D4A7D9A1D7CCC3968057AD /* x_pkey.c in Sources */ = {isa = PBXBuildFile; fileRef = 11CBF80145331DAD232B46DA /* x_pkey.c */; };
		28FB10256A4E58B949BCEE52 /* hexdump.c in Sources */ = {isa = PBXBuildFile; fileRef = 9DCCA41CD887DC31F56A481E /* hexdump.c */; };
		28FCFD58B68E73098C15D5AD /* bcm.c in Sources */ = {isa = PBXBuildFile; fileRef = ECB271261246EC820D9A2E1D /* bcm.c */; };
		2929048DF8A07F61D10C0DDE /* x509_txt.c in Sources */ = {isa = PBXBuildFile; fileRef = AFFDFC4C6DC120F106B4FE85 /* x509_txt.c */; };
		298FC85EDFA7B675F2A605B3 /* ssl_lib.cc in Sources */ = {isa = PBXBuildFile; fileRef = 0E6FD5DCEACDFD8AE76B594D /* ssl_lib.cc */; };
		2994B6EFC9387420E6D9FD55 /* poly1305_vec.c in Sources */ = {isa = PBXBuildFile; fileRef = 622DBF359D8430487A68FEC0 /* poly1305_vec.c */; };
		29B207B6DCEAD605F75354C0 /* x509_att.c in Sources */ = {isa = PBXBuildFile; fileRef = 227257FE24F35DBF96618204 /* x509_att.c */; };
		2AE3AB381A44D9C4130E4771 /* v3_crld.c in Sources */ = {isa = PBXBuildFile; fileRef = F92331D971CC4BDF6827B10F /* v3_crld.c */; };
		2B190A07927823BD6A88EDED /* obj_xref.c in Sources */ = {isa = PBXBuildFile; fileRef = DEE5DF85BE2CA192F5BC3F7C /* obj_xref.c */; };
		2BD7704FACC59AC8028B0FB9 /* a_verify.c in Sources */ = {isa = PBXBuildFile; fileRef = E6F9DB82D223F97BB866D904 /* a_verify.c */; };
		2BDD978A1B7B0ADF80EBA66E /* a_digest.c in Sources */ = {isa = PBXBuildFile; fileRef = D2D7A39BE7B688469C1ACB86 /* a_digest.c */; };
		2BF6E7EDC845E7C95D8DC2CD /* is_fips.c in Sources */ = {isa = PBXBuildFile; fileRef = 9AE14B72CFF044C05C767DA7 /* is_fips.c */; };
		2C3651FA89368A30368F6BE6 /* d1_lib.cc in Sources */ = {isa = PBXBuildFile; fileRef = D2B1BC48935DB173DE3A8ACD /* d1_lib.cc */; };
		2C8528A68D987921D607D2C2 /* thread_none.c in Sources */ = {isa = PBXBuildFile; fileRef = EC279A306FA9A2787C567E2B /* thread_none.c */; };
		2CA5AE6D970AF0E8AB6D07BF /* fuchsia.c in Sources */ = {isa = PBXBuildFile; fileRef = 9A95045F93F8CB0DD158DEDD /* fuchsia.c */; };
		2CA657B68D19D78AC1942A0F /* hpke.c in Sources */ = {isa = PBXBuildFile; fileRef = 9F009525BAD3D69CA6CFDAD5 /* hpke.c */; };
		2D9BC916CCA11F0412B07977 /* voprf.c in Sources */ = {isa = PBXBuildFile; fileRef = AD89CDFA8DC57008B72E31F0 /* voprf.c */; };
		2E06848746D3CF2378264BF7 /* x509_ext.c in Sources */ = {isa = PBXBuildFile; fileRef = AC36D106F74AFBB099F93F84 /* x509_ext.c */; };
		2E8E2ACFA325740F188C9E55 /* sha512-armv8.S in Sources */ = {isa = PBXBuildFile; fileRef = B9F67A0ACB2C42D647BEEA34 /* sha512-armv8.S */; };
		2F4BCD604E48C619A391B3D9 /* rsa_pss.c in Sources */ = {isa = PBXBuildFile; fileRef = 65C257F11F97056D16E27186 /* rsa_pss.c */; };
		2F740AAB90BBEDAD53E42626 /* err_data.c in Sources */ = {isa = PBXBuildFile; fileRef = 003F2551708A65D09588819A /* err_data.c */; };
		2F7F5FA26031220B8869A1A1 /* aesv8-armx64.S in Sources */ = {isa = PBXBuildFile; fileRef = 2E84D0FE141E8BB72BD0B2A7 /* aesv8-armx64.S */; };
		3052B55F816ECBFC5EAB79E6 /* ssl_stat.cc in Sources */ = {isa = PBXBuildFile; fileRef = 5846535852E32910F573CF3B /* ssl_stat.cc */; };
		30A39BCA2F56EA31D3955981 /* fuchsia.c in Sources */ = {isa = PBXBuildFile; fileRef = 9A95045F93F8CB0DD158DEDD /* fuchsia.c */; };
		30E5CAA1F675FEB1086182D7 /* bn-586.S in Sources */ = {isa = PBXBuildFile; fileRef = 14BABBBF9DFE7AA9C2FD9E0E /* bn-586.S */; };
		318FD614D5A1B68B29EF5EF9 /* p_ec_asn1.c in Sources */ = {isa = PBXBuildFile; fileRef = 4914822D1328CA2EC4B64178 /* p_ec_asn1.c */; };
		31A2CC31592794087DAC24D8 /* v3_extku.c in Sources */ = {isa = PBXBuildFile; fileRef = 65A65C51BC92DDC624E888B9 /* v3_extku.c */; };
		31F58B3DBC91D7B481EF4129 /* rsa_print.c in Sources */ = {isa = PBXBuildFile; fileRef = 17087C55C2D10CBCEC2E39FA /* rsa_print.c */; };
		32593A65C4F530BE1268EF1A /* lhash.c in Sources */ = {isa = PBXBuildFile; fileRef = E9A2E98F34BD07B657C5207E /* lhash.c */; };
		3397D7EF47B95D6F2154BD1C /* sha512-586.S in Sources */ = {isa = PBXBuildFile; fileRef = 9F142DDDEA16A89F0696B0F2 /* sha512-586.S */; };
		33C3A3BEF250652DB7C1E077 /* v3_akey.c in Sources */ = {isa = PBXBuildFile; fileRef = 91D520844D49ADC49E1A70B8 /* v3_akey.c */; };
		33FECDFE6D8337B419550ED8 /* tasn_new.c in Sources */ = {isa = PBXBuildFile; fileRef = 35D7984E610B3D60BE049E02 /* tasn_new.c */; };
		3456532B5861C3A786DD8B29 /* sha256-x86_64.S in Sources */ = {isa = PBXBuildFile; fileRef = 027F768B3C4092F2B0C34908 /* sha256-x86_64.S */; };
		34DE553C2D20341704AC578E /* t1_lib.cc in Sources */ = {isa = PBXBuildFile; fileRef = B00B882D2657E731447A774A /* t1_lib.cc */; };
		34EF6E1D5766601F554D801B /* v3_bcons.c in Sources */ = {isa = PBXBuildFile; fileRef = 8C211BF17B97C47DA931555C /* v3_bcons.c */; };
		35027C9AD29018ECAE82F534 /* a_strnid.c in Sources */ = {isa = PBXBuildFile; fileRef = DB1CB34D3FADAB1D9D7A9BB4 /* a_strnid.c */; };
		350D48872BA6A21FB03FDE43 /* params.c in Sources */ = {isa = PBXBuildFile; fileRef = 8428B60460EC1BD94910BBC7 /* params.c */; };
		35F6D695DD128F0B6B0A45AC /* cpu-intel.c in Sources */ = {isa = PBXBuildFile; fileRef = 9DCF1E1E5903FDED6A994244 /* cpu-intel.c */; };
		3626796056891CA565E6C6DC /* f_string.c in Sources */ = {isa = PBXBuildFile; fileRef = 90D4F156E8AD3C01289C17BB /* f_string.c */; };
		36D1BF7258C8F63A02C805A1 /* print.c in Sources */ = {isa = PBXBuildFile; fileRef = AEDFF21C65CE91378BBF42E2 /* print.c */; };
		37138F894C392FCCD2E5D2D7 /* t1_lib.cc in Sources */ = {isa = PBXBuildFile; fileRef = B00B882D2657E731447A774A /* t1_lib.cc */; };
		37A2EA96F6334F4322F2F938 /* ssl_privkey.cc in Sources */ = {isa = PBXBuildFile; fileRef = 8EEE759D2A321C7FB49D1850 /* ssl_privkey.cc */; };
		37F89306301A708503B2DB65 /* evp.c in Sources */ = {isa = PBXBuildFile; fileRef = 6E780F87E2AC3F150B4C81A5 /* evp.c */; };
		37FA26F137AD90C616390DB0 /* ssl_cert.cc in Sources */ = {isa = PBXBuildFile; fileRef = CF2B71789F563370D0E352BA /* ssl_cert.cc */; };
		38715C899B30DC431377C5DD /* pem_oth.c in Sources */ = {isa = PBXBuildFile; fileRef = E0B9715586C94F104257B401 /* pem_oth.c */; };
		394795CF0C2CB04AD57A6D66 /* p_ec_asn1.c in Sources */ = {isa = PBXBuildFile; fileRef = 4914822D1328CA2EC4B64178 /* p_ec_asn1.c */; };
		397A455350C69A71E1B39C04 /* x509_r2x.c in Sources */ = {isa = PBXBuildFile; fileRef = E6A9D793D50908634812557F /* x509_r2x.c */; };
		3984A7A9719C0B3E0991C566 /* bsaes-armv7.S in Sources */ = {isa = PBXBuildFile; fileRef = E74384388426899A16AB2C96 /* bsaes-armv7.S */; };
		3A0A3562156B7A0BA0F5644B /* i2d_pr.c in Sources */ = {isa = PBXBuildFile; fileRef = 93A271CB1989BA640C107747 /* i2d_pr.c */; };
		3A770C70133081AF5414A38C /* cpu-arm.c in Sources */ = {isa = PBXBuildFile; fileRef = EADDB9E28528A5464FAA5B13 /* cpu-arm.c */; };
		3A9294BD816B3EE92E692347 /* sha512-armv4.S in Sources */ = {isa = PBXBuildFile; fileRef = DCAA01DBAA2E2D0BB4B8747E /* sha512-armv4.S */; };
		3A9F8998B0164D80AE443187 /* x509_lu.c in Sources */ = {isa = PBXBuildFile; fileRef = DFFECF9350D25752F74A8CBA /* x509_lu.c */; };
		3B2A2D5181B9D2523729BA29 /* ssl_file.cc in Sources */ = {isa = PBXBuildFile; fileRef = 2506934288FF25BF533BC4AC /* ssl_file.cc */; };
		3B3559D64CAE11BAEB967F5C /* ex_data.c in Sources */ = {isa = PBXBuildFile; fileRef = D85131D1BE23E9510D1F17CE /* ex_data.c */; };
		3B98B242EE8FED9C2357FF33 /* fips_shared_support.c in Sources */ = {isa = PBXBuildFile; fileRef = 2148ED7084B556A740E18E14 /* fips_shared_support.c */; };
		3BC036950BFDA116298718CA /* ssl_buffer.cc in Sources */ = {isa = PBXBuildFile; fileRef = 086C342E6E720CE9A198E53E /* ssl_buffer.cc */; };
		3C480BDB1160546C05437187 /* x509_def.c in Sources */ = {isa = PBXBuildFile; fileRef = 7EF28BEB6BACDA2EC13AD181 /* x509_def.c */; };
		3CDE08A38BE71A60768C48A8 /* thread.c in Sources */ = {isa = PBXBuildFile; fileRef = E748E0F2D1FD5032311DEC5F /* thread.c */; };
		3D2D405AB38A2176506B6349 /* ghash-ssse3-x86.S in Sources */ = {isa = PBXBuildFile; fileRef = FBA27C0D1449301A49026538 /* ghash-ssse3-x86.S */; };
		3DBF7CA212F416B23DF648A7 /* hrss.c in Sources */ = {isa = PBXBuildFile; fileRef = 4DD75B725C8C6AFF73377FE1 /* hrss.c */; };
		3DCCE4B4FE49BD88311FF8D6 /* ec_asn1.c in Sources */ = {isa = PBXBuildFile; fileRef = 239801E138F254CB7FE9C0E0 /* ec_asn1.c */; };
		3E066F3097D645D88C5806BE /* poly1305.c in Sources */ = {isa = PBXBuildFile; fileRef = ABD25C05B204AED5CF5805C9 /* poly1305.c */; };
		3E3880B37A3D71734426B2E9 /* ecdsa_asn1.c in Sources */ = {isa = PBXBuildFile; fileRef = 91B76BAD835175216ADD4C06 /* ecdsa_asn1.c */; };
		3EF35E5C96674A4ACFF6A716 /* handshake.cc in Sources */ = {isa = PBXBuildFile; fileRef = BB8ABFC2B7CE8E15FB839DFF /* handshake.cc */; };
		3F50DB817A46EAECE6F12DD5 /* sha1-armv8.S in Sources */ = {isa = PBXBuildFile; fileRef = 862E4AFDF144386000D3D672 /* sha1-armv8.S */; };
		3F8441722F1EEC03840F7EFC /* v3_info.c in Sources */ = {isa = PBXBuildFile; fileRef = A60AFCC29FAA309FCF080E46 /* v3_info.c */; };
		3FFB008B53A1110439891410 /* ssl_key_share.cc in Sources */ = {isa = PBXBuildFile; fileRef = 98BA6AE516364FB93C3190D6 /* ssl_key_share.cc */; };
		40356BAF72410D5F750305A8 /* pcy_node.c in Sources */ = {isa = PBXBuildFile; fileRef = 31498604FF0AF2E19071A302 /* pcy_node.c */; };
		405514699746E072B04A2BBA /* deterministic.c in Sources */ = {isa = PBXBuildFile; fileRef = 8C9E5D24B8DFD460712F74E4 /* deterministic.c */; };
		407A17BB1993DDBF865A39DD /* cpu-ppc64le.c in Sources */ = {isa = PBXBuildFile; fileRef = 11487D804E6245C0D28CDE0F /* cpu-ppc64le.c */; };
		41432E778C262E23B54BF1F6 /* trampoline-armv4.S in Sources */ = {isa = PBXBuildFile; fileRef = 6A5E8C0B8EF713A7A8AE23CB /* trampoline-armv4.S */; };
		423A6457F66546235105535F /* t_x509.c in Sources */ = {isa = PBXBuildFile; fileRef = 9B3979357642B5C047A03E2A /* t_x509.c */; };
		42487C57C6AE4E10A5E8469A /* v3_lib.c in Sources */ = {isa = PBXBuildFile; fileRef = DD0C06668D42A00A0BA3372C /* v3_lib.c */; };
		42A21580843AEB221326DA8C /* mem.c in Sources */ = {isa = PBXBuildFile; fileRef = 20A84B6FBED4B872F9262B57 /* mem.c */; };
		43BD1B3E2D4FA605511EA00D /* a_time.c in Sources */ = {isa = PBXBuildFile; fileRef = 6378CA82DCEBFDCD843679F7 /* a_time.c */; };
		43E11138FAAE2EFDF81CB7BA /* pem_oth.c in Sources */ = {isa = PBXBuildFile; fileRef = E0B9715586C94F104257B401 /* pem_oth.c */; };
		444AA334E305003BE74A51D2 /* v3_lib.c in Sources */ = {isa = PBXBuildFile; fileRef = DD0C06668D42A00A0BA3372C /* v3_lib.c */; };
		447FA09D58B5797F9B818404 /* x_req.c in Sources */ = {isa = PBXBuildFile; fileRef = 16E7DC716B9C1642C99EEE04 /* x_req.c */; };
		44C83D8946CA84CAE10EBCF0 /* tls13_client.cc in Sources */ = {isa = PBXBuildFile; fileRef = 298734224B865AD166C3D367 /* tls13_client.cc */; };
		4516FF8423AB52A88EBFC4C2 /* a_print.c in Sources */ = {isa = PBXBuildFile; fileRef = 8CE7FBEA00AECF0D990D28A7 /* a_print.c */; };
		456E33C768281D3288C063B3 /* a_utctm.c in Sources */ = {isa = PBXBuildFile; fileRef = ABA9C9DC496226D0073AF034 /* a_utctm.c */; };
		45BB564067C692E2D0D97591 /* x509_cmp.c in Sources */ = {isa = PBXBuildFile; fileRef = 411D9C112D2BEC83F1FBED52 /* x509_cmp.c */; };
		45CCD52A6E328D1F0CD72BD2 /* p_ed25519.c in Sources */ = {isa = PBXBuildFile; fileRef = 8EC52C5890A368A58BB4BF7B /* p_ed25519.c */; };
		46C0B1AAFEF103C3D5964EB0 /* a_octet.c in Sources */ = {isa = PBXBuildFile; fileRef = DDD636FFEC5FE587582861B5 /* a_octet.c */; };
		46D0984532B8FE15B3CD1701 /* v3_skey.c in Sources */ = {isa = PBXBuildFile; fileRef = 5B0C6774ECB344A044A82C59 /* v3_skey.c */; };
		46D22A4C867C9D7FEFD23BB2 /* asn1_gen.c in Sources */ = {isa = PBXBuildFile; fileRef = E4E009C8B2E7D963FC9C4253 /* asn1_gen.c */; };
		47961784047AA8C0262322FB /* t1_enc.cc in Sources */ = {isa = PBXBuildFile; fileRef = 9D90E9045EC9AC8D4EB8D5CA /* t1_enc.cc */; };
		48B8D48BABE257F119C5B8AD /* v3_pci.c in Sources */ = {isa = PBXBuildFile; fileRef = 6A1172B7A0C810A62762D6AE /* v3_pci.c */; };
		48DF38FC21952CA55EBD4D9A /* poly1305_arm.c in Sources */ = {isa = PBXBuildFile; fileRef = E66AAF697B0EF172FA2BBA08 /* poly1305_arm.c */; };
		490D770E24C9CED82390B52D /* tls13_server.cc in Sources */ = {isa = PBXBuildFile; fileRef = E12A0C10E2AA54F36031DC55 /* tls13_server.cc */; };
		493D8D46A818F4902A549D67 /* x509_ext.c in Sources */ = {isa = PBXBuildFile; fileRef = AC36D106F74AFBB099F93F84 /* x509_ext.c */; };
		4960656D84CFCF2BECFA388F /* check.c in Sources */ = {isa = PBXBuildFile; fileRef = B4FE2BD55E53F74EEC023470 /* check.c */; };
		49AC091FF369E6B9AB2F98E0 /* tls_method.cc in Sources */ = {isa = PBXBuildFile; fileRef = D33701E6552427B848DA9C38 /* tls_method.cc */; };
		49EDACA726ED8487F4D0AEFD /* handshake_server.cc in Sources */ = {isa = PBXBuildFile; fileRef = BEBB73DE3A09B3842EA2017E /* handshake_server.cc */; };
		4A1F5A665A1842D861F7175F /* cpu-arm-linux.c in Sources */ = {isa = PBXBuildFile; fileRef = 4C0ED393FA85526282634662 /* cpu-arm-linux.c */; };
		4A3D988F1505B9BA9DEDE3BE /* x509spki.c in Sources */ = {isa = PBXBuildFile; fileRef = A76D3A032495B2E6A0FE81AB /* x509spki.c */; };
		4A8347CEFB33ED5AF117812D /* tls13_server.cc in Sources */ = {isa = PBXBuildFile; fileRef = E12A0C10E2AA54F36031DC55 /* tls13_server.cc */; };
		4B2FCACD5B4D88212F190D42 /* fips_shared_support.c in Sources */ = {isa = PBXBuildFile; fileRef = 2148ED7084B556A740E18E14 /* fips_shared_support.c */; };
		4B6DC412BA68E1539B03A239 /* dsa.c in Sources */ = {isa = PBXBuildFile; fileRef = 88D3C1AEF8FD1320EE422AE3 /* dsa.c */; };
		4B9E0CFEDC29B3E5F38004B0 /* algorithm.c in Sources */ = {isa = PBXBuildFile; fileRef = C644D5783AE45767A8770C06 /* algorithm.c */; };
		4BE3B931E8DFC72E24077BA1 /* rsa_print.c in Sources */ = {isa = PBXBuildFile; fileRef = 17087C55C2D10CBCEC2E39FA /* rsa_print.c */; };
		4D2FA827533D7910A9EE2008 /* d1_lib.cc in Sources */ = {isa = PBXBuildFile; fileRef = D2B1BC48935DB173DE3A8ACD /* d1_lib.cc */; };
		4D91233F729E3FF653043128 /* obj.c in Sources */ = {isa = PBXBuildFile; fileRef = 4AC445F076CA03A291762953 /* obj.c */; };
		4DBEB11609C74754FEE64F5B /* pkcs7_x509.c in Sources */ = {isa = PBXBuildFile; fileRef = 36ECED028C795E6C35C4CEB6 /* pkcs7_x509.c */; };
		4E2C7E4C5DF42EFDDC649C50 /* ssl_cipher.cc in Sources */ = {isa = PBXBuildFile; fileRef = CB17E06F0D2D1839DD16B048 /* ssl_cipher.cc */; };
		4E3D2D46C2CC12154F2F4FF7 /* a_int.c in Sources */ = {isa = PBXBuildFile; fileRef = A8F4B7092939D121EF7E978F /* a_int.c */; };
		4E95B7544EF866AFFA43694F /* a_dup.c in Sources */ = {isa = PBXBuildFile; fileRef = 102AF1D55456151F508A7C4A /* a_dup.c */; };
		4F7BE1E590DE5784850851E2 /* v3_ncons.c in Sources */ = {isa = PBXBuildFile; fileRef = 388B50675A22B5705B4EB3B9 /* v3_ncons.c */; };
		4FA31F447362D34ACD1EC7D0 /* x_val.c in Sources */ = {isa = PBXBuildFile; fileRef = 342E05C9EBC2F2E072B5B69E /* x_val.c */; };
		501902A3E86557DC2D68AEB4 /* a_mbstr.c in Sources */ = {isa = PBXBuildFile; fileRef = 98BCE20CFFDAD2A77F39498C /* a_mbstr.c */; };
		50F30C481E8769D0161B970E /* t_x509a.c in Sources */ = {isa = PBXBuildFile; fileRef = FDE1864CE0AC7B6F512B7F21 /* t_x509a.c */; };
		51370471CFBE01E41916195B /* crypto.c in Sources */ = {isa = PBXBuildFile; fileRef = 148E127C993451F865C25E20 /* crypto.c */; };
		5227172E306D5490F2C90C7E /* trampoline-armv8.S in Sources */ = {isa = PBXBuildFile; fileRef = 31FE07A21E51732FB08E0C75 /* trampoline-armv8.S */; };
		5275EB4E76A952AE1C6CC7BF /* time_support.c in Sources */ = {isa = PBXBuildFile; fileRef = 87FE78FEDADDD59E21059F01 /* time_support.c */; };
		5292E4A72BC733B86DFF57D0 /* pkcs8_x509.c in Sources */ = {isa = PBXBuildFile; fileRef = F3006166E130511A1992A82A /* pkcs8_x509.c */; };
		52B63B709D1901958DF63070 /* spake25519.c in Sources */ = {isa = PBXBuildFile; fileRef = 3ED2034F44739EF4CB2FBC88 /* spake25519.c */; };
		53114229AEEDA81126376A50 /* hexdump.c in Sources */ = {isa = PBXBuildFile; fileRef = 9DCCA41CD887DC31F56A481E /* hexdump.c */; };
		538E3329C097151B2D64B34D /* v3_prn.c in Sources */ = {isa = PBXBuildFile; fileRef = 74E902B3917408E045951319 /* v3_prn.c */; };
		53E2A7313DD580871DDD42E9 /* pem_pk8.c in Sources */ = {isa = PBXBuildFile; fileRef = D1A7C1F5EF1E7013D323491A /* pem_pk8.c */; };
		5423581175FF15B4B16848F8 /* e_rc2.c in Sources */ = {isa = PBXBuildFile; fileRef = A65E0EE9F0D7D3B6B4774847 /* e_rc2.c */; };
		543C532F482A5095DC98CB4D /* trust_token.c in Sources */ = {isa = PBXBuildFile; fileRef = 6E4DCE5480FADFDA683118CC /* trust_token.c */; };
		54A2C6692A2B5364C634FA1B /* a_i2d_fp.c in Sources */ = {isa = PBXBuildFile; fileRef = BCA66DE8534D296D6BCA4DF7 /* a_i2d_fp.c */; };
		553BA595BE6BDC421C3BF372 /* p_ed25519_asn1.c in Sources */ = {isa = PBXBuildFile; fileRef = 315F65543860FC3FCF71C55B /* p_ed25519_asn1.c */; };
		55557B89BC5DEFAC9313E916 /* rdrand-x86_64.S in Sources */ = {isa = PBXBuildFile; fileRef = 79DA264908929F17D6DC09BD /* rdrand-x86_64.S */; };
		55CBCCDEF6ED579B53A97062 /* x509_obj.c in Sources */ = {isa = PBXBuildFile; fileRef = DCC463B08B4E4A06BA8F9E83 /* x509_obj.c */; };
		55DE436455A20282EA080F0E /* poly1305_arm.c in Sources */ = {isa = PBXBuildFile; fileRef = E66AAF697B0EF172FA2BBA08 /* poly1305_arm.c */; };
		5607EF3B3AE3BC160AB0FD8B /* p5_pbev2.c in Sources */ = {isa = PBXBuildFile; fileRef = 7811B9D6494A5AB21BEBBA0D /* p5_pbev2.c */; };
		560C1799145B24EB8D627145 /* t_crl.c in Sources */ = {isa = PBXBuildFile; fileRef = 3FA51A3AD44830372D0BECD3 /* t_crl.c */; };
		561AB0BA658F1A20945A5A54 /* chacha-armv8.S in Sources */ = {isa = PBXBuildFile; fileRef = 736145CD8FE9BBF0492F0C74 /* chacha-armv8.S */; };
		562B9F02E56100FDADF199D7 /* tls_record.cc in Sources */ = {isa = PBXBuildFile; fileRef = 6CC5F754CF1DB8F286B78FBA /* tls_record.cc */; };
		56582FC351B0A72F8FD83254 /* p5_pbev2.c in Sources */ = {isa = PBXBuildFile; fileRef = 7811B9D6494A5AB21BEBBA0D /* p5_pbev2.c */; };
		56BD4C3033EB5AF45580EDE8 /* hrss.c in Sources */ = {isa = PBXBuildFile; fileRef = 4DD75B725C8C6AFF73377FE1 /* hrss.c */; };
		56F9BE28BB5CB7D6F205D896 /* rsaz-avx2.S in Sources */ = {isa = PBXBuildFile; fileRef = 3EE3DFBB3C397BEC734849EC /* rsaz-avx2.S */; };
		586101F7A6907579377F7E49 /* socket_helper.c in Sources */ = {isa = PBXBuildFile; fileRef = 3BC1100D25BBEFB54BDF81E2 /* socket_helper.c */; };
		58C7FEECCF2032F5B97C4850 /* siphash.c in Sources */ = {isa = PBXBuildFile; fileRef = 2F2BE92783B72A2F21B0E093 /* siphash.c */; };
		58E259AFBB4203107D655A2B /* conf.c in Sources */ = {isa = PBXBuildFile; fileRef = 70E1093198E23200A5FD6181 /* conf.c */; };
		5A00C7ECB0E8C51F71AC2D5F /* x_x509.c in Sources */ = {isa = PBXBuildFile; fileRef = E37F2F6B1892541EFD385900 /* x_x509.c */; };
		5A68F278C83E03C27E4F59FE /* poly1305_vec.c in Sources */ = {isa = PBXBuildFile; fileRef = 622DBF359D8430487A68FEC0 /* poly1305_vec.c */; };
		5AC270CB716F5A8E7DF6E444 /* v3_enum.c in Sources */ = {isa = PBXBuildFile; fileRef = 781039BE709E9A484FD9F050 /* v3_enum.c */; };
		5AC89FE8FD81768934684584 /* v3_cpols.c in Sources */ = {isa = PBXBuildFile; fileRef = 5717D37A1D32B48E5812E828 /* v3_cpols.c */; };
		5AE3DFB922177CD825C9ED47 /* s3_lib.cc in Sources */ = {isa = PBXBuildFile; fileRef = BB5843A05A8B43CE098360C3 /* s3_lib.cc */; };
		5B2AFACD6445E311562E0AA1 /* d1_both.cc in Sources */ = {isa = PBXBuildFile; fileRef = 5FD5429150CF6F236AA79092 /* d1_both.cc */; };
		5B57F1D55E09C49C0CBABE78 /* cpu-aarch64-fuchsia.c in Sources */ = {isa = PBXBuildFile; fileRef = A7D0AF51092D48E8AE3EBA8C /* cpu-aarch64-fuchsia.c */; };
		5B61FB4F6034E4BD6E02484F /* v3_ia5.c in Sources */ = {isa = PBXBuildFile; fileRef = EE2F993735234F88B5D63BBF /* v3_ia5.c */; };
		5BF29FCAF510954F36095AFC /* a_bool.c in Sources */ = {isa = PBXBuildFile; fileRef = 9E4FEEECAFDF9195F8699F07 /* a_bool.c */; };
		5C2A8AF6C9D550C6E7DAC5AD /* pbkdf.c in Sources */ = {isa = PBXBuildFile; fileRef = F8040B9CC2D1EEA80BF13CA9 /* pbkdf.c */; };
		5D047520D3CBCA2836A89E7F /* aesni-gcm-x86_64.S in Sources */ = {isa = PBXBuildFile; fileRef = 3ADEE369D8265CF897BC7A37 /* aesni-gcm-x86_64.S */; };
		5DE9FFEDA770485C44AC2F87 /* p_x25519.c in Sources */ = {isa = PBXBuildFile; fileRef = ADC8B32AED52AD9F6EF621D6 /* p_x25519.c */; };
		5E6749E98C7A1075DEC25EC4 /* p_rsa_asn1.c in Sources */ = {isa = PBXBuildFile; fileRef = 8BB0887EC587795C7DD1B950 /* p_rsa_asn1.c */; };
		5E7792314B7C17B62B1A6B4F /* trampoline-x86.S in Sources */ = {isa = PBXBuildFile; fileRef = EAF6C9311325EF4747C6A644 /* trampoline-x86.S */; };
		5F2030D63CAFF29CD2A5D654 /* a_enum.c in Sources */ = {isa = PBXBuildFile; fileRef = 7086FCF8C238C1E4EBB9309D /* a_enum.c */; };
		5F49B1A0D5F7D4A85D6E5BBD /* convert.c in Sources */ = {isa = PBXBuildFile; fileRef = EEE8FE52855E17345E8ED8D9 /* convert.c */; };
		5F9BCDC1BB148BFEC29401A5 /* a_i2d_fp.c in Sources */ = {isa = PBXBuildFile; fileRef = BCA66DE8534D296D6BCA4DF7 /* a_i2d_fp.c */; };
		5FEAA33F60E349DA4444D0C7 /* buf.c in Sources */ = {isa = PBXBuildFile; fileRef = F1BA28C125375A96F5D75D04 /* buf.c */; };
		5FF3598E55179C29119EEB11 /* pkcs8.c in Sources */ = {isa = PBXBuildFile; fileRef = DD083D8B20F29BED52D6F48B /* pkcs8.c */; };
		610B729CA0DE45C00CFE8DCD /* p_rsa.c in Sources */ = {isa = PBXBuildFile; fileRef = 8DF59799E5E2E83C681B2AD7 /* p_rsa.c */; };
		611F877467789981E7106926 /* evp_ctx.c in Sources */ = {isa = PBXBuildFile; fileRef = E945A9A5DE51372CBF3923C8 /* evp_ctx.c */; };
		614484A9C160DE7F9FD30C21 /* x509_obj.c in Sources */ = {isa = PBXBuildFile; fileRef = DCC463B08B4E4A06BA8F9E83 /* x509_obj.c */; };
		6149F66CA7F650F243709CA0 /* dh_asn1.c in Sources */ = {isa = PBXBuildFile; fileRef = D9858FE588779BB2B1739917 /* dh_asn1.c */; };
		617923A6BF1E4A36340DC0B6 /* s3_lib.cc in Sources */ = {isa = PBXBuildFile; fileRef = BB5843A05A8B43CE098360C3 /* s3_lib.cc */; };
		6183EF7C0D72DC782A8CD0DE /* asn_pack.c in Sources */ = {isa = PBXBuildFile; fileRef = 6CCAD94536C6ED18C16CF7E3 /* asn_pack.c */; };
		61C4C63527B0310956789DFE /* dsa.c in Sources */ = {isa = PBXBuildFile; fileRef = 88D3C1AEF8FD1320EE422AE3 /* dsa.c */; };
		61DCDDEDD2EE5739C1EEB5B0 /* file.c in Sources */ = {isa = PBXBuildFile; fileRef = 29A7FB9838437DC90845D5E5 /* file.c */; };
		61FB1FD3FAA3626502D6EA6F /* ssl_asn1.cc in Sources */ = {isa = PBXBuildFile; fileRef = 7EC9609F096A873390D3ADC1 /* ssl_asn1.cc */; };
		62635E7CAF132C2E8B77B0E2 /* d1_srtp.cc in Sources */ = {isa = PBXBuildFile; fileRef = 6ECD5BC194DE9BAC99069EBC /* d1_srtp.cc */; };
		6276B92793073248507326E1 /* chacha.c in Sources */ = {isa = PBXBuildFile; fileRef = 8C8483FACDA514EE7D64C0F7 /* chacha.c */; };
		62D8E1E782AFE9FDAC5EDD39 /* ssl_session.cc in Sources */ = {isa = PBXBuildFile; fileRef = B9515B5B877FD5C828A22DBE /* ssl_session.cc */; };
		62E32C3A26D03BF57AD753E5 /* e_aesgcmsiv.c in Sources */ = {isa = PBXBuildFile; fileRef = 37C89F7FA949492FD92B4918 /* e_aesgcmsiv.c */; };
		631DB9BB33207274E88BBC41 /* x_spki.c in Sources */ = {isa = PBXBuildFile; fileRef = EA506D1C7B4C9776B3EBE802 /* x_spki.c */; };
		63525A82AFCAC5F65ADC194A /* t_req.c in Sources */ = {isa = PBXBuildFile; fileRef = 6BBFB313860596FE96663ECB /* t_req.c */; };
		6361852F6BE0C8CAE88C870C /* by_file.c in Sources */ = {isa = PBXBuildFile; fileRef = 6A983710429FB7C7B105ED74 /* by_file.c */; };
		64480168FCE48AE30D8AACD6 /* e_null.c in Sources */ = {isa = PBXBuildFile; fileRef = 1662F915750875363FF82D11 /* e_null.c */; };
		6493313DD7E7C00257339FE2 /* evp_asn1.c in Sources */ = {isa = PBXBuildFile; fileRef = BD16FA91465586A170434865 /* evp_asn1.c */; };
		65D8714AA9176E567001DCC8 /* armv4-mont.S in Sources */ = {isa = PBXBuildFile; fileRef = 760E02DCB7AEB159C22017C3 /* armv4-mont.S */; };
		66394A9F95D38CDD74AAF595 /* mem.c in Sources */ = {isa = PBXBuildFile; fileRef = 20A84B6FBED4B872F9262B57 /* mem.c */; };
		672AC86CB3C593704E697530 /* p_ec.c in Sources */ = {isa = PBXBuildFile; fileRef = 59921E0EBF5DE6FF6444AB33 /* p_ec.c */; };
		67C0A6CF7887D47BBC235F0E /* BuildFile in Sources */ = {isa = PBXBuildFile; };
		67CEB7830BA42D523C4C423C /* v3_prn.c in Sources */ = {isa = PBXBuildFile; fileRef = 74E902B3917408E045951319 /* v3_prn.c */; };
		686298E16BA3CB5FDD38C1E2 /* v3_pcia.c in Sources */ = {isa = PBXBuildFile; fileRef = 91A0A8696759B64EC82EA8DC /* v3_pcia.c */; };
		68E069C9F4EA00503869D4F1 /* pcy_data.c in Sources */ = {isa = PBXBuildFile; fileRef = C84F8380687B00895BE940DC /* pcy_data.c */; };
		68FC2D3905057E6F29C51EA3 /* ghashv8-armx32.S in Sources */ = {isa = PBXBuildFile; fileRef = 9BD4957244A5A9A33036B7E1 /* ghashv8-armx32.S */; };
		69325C0ED38D89FDC4A3DEB4 /* thread_pthread.c in Sources */ = {isa = PBXBuildFile; fileRef = 9618195051F731FED87604C4 /* thread_pthread.c */; };
		69AC94E133967CD8205A8199 /* x509rset.c in Sources */ = {isa = PBXBuildFile; fileRef = 11FC0D577EB9AC61C9413503 /* x509rset.c */; };
		6A071284369E9F785CBB5A42 /* ssl_x509.cc in Sources */ = {isa = PBXBuildFile; fileRef = 16A269E3C635C41FC96EC64D /* ssl_x509.cc */; };
		6A210B9C768DCE43332F0EFA /* x_sig.c in Sources */ = {isa = PBXBuildFile; fileRef = 71A7CFA18E5FEDB346744D27 /* x_sig.c */; };
		6A34E90A533DD74CAC154E61 /* a_bitstr.c in Sources */ = {isa = PBXBuildFile; fileRef = A9771EE8C6C71F85DA9FB13F /* a_bitstr.c */; };
		6A648134677FDF8569103138 /* x_exten.c in Sources */ = {isa = PBXBuildFile; fileRef = 1CE277743B6A1901F40B2F9C /* x_exten.c */; };
		6A71667C78F13F00F7154680 /* pcy_tree.c in Sources */ = {isa = PBXBuildFile; fileRef = 2B86F692353610B2666B8230 /* pcy_tree.c */; };
		6B79D106C41F11E999FA195B /* cipher_extra.c in Sources */ = {isa = PBXBuildFile; fileRef = E28667BB32ADBB330DC018D2 /* cipher_extra.c */; };
		6BB9341462C0541CA43F6C35 /* ssl_lib.cc in Sources */ = {isa = PBXBuildFile; fileRef = 0E6FD5DCEACDFD8AE76B594D /* ssl_lib.cc */; };
		6BC009FC1FAE45422273CAE7 /* t1_enc.cc in Sources */ = {isa = PBXBuildFile; fileRef = 9D90E9045EC9AC8D4EB8D5CA /* t1_enc.cc */; };
		6C4A31172030E6227586268D /* p_ed25519.c in Sources */ = {isa = PBXBuildFile; fileRef = 8EC52C5890A368A58BB4BF7B /* p_ed25519.c */; };
		6C56639C3F24DA5935B90026 /* a_octet.c in Sources */ = {isa = PBXBuildFile; fileRef = DDD636FFEC5FE587582861B5 /* a_octet.c */; };
		6C8273E0FEEE84389466CCC3 /* x_val.c in Sources */ = {isa = PBXBuildFile; fileRef = 342E05C9EBC2F2E072B5B69E /* x_val.c */; };
		6CBB7E62C3C092A21B3D1074 /* v3_alt.c in Sources */ = {isa = PBXBuildFile; fileRef = 0E517017FF0C070A675CD744 /* v3_alt.c */; };
		6DA8046AA88A71BB57435465 /* aesni-x86_64.S in Sources */ = {isa = PBXBuildFile; fileRef = AE8ED46F05C4BB9B244E8D28 /* aesni-x86_64.S */; };
		6DC5DCACCA06708CBD05E78C /* chacha20_poly1305_x86_64.S in Sources */ = {isa = PBXBuildFile; fileRef = 1E43AAB939593DB582313755 /* chacha20_poly1305_x86_64.S */; };
		6DF4D3D48656F19734F61F56 /* convert.c in Sources */ = {isa = PBXBuildFile; fileRef = EEE8FE52855E17345E8ED8D9 /* convert.c */; };
		6EED196FFE03C2358C1F246E /* ssl_aead_ctx.cc in Sources */ = {isa = PBXBuildFile; fileRef = F9ADE38960E853381BB1192E /* ssl_aead_ctx.cc */; };
		6F4E1BB3F5FF49DA19CEFE81 /* x_crl.c in Sources */ = {isa = PBXBuildFile; fileRef = 3E83F0A6E5DFCBCAD5B0BFE7 /* x_crl.c */; };
		70044FD74C83892F36B98A34 /* x_all.c in Sources */ = {isa = PBXBuildFile; fileRef = 691D09F70E11969560013B0E /* x_all.c */; };
		7049D19A94F392F6AD0C1A84 /* pbkdf.c in Sources */ = {isa = PBXBuildFile; fileRef = F8040B9CC2D1EEA80BF13CA9 /* pbkdf.c */; };
		70B53B388C0F5B25315EF0B8 /* a_print.c in Sources */ = {isa = PBXBuildFile; fileRef = 8CE7FBEA00AECF0D990D28A7 /* a_print.c */; };
		70BD3667CEE5029D0FEAED00 /* v3_int.c in Sources */ = {isa = PBXBuildFile; fileRef = A92475E9E7597E89F577E4D3 /* v3_int.c */; };
		70E4BB109AE70408403B2C25 /* x509_req.c in Sources */ = {isa = PBXBuildFile; fileRef = 02A51C17489D420A71D7AC85 /* x509_req.c */; };
		72A9DFEBAE2B1F83E01EE6E5 /* chacha-armv4.S in Sources */ = {isa = PBXBuildFile; fileRef = EDA02D6A9B8AE353EB4EF67D /* chacha-armv4.S */; };
		72AA683592AB306D1ED3A429 /* err.c in Sources */ = {isa = PBXBuildFile; fileRef = 622A8739543801456BBDA66F /* err.c */; };
		731C2901ADEAFFEED5B210D5 /* deterministic.c in Sources */ = {isa = PBXBuildFile; fileRef = 8C9E5D24B8DFD460712F74E4 /* deterministic.c */; };
		73DDE8CAC60142D82B7A916D /* a_gentm.c in Sources */ = {isa = PBXBuildFile; fileRef = 02648893B99FA192BF18C7D9 /* a_gentm.c */; };
		73FDBABF4CAF49E46CFFBEB6 /* x_x509.c in Sources */ = {isa = PBXBuildFile; fileRef = E37F2F6B1892541EFD385900 /* x_x509.c */; };
		7447267EAF54E1AD1C16A643 /* asn1_lib.c in Sources */ = {isa = PBXBuildFile; fileRef = C7B550A5C58A5E48193F68A1 /* asn1_lib.c */; };
		75567E14AF9EF4DA0B0FDF27 /* ecdh_extra.c in Sources */ = {isa = PBXBuildFile; fileRef = DFA9D52C845A30AF215411A1 /* ecdh_extra.c */; };
		764E30F2348FA53D138894FF /* x509.c in Sources */ = {isa = PBXBuildFile; fileRef = 21E124D303337F706E63497E /* x509.c */; };
		766D1AE6381B685E62386F18 /* bio_ssl.cc in Sources */ = {isa = PBXBuildFile; fileRef = 509EC4B4C141CE301D66CA8D /* bio_ssl.cc */; };
		770D956C87AA78100DE88E07 /* v3_conf.c in Sources */ = {isa = PBXBuildFile; fileRef = 5CA60B2BE5AA67EAD75774BC /* v3_conf.c */; };
		7745990A96FFCBA792C376ED /* printf.c in Sources */ = {isa = PBXBuildFile; fileRef = 5A577CB220DB56BE1792AFA7 /* printf.c */; };
		776737C4F97C0F95B7B10E69 /* pair.c in Sources */ = {isa = PBXBuildFile; fileRef = 7EB848A937B59FF1C0E48C2C /* pair.c */; };
		7802CEB5C4A643F9F1B292C1 /* pem_xaux.c in Sources */ = {isa = PBXBuildFile; fileRef = 6EE258C0E242CFEA4D755541 /* pem_xaux.c */; };
		78802AA1FEA8ABFB6D59DE77 /* t_x509a.c in Sources */ = {isa = PBXBuildFile; fileRef = FDE1864CE0AC7B6F512B7F21 /* t_x509a.c */; };
		78F51793DEAFED77BE3233EA /* ecdh_extra.c in Sources */ = {isa = PBXBuildFile; fileRef = DFA9D52C845A30AF215411A1 /* ecdh_extra.c */; };
		79CD6BA8411D0599F5931106 /* ssl_versions.cc in Sources */ = {isa = PBXBuildFile; fileRef = 2186DB31312D4217D9226D8D /* ssl_versions.cc */; };
		7A4FD7979ECB9946E1997C14 /* scrypt.c in Sources */ = {isa = PBXBuildFile; fileRef = 7F7F9267CEC47A4AC5F1B7F3 /* scrypt.c */; };
		7AFAA1AECDF6DDEC4097C52E /* a_strex.c in Sources */ = {isa = PBXBuildFile; fileRef = 74B99B2B1BAD90A9D0CDE516 /* a_strex.c */; };
		7BC5D63A800D91C835A3970B /* pmbtoken.c in Sources */ = {isa = PBXBuildFile; fileRef = 9313CF758A0348A8FA3759AC /* pmbtoken.c */; };
		7BD1391024EC420052658E16 /* poly1305.c in Sources */ = {isa = PBXBuildFile; fileRef = ABD25C05B204AED5CF5805C9 /* poly1305.c */; };
		7C21999169C167DC64D7D320 /* dtls_record.cc in Sources */ = {isa = PBXBuildFile; fileRef = 72D32A1FE0BEE57F117FF294 /* dtls_record.cc */; };
		7CB46C708808AC0F8E81619C /* tasn_utl.c in Sources */ = {isa = PBXBuildFile; fileRef = 93DBD9B95A237CF23D20BC51 /* tasn_utl.c */; };
		7CB4B8BE5A3C25B461CA085B /* p_dsa_asn1.c in Sources */ = {isa = PBXBuildFile; fileRef = 4EBA6DA9BA0E52AB8839B4C8 /* p_dsa_asn1.c */; };
		7D71D54C78887AD48F87B8E7 /* a_time.c in Sources */ = {isa = PBXBuildFile; fileRef = 6378CA82DCEBFDCD843679F7 /* a_time.c */; };
		7D863D307F833B95FC702CAB /* ghash-armv4.S in Sources */ = {isa = PBXBuildFile; fileRef = 94D3D81B961C2DB34814BB12 /* ghash-armv4.S */; };
		7DEAA0154B3ABB053C34C73E /* evp.c in Sources */ = {isa = PBXBuildFile; fileRef = 6E780F87E2AC3F150B4C81A5 /* evp.c */; };
		7E0F1B8E048D14BB7F8EEF3D /* tls13_both.cc in Sources */ = {isa = PBXBuildFile; fileRef = 047D28E799D2A99356A1291F /* tls13_both.cc */; };
		7E0F98E988386FAA5E824DDB /* tasn_typ.c in Sources */ = {isa = PBXBuildFile; fileRef = F2F0ABF5CAF6691C743AB30B /* tasn_typ.c */; };
		7E20134EBC2B4947A30004C4 /* ssl_cert.cc in Sources */ = {isa = PBXBuildFile; fileRef = CF2B71789F563370D0E352BA /* ssl_cert.cc */; };
		7F3A626AC7CF798EF7F1271C /* tasn_dec.c in Sources */ = {isa = PBXBuildFile; fileRef = 043E65BAE8B2FBA273C538C5 /* tasn_dec.c */; };
		7F6D8E66C8F0A9448C2FFB4F /* d1_both.cc in Sources */ = {isa = PBXBuildFile; fileRef = 5FD5429150CF6F236AA79092 /* d1_both.cc */; };
		81047581B0DA4B73D9F10125 /* v3_pmaps.c in Sources */ = {isa = PBXBuildFile; fileRef = CC5EE2F1740B1762E4BA7136 /* v3_pmaps.c */; };
		814B1614A75802258A403753 /* v3_bcons.c in Sources */ = {isa = PBXBuildFile; fileRef = 8C211BF17B97C47DA931555C /* v3_bcons.c */; };
		825774580BB7F2A382AAD09E /* sha1-x86_64.S in Sources */ = {isa = PBXBuildFile; fileRef = 637A88650AF52ACE8BF41414 /* sha1-x86_64.S */; };
		8296213B2F86071A1ED7354D /* cpu-arm.c in Sources */ = {isa = PBXBuildFile; fileRef = EADDB9E28528A5464FAA5B13 /* cpu-arm.c */; };
		83C66B6FB625F79BFCA6C2B5 /* rc4.c in Sources */ = {isa = PBXBuildFile; fileRef = 431AF269F1D171958CC80769 /* rc4.c */; };
		841572601AA102E4C449A9EB /* tasn_enc.c in Sources */ = {isa = PBXBuildFile; fileRef = C42B8A74B1158CAC3B00377A /* tasn_enc.c */; };
		847828B5B3C19D7A2E5B39BC /* pem_x509.c in Sources */ = {isa = PBXBuildFile; fileRef = 65727C46B0B529DE60D49461 /* pem_x509.c */; };
		852540E7992C41D1BB4FD105 /* vpaes-armv7.S in Sources */ = {isa = PBXBuildFile; fileRef = B25B5A0437CFEEFDB6F243B1 /* vpaes-armv7.S */; };
		86E5E55B0EC256A91D170D41 /* aesv8-armx32.S in Sources */ = {isa = PBXBuildFile; fileRef = 3214624B7F47959374F6FB7F /* aesv8-armx32.S */; };
		881A096DA629D3EBDC3767DB /* x_sig.c in Sources */ = {isa = PBXBuildFile; fileRef = 71A7CFA18E5FEDB346744D27 /* x_sig.c */; };
		88303405FDD6FCF337579C3E /* a_utctm.c in Sources */ = {isa = PBXBuildFile; fileRef = ABA9C9DC496226D0073AF034 /* a_utctm.c */; };
		88500C74833A8E71C9259AD0 /* d1_pkt.cc in Sources */ = {isa = PBXBuildFile; fileRef = 75CC11DB98B917751D40CBC9 /* d1_pkt.cc */; };
		88AF7FC3A0C54C93EE4ACA53 /* asn1_par.c in Sources */ = {isa = PBXBuildFile; fileRef = E91893910DB512AB776494C6 /* asn1_par.c */; };
		89075C2301FBB614BC720312 /* digestsign.c in Sources */ = {isa = PBXBuildFile; fileRef = B98B7CE22540BB1217678A00 /* digestsign.c */; };
		8996DCADA8AB563D99284225 /* v3_extku.c in Sources */ = {isa = PBXBuildFile; fileRef = 65A65C51BC92DDC624E888B9 /* v3_extku.c */; };
		89EF79990902B227BEA7C84C /* p_x25519.c in Sources */ = {isa = PBXBuildFile; fileRef = ADC8B32AED52AD9F6EF621D6 /* p_x25519.c */; };
		8A5421446B7788EDFC876DB0 /* pem_lib.c in Sources */ = {isa = PBXBuildFile; fileRef = BBCF10BD5ED5068E500B30FF /* pem_lib.c */; };
		8A7F36618F9B88D0017ADC63 /* bio.c in Sources */ = {isa = PBXBuildFile; fileRef = A33A7702643E32246579EB2D /* bio.c */; };
		8AF14CCB44470DB7DFAC1139 /* ssl_stat.cc in Sources */ = {isa = PBXBuildFile; fileRef = 5846535852E32910F573CF3B /* ssl_stat.cc */; };
		8BAB26C2356DD938AF5A6EE2 /* a_bool.c in Sources */ = {isa = PBXBuildFile; fileRef = 9E4FEEECAFDF9195F8699F07 /* a_bool.c */; };
		8BC0D733242F08D9361432C5 /* v3_pci.c in Sources */ = {isa = PBXBuildFile; fileRef = 6A1172B7A0C810A62762D6AE /* v3_pci.c */; };
		8C2C03027910887F87C41CCA /* ssl_privkey.cc in Sources */ = {isa = PBXBuildFile; fileRef = 8EEE759D2A321C7FB49D1850 /* ssl_privkey.cc */; };
		8C6143C18F6A436CFF0E604F /* tasn_enc.c in Sources */ = {isa = PBXBuildFile; fileRef = C42B8A74B1158CAC3B00377A /* tasn_enc.c */; };
		8CAAC0AE0671B4F73DD36E76 /* ber.c in Sources */ = {isa = PBXBuildFile; fileRef = 1F462B8738F23CC847F3629B /* ber.c */; };
		8D6FAE7B0C80F8F0E04EB0A6 /* v3_ocsp.c in Sources */ = {isa = PBXBuildFile; fileRef = F48668D0996BE3AE88C0E50C /* v3_ocsp.c */; };
		8E020DACE9872B68FC3E6052 /* ex_data.c in Sources */ = {isa = PBXBuildFile; fileRef = D85131D1BE23E9510D1F17CE /* ex_data.c */; };
		8E18831246C37254FB7B98BC /* a_strnid.c in Sources */ = {isa = PBXBuildFile; fileRef = DB1CB34D3FADAB1D9D7A9BB4 /* a_strnid.c */; };
		8E2081DA1BD5E033F64ADCA1 /* f_int.c in Sources */ = {isa = PBXBuildFile; fileRef = 14645F81C0FF2CA7CAD38BF2 /* f_int.c */; };
		8E623100E5BA9336AF0B9D91 /* asn1_lib.c in Sources */ = {isa = PBXBuildFile; fileRef = C7B550A5C58A5E48193F68A1 /* asn1_lib.c */; };
		8E9AEE9D338FA01438F58212 /* evp_ctx.c in Sources */ = {isa = PBXBuildFile; fileRef = E945A9A5DE51372CBF3923C8 /* evp_ctx.c */; };
		8E9C07F5BDED73EF170C96A1 /* chacha-x86.S in Sources */ = {isa = PBXBuildFile; fileRef = E0FE471AC87DCD791A1660C8 /* chacha-x86.S */; };
		8F011AD36151F4C5055D3941 /* a_mbstr.c in Sources */ = {isa = PBXBuildFile; fileRef = 98BCE20CFFDAD2A77F39498C /* a_mbstr.c */; };
		8F149C09EA66679B3D6D608C /* sha256-armv8.S in Sources */ = {isa = PBXBuildFile; fileRef = 471E957D62C7F4C098C09F9D /* sha256-armv8.S */; };
		8F14CA39AAE3F519859D5A08 /* e_rc4.c in Sources */ = {isa = PBXBuildFile; fileRef = 6413D786E773B4FA92B3EA28 /* e_rc4.c */; };
		8F15E722CB24A1604432EDCE /* v3_bitst.c in Sources */ = {isa = PBXBuildFile; fileRef = 19078C0D9FD1EDEA58B29987 /* v3_bitst.c */; };
		8F484BA80AD59D5CE3666D80 /* x509name.c in Sources */ = {isa = PBXBuildFile; fileRef = 163CE4A11AAC94EDA445E20F /* x509name.c */; };
		8F98393502D93E04D070CE9F /* pcy_lib.c in Sources */ = {isa = PBXBuildFile; fileRef = 5827BAC56090657E311CC8FD /* pcy_lib.c */; };
		905C749F69D7D25DB4539100 /* cpu-aarch64-linux.c in Sources */ = {isa = PBXBuildFile; fileRef = 6D7EDA0FA370A0AB18644E01 /* cpu-aarch64-linux.c */; };
		90836A68A17E9A2A1E748CEA /* pem_lib.c in Sources */ = {isa = PBXBuildFile; fileRef = BBCF10BD5ED5068E500B30FF /* pem_lib.c */; };
		9083F56321CBB21A6375B69E /* s3_both.cc in Sources */ = {isa = PBXBuildFile; fileRef = 8B52A92B582E327EB340F704 /* s3_both.cc */; };
		9135E830B133355FDDEA137F /* p_dsa_asn1.c in Sources */ = {isa = PBXBuildFile; fileRef = 4EBA6DA9BA0E52AB8839B4C8 /* p_dsa_asn1.c */; };
		915BD8EE9FFF0299156A7671 /* obj_xref.c in Sources */ = {isa = PBXBuildFile; fileRef = DEE5DF85BE2CA192F5BC3F7C /* obj_xref.c */; };
		9210E3F76FF34970C9E59B9D /* t_req.c in Sources */ = {isa = PBXBuildFile; fileRef = 6BBFB313860596FE96663ECB /* t_req.c */; };
		93126A43AB7412B42633251B /* asn_pack.c in Sources */ = {isa = PBXBuildFile; fileRef = 6CCAD94536C6ED18C16CF7E3 /* asn_pack.c */; };
		94902B75B33F95CBF17623D1 /* handoff.cc in Sources */ = {isa = PBXBuildFile; fileRef = BC39820C190CAF570198E400 /* handoff.cc */; };
		9577BC90CF013F1DD0AD65E6 /* x_exten.c in Sources */ = {isa = PBXBuildFile; fileRef = 1CE277743B6A1901F40B2F9C /* x_exten.c */; };
		95939769BFC549378E746E6C /* e_rc4.c in Sources */ = {isa = PBXBuildFile; fileRef = 6413D786E773B4FA92B3EA28 /* e_rc4.c */; };
		95A8372CC32642CB97A5EF2C /* engine.c in Sources */ = {isa = PBXBuildFile; fileRef = 95CC2FCA0159642C9A4ECB6A /* engine.c */; };
		95F66580DCC8786B6B6F4204 /* tls_method.cc in Sources */ = {isa = PBXBuildFile; fileRef = D33701E6552427B848DA9C38 /* tls_method.cc */; };
		95FE4E59B77B67919213295D /* dh.c in Sources */ = {isa = PBXBuildFile; fileRef = 75038091243834B880D4FD48 /* dh.c */; };
		968B0C8A797DD9BC7B454EA8 /* rsa_asn1.c in Sources */ = {isa = PBXBuildFile; fileRef = 168CB17B865EF3921ED536D7 /* rsa_asn1.c */; };
		976F4BE0D6367CF998A132D9 /* x_x509a.c in Sources */ = {isa = PBXBuildFile; fileRef = 8B0289DA9C8571E91054CA26 /* x_x509a.c */; };
		97EBB9D5BEA02BC9A70DEE82 /* rsa_asn1.c in Sources */ = {isa = PBXBuildFile; fileRef = 168CB17B865EF3921ED536D7 /* rsa_asn1.c */; };
		98900268EAC82EFF3AAB69AF /* tasn_fre.c in Sources */ = {isa = PBXBuildFile; fileRef = 8B6AEC8140C683C4A8B09766 /* tasn_fre.c */; };
		98E8012F0D2C2748E26DA524 /* asn1_compat.c in Sources */ = {isa = PBXBuildFile; fileRef = 22354C3686D4BD44D77ED990 /* asn1_compat.c */; };
		990B3D8A06CED9461B5393F6 /* x_attrib.c in Sources */ = {isa = PBXBuildFile; fileRef = 65AD780C8B21956EAA073425 /* x_attrib.c */; };
		993984B0C9A9D15EA2838CED /* refcount_lock.c in Sources */ = {isa = PBXBuildFile; fileRef = 2301CF793788230F58289E12 /* refcount_lock.c */; };
		99580A142AE55B184E38A708 /* hash_to_curve.c in Sources */ = {isa = PBXBuildFile; fileRef = F69B079A646A58605138E330 /* hash_to_curve.c */; };
		9973CB826D61EE04063C32F7 /* handoff.cc in Sources */ = {isa = PBXBuildFile; fileRef = BC39820C190CAF570198E400 /* handoff.cc */; };
		9A6BD415CC5999B1D8DEA235 /* dtls_record.cc in Sources */ = {isa = PBXBuildFile; fileRef = 72D32A1FE0BEE57F117FF294 /* dtls_record.cc */; };
		9AE434F33E0B0322461173E7 /* pcy_data.c in Sources */ = {isa = PBXBuildFile; fileRef = C84F8380687B00895BE940DC /* pcy_data.c */; };
		9AF5F84F4971A8A2F419EA43 /* err_data.c in Sources */ = {isa = PBXBuildFile; fileRef = 003F2551708A65D09588819A /* err_data.c */; };
		9B53A6F156B079F64B0B27C9 /* pkcs7.c in Sources */ = {isa = PBXBuildFile; fileRef = E7DCC0A684A040865FF6141B /* pkcs7.c */; };
		9B91D02C903FC090E206D1C2 /* thread_win.c in Sources */ = {isa = PBXBuildFile; fileRef = FA761223082B310EB7B0A8E1 /* thread_win.c */; };
		9BCAE6315BF5D63AA2BA0ACC /* by_file.c in Sources */ = {isa = PBXBuildFile; fileRef = 6A983710429FB7C7B105ED74 /* by_file.c */; };
		9C0BE3ABC7B866988B0DC5C1 /* md5-586.S in Sources */ = {isa = PBXBuildFile; fileRef = AE60B773FB00F389E1A45271 /* md5-586.S */; };
		9C7CFD9BA0065C091EA3F3B9 /* bio_mem.c in Sources */ = {isa = PBXBuildFile; fileRef = 17B8446F563EF1EAF315041D /* bio_mem.c */; };
		9C985A512D2C6952A3F8FDE2 /* x509_d2.c in Sources */ = {isa = PBXBuildFile; fileRef = 57267DFA1DBC96BBF2D79360 /* x509_d2.c */; };
		9D510F51BB800CC028E4D3D2 /* x509_vpm.c in Sources */ = {isa = PBXBuildFile; fileRef = 0E1D1E8E85B1918FD2BE3A17 /* x509_vpm.c */; };
		9D57B973EE61B0BDC8721F02 /* rand_extra.c in Sources */ = {isa = PBXBuildFile; fileRef = 17C5AF6267F93F474F74CE15 /* rand_extra.c */; };
		9D95657CEADC836890AC7A26 /* x509_lu.c in Sources */ = {isa = PBXBuildFile; fileRef = DFFECF9350D25752F74A8CBA /* x509_lu.c */; };
		9F00E8E2223C1A3300EC1EF3 /* objcthemis.h in Headers */ = {isa = PBXBuildFile; fileRef = 9F4A24B5223A8FA8005CB63A /* objcthemis.h */; settings = {ATTRIBUTES = (Public, ); }; };
		9F00E8E3223C1A3300EC1EF3 /* scell_context_imprint.h in Headers */ = {isa = PBXBuildFile; fileRef = 9F4A24B9223A8FA8005CB63A /* scell_context_imprint.h */; settings = {ATTRIBUTES = (Public, ); }; };
		9F00E8E4223C1A3300EC1EF3 /* scell_seal.h in Headers */ = {isa = PBXBuildFile; fileRef = 9F4A24BC223A8FA8005CB63A /* scell_seal.h */; settings = {ATTRIBUTES = (Public, ); }; };
		9F00E8E5223C1A3300EC1EF3 /* scell_token.h in Headers */ = {isa = PBXBuildFile; fileRef = 9F4A24C3223A8FA8005CB63A /* scell_token.h */; settings = {ATTRIBUTES = (Public, ); }; };
		9F00E8E6223C1A3300EC1EF3 /* scell.h in Headers */ = {isa = PBXBuildFile; fileRef = 9F4A24B3223A8FA7005CB63A /* scell.h */; settings = {ATTRIBUTES = (Public, ); }; };
		9F00E8E7223C1A3300EC1EF3 /* scomparator.h in Headers */ = {isa = PBXBuildFile; fileRef = 9F4A24C0223A8FA8005CB63A /* scomparator.h */; settings = {ATTRIBUTES = (Public, ); }; };
		9F00E8E8223C1A3300EC1EF3 /* serror.h in Headers */ = {isa = PBXBuildFile; fileRef = 9F4A24BB223A8FA8005CB63A /* serror.h */; settings = {ATTRIBUTES = (Public, ); }; };
		9F00E8E9223C1A3300EC1EF3 /* skeygen.h in Headers */ = {isa = PBXBuildFile; fileRef = 9F4A24C1223A8FA8005CB63A /* skeygen.h */; settings = {ATTRIBUTES = (Public, ); }; };
		9F00E8EA223C1A3300EC1EF3 /* smessage.h in Headers */ = {isa = PBXBuildFile; fileRef = 9F4A24C2223A8FA8005CB63A /* smessage.h */; settings = {ATTRIBUTES = (Public, ); }; };
		9F00E8EB223C1A3300EC1EF3 /* ssession_transport_interface.h in Headers */ = {isa = PBXBuildFile; fileRef = 9F4A24BF223A8FA8005CB63A /* ssession_transport_interface.h */; settings = {ATTRIBUTES = (Public, ); }; };
		9F00E8EC223C1A3300EC1EF3 /* ssession.h in Headers */ = {isa = PBXBuildFile; fileRef = 9F4A24B1223A8FA7005CB63A /* ssession.h */; settings = {ATTRIBUTES = (Public, ); }; };
		9F00E8EE223C1A8C00EC1EF3 /* scell_context_imprint.m in Sources */ = {isa = PBXBuildFile; fileRef = 9F4A24B4223A8FA8005CB63A /* scell_context_imprint.m */; };
		9F00E8EF223C1A8C00EC1EF3 /* scell_seal.m in Sources */ = {isa = PBXBuildFile; fileRef = 9F4A24B0223A8FA7005CB63A /* scell_seal.m */; };
		9F00E8F0223C1A8C00EC1EF3 /* scell_token.m in Sources */ = {isa = PBXBuildFile; fileRef = 9F4A24BD223A8FA8005CB63A /* scell_token.m */; };
		9F00E8F1223C1A8C00EC1EF3 /* scell.m in Sources */ = {isa = PBXBuildFile; fileRef = 9F4A24BE223A8FA8005CB63A /* scell.m */; };
		9F00E8F2223C1A8C00EC1EF3 /* scomparator.m in Sources */ = {isa = PBXBuildFile; fileRef = 9F4A24B6223A8FA8005CB63A /* scomparator.m */; };
		9F00E8F3223C1A8C00EC1EF3 /* skeygen.m in Sources */ = {isa = PBXBuildFile; fileRef = 9F4A24B7223A8FA8005CB63A /* skeygen.m */; };
		9F00E8F4223C1A8C00EC1EF3 /* smessage.m in Sources */ = {isa = PBXBuildFile; fileRef = 9F4A24B8223A8FA8005CB63A /* smessage.m */; };
		9F00E8F5223C1A8C00EC1EF3 /* ssession_transport_interface.m in Sources */ = {isa = PBXBuildFile; fileRef = 9F4A24B2223A8FA7005CB63A /* ssession_transport_interface.m */; };
		9F00E8F6223C1A8C00EC1EF3 /* ssession.m in Sources */ = {isa = PBXBuildFile; fileRef = 9F4A24BA223A8FA8005CB63A /* ssession.m */; };
		9F00E8F7223C1A9600EC1EF3 /* fe_0.c in Sources */ = {isa = PBXBuildFile; fileRef = 9F4A23B3223A745B005CB63A /* fe_0.c */; };
		9F00E8F8223C1A9600EC1EF3 /* fe_1.c in Sources */ = {isa = PBXBuildFile; fileRef = 9F4A23CF223A745C005CB63A /* fe_1.c */; };
		9F00E8F9223C1A9600EC1EF3 /* fe_add.c in Sources */ = {isa = PBXBuildFile; fileRef = 9F4A23B1223A745A005CB63A /* fe_add.c */; };
		9F00E8FA223C1A9600EC1EF3 /* fe_cmov.c in Sources */ = {isa = PBXBuildFile; fileRef = 9F4A23A8223A745A005CB63A /* fe_cmov.c */; };
		9F00E8FB223C1A9600EC1EF3 /* fe_copy.c in Sources */ = {isa = PBXBuildFile; fileRef = 9F4A23B6223A745B005CB63A /* fe_copy.c */; };
		9F00E8FC223C1A9600EC1EF3 /* fe_frombytes.c in Sources */ = {isa = PBXBuildFile; fileRef = 9F4A23AC223A745A005CB63A /* fe_frombytes.c */; };
		9F00E8FD223C1A9600EC1EF3 /* fe_invert.c in Sources */ = {isa = PBXBuildFile; fileRef = 9F4A23D3223A745D005CB63A /* fe_invert.c */; };
		9F00E8FE223C1A9600EC1EF3 /* fe_isnegative.c in Sources */ = {isa = PBXBuildFile; fileRef = 9F4A23BE223A745B005CB63A /* fe_isnegative.c */; };
		9F00E8FF223C1A9600EC1EF3 /* fe_isnonzero.c in Sources */ = {isa = PBXBuildFile; fileRef = 9F4A23B9223A745B005CB63A /* fe_isnonzero.c */; };
		9F00E900223C1A9600EC1EF3 /* fe_mul.c in Sources */ = {isa = PBXBuildFile; fileRef = 9F4A23D1223A745C005CB63A /* fe_mul.c */; };
		9F00E901223C1A9600EC1EF3 /* fe_neg.c in Sources */ = {isa = PBXBuildFile; fileRef = 9F4A23BC223A745B005CB63A /* fe_neg.c */; };
		9F00E902223C1A9600EC1EF3 /* fe_pow22523.c in Sources */ = {isa = PBXBuildFile; fileRef = 9F4A23DD223A745D005CB63A /* fe_pow22523.c */; };
		9F00E903223C1A9600EC1EF3 /* fe_sq.c in Sources */ = {isa = PBXBuildFile; fileRef = 9F4A23E0223A745D005CB63A /* fe_sq.c */; };
		9F00E904223C1A9600EC1EF3 /* fe_sq2.c in Sources */ = {isa = PBXBuildFile; fileRef = 9F4A23B8223A745B005CB63A /* fe_sq2.c */; };
		9F00E905223C1A9600EC1EF3 /* fe_sub.c in Sources */ = {isa = PBXBuildFile; fileRef = 9F4A23A9223A745A005CB63A /* fe_sub.c */; };
		9F00E906223C1A9600EC1EF3 /* fe_tobytes.c in Sources */ = {isa = PBXBuildFile; fileRef = 9F4A23D2223A745D005CB63A /* fe_tobytes.c */; };
		9F00E907223C1A9600EC1EF3 /* ge_add.c in Sources */ = {isa = PBXBuildFile; fileRef = 9F4A23DA223A745D005CB63A /* ge_add.c */; };
		9F00E908223C1AA500EC1EF3 /* ge_cmp.c in Sources */ = {isa = PBXBuildFile; fileRef = 9F4A23C0223A745B005CB63A /* ge_cmp.c */; };
		9F00E909223C1AA500EC1EF3 /* ge_double_scalarmult.c in Sources */ = {isa = PBXBuildFile; fileRef = 9F4A23BA223A745B005CB63A /* ge_double_scalarmult.c */; };
		9F00E90A223C1AA500EC1EF3 /* ge_frombytes_no_negate.c in Sources */ = {isa = PBXBuildFile; fileRef = 9F4A23D5223A745D005CB63A /* ge_frombytes_no_negate.c */; };
		9F00E90B223C1AA500EC1EF3 /* ge_frombytes.c in Sources */ = {isa = PBXBuildFile; fileRef = 9F4A23A7223A745A005CB63A /* ge_frombytes.c */; };
		9F00E90C223C1AA500EC1EF3 /* ge_madd.c in Sources */ = {isa = PBXBuildFile; fileRef = 9F4A23DB223A745D005CB63A /* ge_madd.c */; };
		9F00E90D223C1AA500EC1EF3 /* ge_msub.c in Sources */ = {isa = PBXBuildFile; fileRef = 9F4A23C6223A745C005CB63A /* ge_msub.c */; };
		9F00E90E223C1AA500EC1EF3 /* ge_p1p1_to_p2.c in Sources */ = {isa = PBXBuildFile; fileRef = 9F4A23CC223A745C005CB63A /* ge_p1p1_to_p2.c */; };
		9F00E90F223C1AA500EC1EF3 /* ge_p1p1_to_p3.c in Sources */ = {isa = PBXBuildFile; fileRef = 9F4A23DC223A745D005CB63A /* ge_p1p1_to_p3.c */; };
		9F00E910223C1AA500EC1EF3 /* ge_p2_0.c in Sources */ = {isa = PBXBuildFile; fileRef = 9F4A23D7223A745D005CB63A /* ge_p2_0.c */; };
		9F00E911223C1AA500EC1EF3 /* ge_p2_dbl.c in Sources */ = {isa = PBXBuildFile; fileRef = 9F4A23B4223A745B005CB63A /* ge_p2_dbl.c */; };
		9F00E912223C1AB100EC1EF3 /* ge_p2_to_p3.c in Sources */ = {isa = PBXBuildFile; fileRef = 9F4A23B2223A745A005CB63A /* ge_p2_to_p3.c */; };
		9F00E913223C1AB100EC1EF3 /* ge_p3_0.c in Sources */ = {isa = PBXBuildFile; fileRef = 9F4A23BB223A745B005CB63A /* ge_p3_0.c */; };
		9F00E914223C1AB100EC1EF3 /* ge_p3_dbl.c in Sources */ = {isa = PBXBuildFile; fileRef = 9F4A23B0223A745A005CB63A /* ge_p3_dbl.c */; };
		9F00E915223C1AB100EC1EF3 /* ge_p3_sub.c in Sources */ = {isa = PBXBuildFile; fileRef = 9F4A23AA223A745A005CB63A /* ge_p3_sub.c */; };
		9F00E916223C1AB100EC1EF3 /* ge_p3_to_cached.c in Sources */ = {isa = PBXBuildFile; fileRef = 9F4A23B7223A745B005CB63A /* ge_p3_to_cached.c */; };
		9F00E917223C1AB100EC1EF3 /* ge_p3_to_p2.c in Sources */ = {isa = PBXBuildFile; fileRef = 9F4A23C7223A745C005CB63A /* ge_p3_to_p2.c */; };
		9F00E918223C1AB100EC1EF3 /* ge_p3_tobytes.c in Sources */ = {isa = PBXBuildFile; fileRef = 9F4A23C9223A745C005CB63A /* ge_p3_tobytes.c */; };
		9F00E919223C1AB100EC1EF3 /* ge_precomp_0.c in Sources */ = {isa = PBXBuildFile; fileRef = 9F4A23BF223A745B005CB63A /* ge_precomp_0.c */; };
		9F00E91A223C1AB100EC1EF3 /* ge_scalarmult_base.c in Sources */ = {isa = PBXBuildFile; fileRef = 9F4A23DF223A745D005CB63A /* ge_scalarmult_base.c */; };
		9F00E91B223C1AB100EC1EF3 /* ge_scalarmult.c in Sources */ = {isa = PBXBuildFile; fileRef = 9F4A23E1223A745E005CB63A /* ge_scalarmult.c */; };
		9F00E91C223C1AB100EC1EF3 /* ge_sub.c in Sources */ = {isa = PBXBuildFile; fileRef = 9F4A23B5223A745B005CB63A /* ge_sub.c */; };
		9F00E91D223C1AB100EC1EF3 /* ge_tobytes.c in Sources */ = {isa = PBXBuildFile; fileRef = 9F4A23AD223A745A005CB63A /* ge_tobytes.c */; };
		9F00E91E223C1AB100EC1EF3 /* gen_rand_32.c in Sources */ = {isa = PBXBuildFile; fileRef = 9F4A23D8223A745D005CB63A /* gen_rand_32.c */; };
		9F00E91F223C1AB100EC1EF3 /* sc_muladd.c in Sources */ = {isa = PBXBuildFile; fileRef = 9F4A23CE223A745C005CB63A /* sc_muladd.c */; };
		9F00E920223C1AB100EC1EF3 /* sc_reduce.c in Sources */ = {isa = PBXBuildFile; fileRef = 9F4A23C2223A745B005CB63A /* sc_reduce.c */; };
		9F00E921223C1AC000EC1EF3 /* soter_asym_cipher.c in Sources */ = {isa = PBXBuildFile; fileRef = 9F4A238F223A7426005CB63A /* soter_asym_cipher.c */; };
		9F00E922223C1AC000EC1EF3 /* soter_asym_ka.c in Sources */ = {isa = PBXBuildFile; fileRef = 9F4A2388223A7425005CB63A /* soter_asym_ka.c */; };
		9F00E923223C1AC000EC1EF3 /* soter_ec_key.c in Sources */ = {isa = PBXBuildFile; fileRef = 9F4A2392223A7426005CB63A /* soter_ec_key.c */; };
		9F00E924223C1AC000EC1EF3 /* soter_ecdsa_common.c in Sources */ = {isa = PBXBuildFile; fileRef = 9F4A2387223A7425005CB63A /* soter_ecdsa_common.c */; };
		9F00E925223C1AC000EC1EF3 /* soter_hash.c in Sources */ = {isa = PBXBuildFile; fileRef = 9F4A2390223A7426005CB63A /* soter_hash.c */; };
		9F00E926223C1AC000EC1EF3 /* soter_rand.c in Sources */ = {isa = PBXBuildFile; fileRef = 9F4A238E223A7426005CB63A /* soter_rand.c */; };
		9F00E927223C1AC000EC1EF3 /* soter_rsa_common.c in Sources */ = {isa = PBXBuildFile; fileRef = 9F4A2386223A7425005CB63A /* soter_rsa_common.c */; };
		9F00E928223C1AC000EC1EF3 /* soter_rsa_key_pair_gen.c in Sources */ = {isa = PBXBuildFile; fileRef = 9F4A238A223A7425005CB63A /* soter_rsa_key_pair_gen.c */; };
		9F00E929223C1AC000EC1EF3 /* soter_rsa_key.c in Sources */ = {isa = PBXBuildFile; fileRef = 9F4A2385223A7425005CB63A /* soter_rsa_key.c */; };
		9F00E92A223C1AC000EC1EF3 /* soter_sign_ecdsa.c in Sources */ = {isa = PBXBuildFile; fileRef = 9F4A2389223A7425005CB63A /* soter_sign_ecdsa.c */; };
		9F00E92B223C1AC000EC1EF3 /* soter_sign_rsa.c in Sources */ = {isa = PBXBuildFile; fileRef = 9F4A238C223A7425005CB63A /* soter_sign_rsa.c */; };
		9F00E92C223C1AC000EC1EF3 /* soter_sym.c in Sources */ = {isa = PBXBuildFile; fileRef = 9F4A2394223A7426005CB63A /* soter_sym.c */; };
		9F00E92D223C1AC000EC1EF3 /* soter_verify_ecdsa.c in Sources */ = {isa = PBXBuildFile; fileRef = 9F4A2393223A7426005CB63A /* soter_verify_ecdsa.c */; };
		9F00E92E223C1AC000EC1EF3 /* soter_verify_rsa.c in Sources */ = {isa = PBXBuildFile; fileRef = 9F4A238D223A7426005CB63A /* soter_verify_rsa.c */; };
		9F00E92F223C1ACF00EC1EF3 /* soter_container.c in Sources */ = {isa = PBXBuildFile; fileRef = 9F4A2348223A73B0005CB63A /* soter_container.c */; };
		9F00E930223C1ACF00EC1EF3 /* soter_crc32.c in Sources */ = {isa = PBXBuildFile; fileRef = 9F4A234D223A73B0005CB63A /* soter_crc32.c */; };
		9F00E931223C1ACF00EC1EF3 /* soter_hmac.c in Sources */ = {isa = PBXBuildFile; fileRef = 9F4A2353223A73B1005CB63A /* soter_hmac.c */; };
		9F00E932223C1ACF00EC1EF3 /* soter_kdf.c in Sources */ = {isa = PBXBuildFile; fileRef = 9F4A2357223A73B1005CB63A /* soter_kdf.c */; };
		9F00E933223C1ACF00EC1EF3 /* soter_sign.c in Sources */ = {isa = PBXBuildFile; fileRef = 9F4A2351223A73B1005CB63A /* soter_sign.c */; };
		9F00E935223C1AE600EC1EF3 /* secure_cell.c in Sources */ = {isa = PBXBuildFile; fileRef = 9F4A241E223A74AE005CB63A /* secure_cell.c */; };
		9F00E936223C1AE600EC1EF3 /* secure_comparator.c in Sources */ = {isa = PBXBuildFile; fileRef = 9F4A2432223A74AF005CB63A /* secure_comparator.c */; };
		9F00E937223C1AE600EC1EF3 /* secure_keygen.c in Sources */ = {isa = PBXBuildFile; fileRef = 9F4A2427223A74AE005CB63A /* secure_keygen.c */; };
		9F00E938223C1AE600EC1EF3 /* secure_message_wrapper.c in Sources */ = {isa = PBXBuildFile; fileRef = 9F4A2422223A74AE005CB63A /* secure_message_wrapper.c */; };
		9F00E939223C1AE600EC1EF3 /* secure_message.c in Sources */ = {isa = PBXBuildFile; fileRef = 9F4A2437223A74AF005CB63A /* secure_message.c */; };
		9F00E93A223C1AE600EC1EF3 /* secure_session_message.c in Sources */ = {isa = PBXBuildFile; fileRef = 9F4A2435223A74AF005CB63A /* secure_session_message.c */; };
		9F00E93B223C1AE600EC1EF3 /* secure_session_peer.c in Sources */ = {isa = PBXBuildFile; fileRef = 9F4A2429223A74AF005CB63A /* secure_session_peer.c */; };
		9F00E93C223C1AE600EC1EF3 /* secure_session_serialize.c in Sources */ = {isa = PBXBuildFile; fileRef = 9F4A2425223A74AE005CB63A /* secure_session_serialize.c */; };
		9F00E93D223C1AE600EC1EF3 /* secure_session_utils.c in Sources */ = {isa = PBXBuildFile; fileRef = 9F4A242E223A74AF005CB63A /* secure_session_utils.c */; };
		9F00E93E223C1AE600EC1EF3 /* secure_session.c in Sources */ = {isa = PBXBuildFile; fileRef = 9F4A2438223A74AF005CB63A /* secure_session.c */; };
		9F00E93F223C1AE600EC1EF3 /* sym_enc_message.c in Sources */ = {isa = PBXBuildFile; fileRef = 9F4A2431223A74AF005CB63A /* sym_enc_message.c */; };
		9F00E941223C1AFA00EC1EF3 /* openssl.framework in Frameworks */ = {isa = PBXBuildFile; fileRef = 9F00E940223C1AFA00EC1EF3 /* openssl.framework */; };
		9F0BBCE924E6FC820073CA52 /* themis.h in Headers */ = {isa = PBXBuildFile; fileRef = 9F0BBCE824E6FC810073CA52 /* themis.h */; settings = {ATTRIBUTES = (Public, ); }; };
		9F0BBCEA24E6FC820073CA52 /* themis.h in Headers */ = {isa = PBXBuildFile; fileRef = 9F0BBCE824E6FC810073CA52 /* themis.h */; settings = {ATTRIBUTES = (Public, ); }; };
		9F33485823B38D9B00368291 /* soter_kdf.c in Sources */ = {isa = PBXBuildFile; fileRef = 9F33485723B38D9B00368291 /* soter_kdf.c */; };
		9F33485923B38D9B00368291 /* soter_kdf.c in Sources */ = {isa = PBXBuildFile; fileRef = 9F33485723B38D9B00368291 /* soter_kdf.c */; };
		9F4A24C4223A8FA9005CB63A /* scell_seal.m in Sources */ = {isa = PBXBuildFile; fileRef = 9F4A24B0223A8FA7005CB63A /* scell_seal.m */; };
		9F4A24C6223A8FA9005CB63A /* ssession_transport_interface.m in Sources */ = {isa = PBXBuildFile; fileRef = 9F4A24B2223A8FA7005CB63A /* ssession_transport_interface.m */; };
		9F4A24C8223A8FA9005CB63A /* scell_context_imprint.m in Sources */ = {isa = PBXBuildFile; fileRef = 9F4A24B4223A8FA8005CB63A /* scell_context_imprint.m */; };
		9F4A24CA223A8FA9005CB63A /* scomparator.m in Sources */ = {isa = PBXBuildFile; fileRef = 9F4A24B6223A8FA8005CB63A /* scomparator.m */; };
		9F4A24CB223A8FA9005CB63A /* skeygen.m in Sources */ = {isa = PBXBuildFile; fileRef = 9F4A24B7223A8FA8005CB63A /* skeygen.m */; };
		9F4A24CC223A8FA9005CB63A /* smessage.m in Sources */ = {isa = PBXBuildFile; fileRef = 9F4A24B8223A8FA8005CB63A /* smessage.m */; };
		9F4A24CE223A8FA9005CB63A /* ssession.m in Sources */ = {isa = PBXBuildFile; fileRef = 9F4A24BA223A8FA8005CB63A /* ssession.m */; };
		9F4A24D1223A8FA9005CB63A /* scell_token.m in Sources */ = {isa = PBXBuildFile; fileRef = 9F4A24BD223A8FA8005CB63A /* scell_token.m */; };
		9F4A24D2223A8FA9005CB63A /* scell.m in Sources */ = {isa = PBXBuildFile; fileRef = 9F4A24BE223A8FA8005CB63A /* scell.m */; };
		9F4A24DA223A918A005CB63A /* objcthemis.h in Headers */ = {isa = PBXBuildFile; fileRef = 9F4A24B5223A8FA8005CB63A /* objcthemis.h */; settings = {ATTRIBUTES = (Public, ); }; };
		9F4A24DB223A918A005CB63A /* scell_context_imprint.h in Headers */ = {isa = PBXBuildFile; fileRef = 9F4A24B9223A8FA8005CB63A /* scell_context_imprint.h */; settings = {ATTRIBUTES = (Public, ); }; };
		9F4A24DC223A918A005CB63A /* scell_seal.h in Headers */ = {isa = PBXBuildFile; fileRef = 9F4A24BC223A8FA8005CB63A /* scell_seal.h */; settings = {ATTRIBUTES = (Public, ); }; };
		9F4A24DD223A918A005CB63A /* scell_token.h in Headers */ = {isa = PBXBuildFile; fileRef = 9F4A24C3223A8FA8005CB63A /* scell_token.h */; settings = {ATTRIBUTES = (Public, ); }; };
		9F4A24DE223A918A005CB63A /* scell.h in Headers */ = {isa = PBXBuildFile; fileRef = 9F4A24B3223A8FA7005CB63A /* scell.h */; settings = {ATTRIBUTES = (Public, ); }; };
		9F4A24DF223A918A005CB63A /* scomparator.h in Headers */ = {isa = PBXBuildFile; fileRef = 9F4A24C0223A8FA8005CB63A /* scomparator.h */; settings = {ATTRIBUTES = (Public, ); }; };
		9F4A24E0223A918A005CB63A /* serror.h in Headers */ = {isa = PBXBuildFile; fileRef = 9F4A24BB223A8FA8005CB63A /* serror.h */; settings = {ATTRIBUTES = (Public, ); }; };
		9F4A24E1223A918A005CB63A /* skeygen.h in Headers */ = {isa = PBXBuildFile; fileRef = 9F4A24C1223A8FA8005CB63A /* skeygen.h */; settings = {ATTRIBUTES = (Public, ); }; };
		9F4A24E2223A918A005CB63A /* smessage.h in Headers */ = {isa = PBXBuildFile; fileRef = 9F4A24C2223A8FA8005CB63A /* smessage.h */; settings = {ATTRIBUTES = (Public, ); }; };
		9F4A24E3223A918A005CB63A /* ssession_transport_interface.h in Headers */ = {isa = PBXBuildFile; fileRef = 9F4A24BF223A8FA8005CB63A /* ssession_transport_interface.h */; settings = {ATTRIBUTES = (Public, ); }; };
		9F4A24E4223A918A005CB63A /* ssession.h in Headers */ = {isa = PBXBuildFile; fileRef = 9F4A24B1223A8FA7005CB63A /* ssession.h */; settings = {ATTRIBUTES = (Public, ); }; };
		9F4A25DA223ABEB6005CB63A /* fe_0.c in Sources */ = {isa = PBXBuildFile; fileRef = 9F4A23B3223A745B005CB63A /* fe_0.c */; };
		9F4A25DB223ABEB6005CB63A /* fe_1.c in Sources */ = {isa = PBXBuildFile; fileRef = 9F4A23CF223A745C005CB63A /* fe_1.c */; };
		9F4A25DC223ABEB6005CB63A /* fe_add.c in Sources */ = {isa = PBXBuildFile; fileRef = 9F4A23B1223A745A005CB63A /* fe_add.c */; };
		9F4A25DD223ABEB6005CB63A /* fe_cmov.c in Sources */ = {isa = PBXBuildFile; fileRef = 9F4A23A8223A745A005CB63A /* fe_cmov.c */; };
		9F4A25DE223ABEB6005CB63A /* fe_copy.c in Sources */ = {isa = PBXBuildFile; fileRef = 9F4A23B6223A745B005CB63A /* fe_copy.c */; };
		9F4A25DF223ABEB6005CB63A /* fe_frombytes.c in Sources */ = {isa = PBXBuildFile; fileRef = 9F4A23AC223A745A005CB63A /* fe_frombytes.c */; };
		9F4A25E0223ABEB6005CB63A /* fe_invert.c in Sources */ = {isa = PBXBuildFile; fileRef = 9F4A23D3223A745D005CB63A /* fe_invert.c */; };
		9F4A25E1223ABEB6005CB63A /* fe_isnegative.c in Sources */ = {isa = PBXBuildFile; fileRef = 9F4A23BE223A745B005CB63A /* fe_isnegative.c */; };
		9F4A25E2223ABEB6005CB63A /* fe_isnonzero.c in Sources */ = {isa = PBXBuildFile; fileRef = 9F4A23B9223A745B005CB63A /* fe_isnonzero.c */; };
		9F4A25E3223ABEB6005CB63A /* fe_mul.c in Sources */ = {isa = PBXBuildFile; fileRef = 9F4A23D1223A745C005CB63A /* fe_mul.c */; };
		9F4A25E4223ABEB6005CB63A /* fe_neg.c in Sources */ = {isa = PBXBuildFile; fileRef = 9F4A23BC223A745B005CB63A /* fe_neg.c */; };
		9F4A25E5223ABEB6005CB63A /* fe_pow22523.c in Sources */ = {isa = PBXBuildFile; fileRef = 9F4A23DD223A745D005CB63A /* fe_pow22523.c */; };
		9F4A25E6223ABEB6005CB63A /* fe_sq.c in Sources */ = {isa = PBXBuildFile; fileRef = 9F4A23E0223A745D005CB63A /* fe_sq.c */; };
		9F4A25E7223ABEB6005CB63A /* fe_sq2.c in Sources */ = {isa = PBXBuildFile; fileRef = 9F4A23B8223A745B005CB63A /* fe_sq2.c */; };
		9F4A25E8223ABEB6005CB63A /* fe_sub.c in Sources */ = {isa = PBXBuildFile; fileRef = 9F4A23A9223A745A005CB63A /* fe_sub.c */; };
		9F4A25E9223ABEB6005CB63A /* fe_tobytes.c in Sources */ = {isa = PBXBuildFile; fileRef = 9F4A23D2223A745D005CB63A /* fe_tobytes.c */; };
		9F4A25EA223ABEB6005CB63A /* ge_add.c in Sources */ = {isa = PBXBuildFile; fileRef = 9F4A23DA223A745D005CB63A /* ge_add.c */; };
		9F4A25EB223ABEB6005CB63A /* ge_cmp.c in Sources */ = {isa = PBXBuildFile; fileRef = 9F4A23C0223A745B005CB63A /* ge_cmp.c */; };
		9F4A25EC223ABEB6005CB63A /* ge_double_scalarmult.c in Sources */ = {isa = PBXBuildFile; fileRef = 9F4A23BA223A745B005CB63A /* ge_double_scalarmult.c */; };
		9F4A25ED223ABEB6005CB63A /* ge_frombytes_no_negate.c in Sources */ = {isa = PBXBuildFile; fileRef = 9F4A23D5223A745D005CB63A /* ge_frombytes_no_negate.c */; };
		9F4A25EE223ABEB6005CB63A /* ge_frombytes.c in Sources */ = {isa = PBXBuildFile; fileRef = 9F4A23A7223A745A005CB63A /* ge_frombytes.c */; };
		9F4A25EF223ABEB6005CB63A /* ge_madd.c in Sources */ = {isa = PBXBuildFile; fileRef = 9F4A23DB223A745D005CB63A /* ge_madd.c */; };
		9F4A25F0223ABEB6005CB63A /* ge_msub.c in Sources */ = {isa = PBXBuildFile; fileRef = 9F4A23C6223A745C005CB63A /* ge_msub.c */; };
		9F4A25F1223ABEB6005CB63A /* ge_p1p1_to_p2.c in Sources */ = {isa = PBXBuildFile; fileRef = 9F4A23CC223A745C005CB63A /* ge_p1p1_to_p2.c */; };
		9F4A25F2223ABEB6005CB63A /* ge_p1p1_to_p3.c in Sources */ = {isa = PBXBuildFile; fileRef = 9F4A23DC223A745D005CB63A /* ge_p1p1_to_p3.c */; };
		9F4A25F3223ABEB6005CB63A /* ge_p2_0.c in Sources */ = {isa = PBXBuildFile; fileRef = 9F4A23D7223A745D005CB63A /* ge_p2_0.c */; };
		9F4A25F4223ABEB6005CB63A /* ge_p2_dbl.c in Sources */ = {isa = PBXBuildFile; fileRef = 9F4A23B4223A745B005CB63A /* ge_p2_dbl.c */; };
		9F4A25F5223ABEB6005CB63A /* ge_p2_to_p3.c in Sources */ = {isa = PBXBuildFile; fileRef = 9F4A23B2223A745A005CB63A /* ge_p2_to_p3.c */; };
		9F4A25F6223ABEB6005CB63A /* ge_p3_0.c in Sources */ = {isa = PBXBuildFile; fileRef = 9F4A23BB223A745B005CB63A /* ge_p3_0.c */; };
		9F4A25F7223ABEB6005CB63A /* ge_p3_dbl.c in Sources */ = {isa = PBXBuildFile; fileRef = 9F4A23B0223A745A005CB63A /* ge_p3_dbl.c */; };
		9F4A25F8223ABEB6005CB63A /* ge_p3_sub.c in Sources */ = {isa = PBXBuildFile; fileRef = 9F4A23AA223A745A005CB63A /* ge_p3_sub.c */; };
		9F4A25F9223ABEB6005CB63A /* ge_p3_to_cached.c in Sources */ = {isa = PBXBuildFile; fileRef = 9F4A23B7223A745B005CB63A /* ge_p3_to_cached.c */; };
		9F4A25FA223ABEB6005CB63A /* ge_p3_to_p2.c in Sources */ = {isa = PBXBuildFile; fileRef = 9F4A23C7223A745C005CB63A /* ge_p3_to_p2.c */; };
		9F4A25FB223ABEB6005CB63A /* ge_p3_tobytes.c in Sources */ = {isa = PBXBuildFile; fileRef = 9F4A23C9223A745C005CB63A /* ge_p3_tobytes.c */; };
		9F4A25FC223ABEB6005CB63A /* ge_precomp_0.c in Sources */ = {isa = PBXBuildFile; fileRef = 9F4A23BF223A745B005CB63A /* ge_precomp_0.c */; };
		9F4A25FD223ABEB6005CB63A /* ge_scalarmult_base.c in Sources */ = {isa = PBXBuildFile; fileRef = 9F4A23DF223A745D005CB63A /* ge_scalarmult_base.c */; };
		9F4A25FE223ABEB6005CB63A /* ge_scalarmult.c in Sources */ = {isa = PBXBuildFile; fileRef = 9F4A23E1223A745E005CB63A /* ge_scalarmult.c */; };
		9F4A25FF223ABEB6005CB63A /* ge_sub.c in Sources */ = {isa = PBXBuildFile; fileRef = 9F4A23B5223A745B005CB63A /* ge_sub.c */; };
		9F4A2600223ABEB6005CB63A /* ge_tobytes.c in Sources */ = {isa = PBXBuildFile; fileRef = 9F4A23AD223A745A005CB63A /* ge_tobytes.c */; };
		9F4A2601223ABEB6005CB63A /* gen_rand_32.c in Sources */ = {isa = PBXBuildFile; fileRef = 9F4A23D8223A745D005CB63A /* gen_rand_32.c */; };
		9F4A2602223ABEB6005CB63A /* sc_muladd.c in Sources */ = {isa = PBXBuildFile; fileRef = 9F4A23CE223A745C005CB63A /* sc_muladd.c */; };
		9F4A2603223ABEB6005CB63A /* sc_reduce.c in Sources */ = {isa = PBXBuildFile; fileRef = 9F4A23C2223A745B005CB63A /* sc_reduce.c */; };
		9F4A2604223ABECC005CB63A /* soter_asym_cipher.c in Sources */ = {isa = PBXBuildFile; fileRef = 9F4A238F223A7426005CB63A /* soter_asym_cipher.c */; };
		9F4A2605223ABECC005CB63A /* soter_asym_ka.c in Sources */ = {isa = PBXBuildFile; fileRef = 9F4A2388223A7425005CB63A /* soter_asym_ka.c */; };
		9F4A2606223ABECC005CB63A /* soter_ec_key.c in Sources */ = {isa = PBXBuildFile; fileRef = 9F4A2392223A7426005CB63A /* soter_ec_key.c */; };
		9F4A2607223ABECC005CB63A /* soter_ecdsa_common.c in Sources */ = {isa = PBXBuildFile; fileRef = 9F4A2387223A7425005CB63A /* soter_ecdsa_common.c */; };
		9F4A2608223ABECC005CB63A /* soter_hash.c in Sources */ = {isa = PBXBuildFile; fileRef = 9F4A2390223A7426005CB63A /* soter_hash.c */; };
		9F4A2609223ABECC005CB63A /* soter_rand.c in Sources */ = {isa = PBXBuildFile; fileRef = 9F4A238E223A7426005CB63A /* soter_rand.c */; };
		9F4A260A223ABECC005CB63A /* soter_rsa_common.c in Sources */ = {isa = PBXBuildFile; fileRef = 9F4A2386223A7425005CB63A /* soter_rsa_common.c */; };
		9F4A260B223ABECC005CB63A /* soter_rsa_key_pair_gen.c in Sources */ = {isa = PBXBuildFile; fileRef = 9F4A238A223A7425005CB63A /* soter_rsa_key_pair_gen.c */; };
		9F4A260C223ABECC005CB63A /* soter_rsa_key.c in Sources */ = {isa = PBXBuildFile; fileRef = 9F4A2385223A7425005CB63A /* soter_rsa_key.c */; };
		9F4A260D223ABECC005CB63A /* soter_sign_ecdsa.c in Sources */ = {isa = PBXBuildFile; fileRef = 9F4A2389223A7425005CB63A /* soter_sign_ecdsa.c */; };
		9F4A260E223ABECC005CB63A /* soter_sign_rsa.c in Sources */ = {isa = PBXBuildFile; fileRef = 9F4A238C223A7425005CB63A /* soter_sign_rsa.c */; };
		9F4A260F223ABECC005CB63A /* soter_sym.c in Sources */ = {isa = PBXBuildFile; fileRef = 9F4A2394223A7426005CB63A /* soter_sym.c */; };
		9F4A2610223ABECC005CB63A /* soter_verify_ecdsa.c in Sources */ = {isa = PBXBuildFile; fileRef = 9F4A2393223A7426005CB63A /* soter_verify_ecdsa.c */; };
		9F4A2611223ABECC005CB63A /* soter_verify_rsa.c in Sources */ = {isa = PBXBuildFile; fileRef = 9F4A238D223A7426005CB63A /* soter_verify_rsa.c */; };
		9F4A2612223ABEDF005CB63A /* soter_container.c in Sources */ = {isa = PBXBuildFile; fileRef = 9F4A2348223A73B0005CB63A /* soter_container.c */; };
		9F4A2613223ABEDF005CB63A /* soter_crc32.c in Sources */ = {isa = PBXBuildFile; fileRef = 9F4A234D223A73B0005CB63A /* soter_crc32.c */; };
		9F4A2614223ABEDF005CB63A /* soter_hmac.c in Sources */ = {isa = PBXBuildFile; fileRef = 9F4A2353223A73B1005CB63A /* soter_hmac.c */; };
		9F4A2615223ABEDF005CB63A /* soter_kdf.c in Sources */ = {isa = PBXBuildFile; fileRef = 9F4A2357223A73B1005CB63A /* soter_kdf.c */; };
		9F4A2616223ABEDF005CB63A /* soter_sign.c in Sources */ = {isa = PBXBuildFile; fileRef = 9F4A2351223A73B1005CB63A /* soter_sign.c */; };
		9F4A2618223ABEF2005CB63A /* secure_cell.c in Sources */ = {isa = PBXBuildFile; fileRef = 9F4A241E223A74AE005CB63A /* secure_cell.c */; };
		9F4A2619223ABEF2005CB63A /* secure_comparator.c in Sources */ = {isa = PBXBuildFile; fileRef = 9F4A2432223A74AF005CB63A /* secure_comparator.c */; };
		9F4A261A223ABEF2005CB63A /* secure_keygen.c in Sources */ = {isa = PBXBuildFile; fileRef = 9F4A2427223A74AE005CB63A /* secure_keygen.c */; };
		9F4A261B223ABEF2005CB63A /* secure_message_wrapper.c in Sources */ = {isa = PBXBuildFile; fileRef = 9F4A2422223A74AE005CB63A /* secure_message_wrapper.c */; };
		9F4A261C223ABEF2005CB63A /* secure_message.c in Sources */ = {isa = PBXBuildFile; fileRef = 9F4A2437223A74AF005CB63A /* secure_message.c */; };
		9F4A261D223ABEF2005CB63A /* secure_session_message.c in Sources */ = {isa = PBXBuildFile; fileRef = 9F4A2435223A74AF005CB63A /* secure_session_message.c */; };
		9F4A261E223ABEF2005CB63A /* secure_session_peer.c in Sources */ = {isa = PBXBuildFile; fileRef = 9F4A2429223A74AF005CB63A /* secure_session_peer.c */; };
		9F4A261F223ABEF2005CB63A /* secure_session_serialize.c in Sources */ = {isa = PBXBuildFile; fileRef = 9F4A2425223A74AE005CB63A /* secure_session_serialize.c */; };
		9F4A2620223ABEF2005CB63A /* secure_session_utils.c in Sources */ = {isa = PBXBuildFile; fileRef = 9F4A242E223A74AF005CB63A /* secure_session_utils.c */; };
		9F4A2621223ABEF2005CB63A /* secure_session.c in Sources */ = {isa = PBXBuildFile; fileRef = 9F4A2438223A74AF005CB63A /* secure_session.c */; };
		9F4A2622223ABEF2005CB63A /* sym_enc_message.c in Sources */ = {isa = PBXBuildFile; fileRef = 9F4A2431223A74AF005CB63A /* sym_enc_message.c */; };
		9F4F7C57C0E7986C44CFAE37 /* x86-mont.S in Sources */ = {isa = PBXBuildFile; fileRef = E86064153E80B408B494451D /* x86-mont.S */; };
		9F6B385523D9D11600EA5D1B /* secure_cell_seal_passphrase.c in Sources */ = {isa = PBXBuildFile; fileRef = 9F6B385423D9D11600EA5D1B /* secure_cell_seal_passphrase.c */; };
		9F6B385623D9D11600EA5D1B /* secure_cell_seal_passphrase.c in Sources */ = {isa = PBXBuildFile; fileRef = 9F6B385423D9D11600EA5D1B /* secure_cell_seal_passphrase.c */; };
		9F70B2C1241D0FEC009CB629 /* themis.framework in Embed Frameworks */ = {isa = PBXBuildFile; fileRef = 9F00E8D7223C197900EC1EF3 /* themis.framework */; settings = {ATTRIBUTES = (CodeSignOnCopy, RemoveHeadersOnCopy, ); }; };
		9F70B2D0241D1043009CB629 /* SecureComparatorTests.m in Sources */ = {isa = PBXBuildFile; fileRef = 9F70B2C7241D1042009CB629 /* SecureComparatorTests.m */; };
		9F70B2D1241D1043009CB629 /* SecureCellTests.m in Sources */ = {isa = PBXBuildFile; fileRef = 9F70B2C8241D1042009CB629 /* SecureCellTests.m */; };
		9F70B2D2241D1043009CB629 /* SecureComparatorTestsSwift.swift in Sources */ = {isa = PBXBuildFile; fileRef = 9F70B2CA241D1042009CB629 /* SecureComparatorTestsSwift.swift */; };
		9F70B2D3241D1043009CB629 /* SecureMessageTestsSwift.swift in Sources */ = {isa = PBXBuildFile; fileRef = 9F70B2CB241D1042009CB629 /* SecureMessageTestsSwift.swift */; };
		9F70B2D5241D1043009CB629 /* SecureMessageTests.m in Sources */ = {isa = PBXBuildFile; fileRef = 9F70B2CE241D1043009CB629 /* SecureMessageTests.m */; };
		9F70B2D6241D1043009CB629 /* SecureCellTestsSwift.swift in Sources */ = {isa = PBXBuildFile; fileRef = 9F70B2CF241D1043009CB629 /* SecureCellTestsSwift.swift */; };
		9F70B2D8241D1064009CB629 /* objthemis-Bridging-Header.h in Headers */ = {isa = PBXBuildFile; fileRef = 9F70B2C9241D1042009CB629 /* objthemis-Bridging-Header.h */; };
		9F70B2D9241D1065009CB629 /* StaticKeys.h in Headers */ = {isa = PBXBuildFile; fileRef = 9F70B2CC241D1043009CB629 /* StaticKeys.h */; };
		9F70B2DD241D16B4009CB629 /* openssl.framework in Frameworks */ = {isa = PBXBuildFile; fileRef = 9F00E940223C1AFA00EC1EF3 /* openssl.framework */; };
		9F70B2E1241D1753009CB629 /* themis.framework in Frameworks */ = {isa = PBXBuildFile; fileRef = 9F00E8D7223C197900EC1EF3 /* themis.framework */; };
		9F70B2E2241D175E009CB629 /* openssl.framework in Embed Frameworks */ = {isa = PBXBuildFile; fileRef = 9F00E940223C1AFA00EC1EF3 /* openssl.framework */; settings = {ATTRIBUTES = (CodeSignOnCopy, RemoveHeadersOnCopy, ); }; };
		9F70B2EC241D17A3009CB629 /* themis.framework in Frameworks */ = {isa = PBXBuildFile; fileRef = 9F4A24A1223A8D7F005CB63A /* themis.framework */; };
		9F70B2F3241D17BF009CB629 /* objthemis-Bridging-Header.h in Headers */ = {isa = PBXBuildFile; fileRef = 9F70B2C9241D1042009CB629 /* objthemis-Bridging-Header.h */; };
		9F70B2F4241D17C2009CB629 /* StaticKeys.h in Headers */ = {isa = PBXBuildFile; fileRef = 9F70B2CC241D1043009CB629 /* StaticKeys.h */; };
		9F70B2F5241D17CB009CB629 /* SecureCellTests.m in Sources */ = {isa = PBXBuildFile; fileRef = 9F70B2C8241D1042009CB629 /* SecureCellTests.m */; };
		9F70B2F6241D17CD009CB629 /* SecureCellTestsSwift.swift in Sources */ = {isa = PBXBuildFile; fileRef = 9F70B2CF241D1043009CB629 /* SecureCellTestsSwift.swift */; };
		9F70B2F7241D17CE009CB629 /* SecureComparatorTests.m in Sources */ = {isa = PBXBuildFile; fileRef = 9F70B2C7241D1042009CB629 /* SecureComparatorTests.m */; };
		9F70B2F8241D17D0009CB629 /* SecureComparatorTestsSwift.swift in Sources */ = {isa = PBXBuildFile; fileRef = 9F70B2CA241D1042009CB629 /* SecureComparatorTestsSwift.swift */; };
		9F70B2F9241D17D1009CB629 /* SecureMessageTests.m in Sources */ = {isa = PBXBuildFile; fileRef = 9F70B2CE241D1043009CB629 /* SecureMessageTests.m */; };
		9F70B2FA241D17D3009CB629 /* SecureMessageTestsSwift.swift in Sources */ = {isa = PBXBuildFile; fileRef = 9F70B2CB241D1042009CB629 /* SecureMessageTestsSwift.swift */; };
		9F70B2FB241D17D8009CB629 /* openssl.framework in Frameworks */ = {isa = PBXBuildFile; fileRef = 9FBD853C223BFB5E009EAEB3 /* openssl.framework */; };
		9F70B2FD241D17F0009CB629 /* themis.framework in Embed Frameworks */ = {isa = PBXBuildFile; fileRef = 9F4A24A1223A8D7F005CB63A /* themis.framework */; settings = {ATTRIBUTES = (CodeSignOnCopy, RemoveHeadersOnCopy, ); }; };
		9F70B2FE241D17F2009CB629 /* openssl.framework in Embed Frameworks */ = {isa = PBXBuildFile; fileRef = 9FBD853C223BFB5E009EAEB3 /* openssl.framework */; settings = {ATTRIBUTES = (CodeSignOnCopy, RemoveHeadersOnCopy, ); }; };
		9F70B3072420E16E009CB629 /* objthemis-Bridging-Header.h in Headers */ = {isa = PBXBuildFile; fileRef = 9F70B2C9241D1042009CB629 /* objthemis-Bridging-Header.h */; };
		9F70B3082420E16E009CB629 /* StaticKeys.h in Headers */ = {isa = PBXBuildFile; fileRef = 9F70B2CC241D1043009CB629 /* StaticKeys.h */; };
		9F70B30A2420E16E009CB629 /* SecureComparatorTestsSwift.swift in Sources */ = {isa = PBXBuildFile; fileRef = 9F70B2CA241D1042009CB629 /* SecureComparatorTestsSwift.swift */; };
		9F70B30B2420E16E009CB629 /* SecureComparatorTests.m in Sources */ = {isa = PBXBuildFile; fileRef = 9F70B2C7241D1042009CB629 /* SecureComparatorTests.m */; };
		9F70B30C2420E16E009CB629 /* SecureCellTests.m in Sources */ = {isa = PBXBuildFile; fileRef = 9F70B2C8241D1042009CB629 /* SecureCellTests.m */; };
		9F70B30D2420E16E009CB629 /* SecureMessageTestsSwift.swift in Sources */ = {isa = PBXBuildFile; fileRef = 9F70B2CB241D1042009CB629 /* SecureMessageTestsSwift.swift */; };
		9F70B30E2420E16E009CB629 /* SecureMessageTests.m in Sources */ = {isa = PBXBuildFile; fileRef = 9F70B2CE241D1043009CB629 /* SecureMessageTests.m */; };
		9F70B30F2420E16E009CB629 /* SecureCellTestsSwift.swift in Sources */ = {isa = PBXBuildFile; fileRef = 9F70B2CF241D1043009CB629 /* SecureCellTestsSwift.swift */; };
		9F70B3112420E16E009CB629 /* themis.framework in Frameworks */ = {isa = PBXBuildFile; fileRef = 9F4A24A1223A8D7F005CB63A /* themis.framework */; };
		9F70B3122420E16E009CB629 /* openssl.framework in Frameworks */ = {isa = PBXBuildFile; fileRef = 9FBD853C223BFB5E009EAEB3 /* openssl.framework */; };
		9F70B3142420E16E009CB629 /* themis.framework in Embed Frameworks */ = {isa = PBXBuildFile; fileRef = 9F4A24A1223A8D7F005CB63A /* themis.framework */; settings = {ATTRIBUTES = (CodeSignOnCopy, RemoveHeadersOnCopy, ); }; };
		9F70B3152420E16E009CB629 /* openssl.framework in Embed Frameworks */ = {isa = PBXBuildFile; fileRef = 9FBD853C223BFB5E009EAEB3 /* openssl.framework */; settings = {ATTRIBUTES = (CodeSignOnCopy, RemoveHeadersOnCopy, ); }; };
		9F70B31F2420E176009CB629 /* objthemis-Bridging-Header.h in Headers */ = {isa = PBXBuildFile; fileRef = 9F70B2C9241D1042009CB629 /* objthemis-Bridging-Header.h */; };
		9F70B3202420E176009CB629 /* StaticKeys.h in Headers */ = {isa = PBXBuildFile; fileRef = 9F70B2CC241D1043009CB629 /* StaticKeys.h */; };
		9F70B3222420E176009CB629 /* SecureCellTestsSwift.swift in Sources */ = {isa = PBXBuildFile; fileRef = 9F70B2CF241D1043009CB629 /* SecureCellTestsSwift.swift */; };
		9F70B3232420E176009CB629 /* SecureMessageTestsSwift.swift in Sources */ = {isa = PBXBuildFile; fileRef = 9F70B2CB241D1042009CB629 /* SecureMessageTestsSwift.swift */; };
		9F70B3242420E176009CB629 /* SecureCellTests.m in Sources */ = {isa = PBXBuildFile; fileRef = 9F70B2C8241D1042009CB629 /* SecureCellTests.m */; };
		9F70B3252420E176009CB629 /* SecureComparatorTests.m in Sources */ = {isa = PBXBuildFile; fileRef = 9F70B2C7241D1042009CB629 /* SecureComparatorTests.m */; };
		9F70B3262420E176009CB629 /* SecureComparatorTestsSwift.swift in Sources */ = {isa = PBXBuildFile; fileRef = 9F70B2CA241D1042009CB629 /* SecureComparatorTestsSwift.swift */; };
		9F70B3272420E176009CB629 /* SecureMessageTests.m in Sources */ = {isa = PBXBuildFile; fileRef = 9F70B2CE241D1043009CB629 /* SecureMessageTests.m */; };
		9F70B3292420E176009CB629 /* openssl.framework in Frameworks */ = {isa = PBXBuildFile; fileRef = 9F00E940223C1AFA00EC1EF3 /* openssl.framework */; };
		9F70B32A2420E176009CB629 /* themis.framework in Frameworks */ = {isa = PBXBuildFile; fileRef = 9F00E8D7223C197900EC1EF3 /* themis.framework */; };
		9F70B32C2420E176009CB629 /* themis.framework in Embed Frameworks */ = {isa = PBXBuildFile; fileRef = 9F00E8D7223C197900EC1EF3 /* themis.framework */; settings = {ATTRIBUTES = (CodeSignOnCopy, RemoveHeadersOnCopy, ); }; };
		9F70B32D2420E176009CB629 /* openssl.framework in Embed Frameworks */ = {isa = PBXBuildFile; fileRef = 9F00E940223C1AFA00EC1EF3 /* openssl.framework */; settings = {ATTRIBUTES = (CodeSignOnCopy, RemoveHeadersOnCopy, ); }; };
		9F874AB322CCB0D100E8DECA /* soter_ec_key.c in Sources */ = {isa = PBXBuildFile; fileRef = 9F874AB122CCB0D100E8DECA /* soter_ec_key.c */; };
		9F874AB422CCB0D100E8DECA /* soter_ec_key.c in Sources */ = {isa = PBXBuildFile; fileRef = 9F874AB122CCB0D100E8DECA /* soter_ec_key.c */; };
		9F874AB522CCB0D100E8DECA /* soter_rsa_key.c in Sources */ = {isa = PBXBuildFile; fileRef = 9F874AB222CCB0D100E8DECA /* soter_rsa_key.c */; };
		9F874AB622CCB0D100E8DECA /* soter_rsa_key.c in Sources */ = {isa = PBXBuildFile; fileRef = 9F874AB222CCB0D100E8DECA /* soter_rsa_key.c */; };
		9F98F32822CCEB0E008E14E6 /* soter_wipe.c in Sources */ = {isa = PBXBuildFile; fileRef = 9F98F32722CCEB0E008E14E6 /* soter_wipe.c */; };
		9F98F32922CCEB0E008E14E6 /* soter_wipe.c in Sources */ = {isa = PBXBuildFile; fileRef = 9F98F32722CCEB0E008E14E6 /* soter_wipe.c */; };
		9FBD853D223BFB5E009EAEB3 /* openssl.framework in Frameworks */ = {isa = PBXBuildFile; fileRef = 9FBD853C223BFB5E009EAEB3 /* openssl.framework */; };
		A035C6D5CE56250F1088E027 /* a_strex.c in Sources */ = {isa = PBXBuildFile; fileRef = 74B99B2B1BAD90A9D0CDE516 /* a_strex.c */; };
		A06116E75A90B9DE1B6A43F8 /* v3_pcons.c in Sources */ = {isa = PBXBuildFile; fileRef = 4C50A854C1EAD9EF9B194814 /* v3_pcons.c */; };
		A1C52E68748E9F15B347084B /* ssl_file.cc in Sources */ = {isa = PBXBuildFile; fileRef = 2506934288FF25BF533BC4AC /* ssl_file.cc */; };
		A1D784F0537449166788142C /* thread_none.c in Sources */ = {isa = PBXBuildFile; fileRef = EC279A306FA9A2787C567E2B /* thread_none.c */; };
		A2589CB25D88CC3BC608AE80 /* vpaes-x86.S in Sources */ = {isa = PBXBuildFile; fileRef = 340CEF11EBCCCF31C4C44A09 /* vpaes-x86.S */; };
		A296501CEDBB84279A22AD66 /* a_d2i_fp.c in Sources */ = {isa = PBXBuildFile; fileRef = F8E40C91F5B93B3FD55F9670 /* a_d2i_fp.c */; };
		A2E5560409B1457AA2013D6B /* refcount_lock.c in Sources */ = {isa = PBXBuildFile; fileRef = 2301CF793788230F58289E12 /* refcount_lock.c */; };
		A301E0D17A39C99E5E135555 /* x86_64-mont.S in Sources */ = {isa = PBXBuildFile; fileRef = 73CB9D99654C15BF1970094C /* x86_64-mont.S */; };
		A32587A0E6C55D21196DC424 /* aes128gcmsiv-x86_64.S in Sources */ = {isa = PBXBuildFile; fileRef = B2991B22ACCE7F6A44BA566E /* aes128gcmsiv-x86_64.S */; };
		A3718C97323073252A79FD07 /* e_tls.c in Sources */ = {isa = PBXBuildFile; fileRef = 136B10737C2A992E86B7EC17 /* e_tls.c */; };
		A38527051C50AE736726CC17 /* by_dir.c in Sources */ = {isa = PBXBuildFile; fileRef = 1258860B218CC3CF285F880F /* by_dir.c */; };
		A4360DFD492BD95879D9C02D /* forkunsafe.c in Sources */ = {isa = PBXBuildFile; fileRef = 818F63B8F54437740060E643 /* forkunsafe.c */; };
		A5305B38B32819B634B296A7 /* tasn_dec.c in Sources */ = {isa = PBXBuildFile; fileRef = 043E65BAE8B2FBA273C538C5 /* tasn_dec.c */; };
		A55CA7BEC8CEA338939EE3C1 /* x509_cmp.c in Sources */ = {isa = PBXBuildFile; fileRef = 411D9C112D2BEC83F1FBED52 /* x509_cmp.c */; };
		A5785613BFAE93205B1E2EAF /* cbs.c in Sources */ = {isa = PBXBuildFile; fileRef = 5DC08DF270AFB29BE7484B90 /* cbs.c */; };
		A59A9F667356A53640179B67 /* p_ec.c in Sources */ = {isa = PBXBuildFile; fileRef = 59921E0EBF5DE6FF6444AB33 /* p_ec.c */; };
		A6138F7F8BB4BB3A8C9BF6A6 /* crypto.c in Sources */ = {isa = PBXBuildFile; fileRef = 148E127C993451F865C25E20 /* crypto.c */; };
		A6DE26A523F540D02B4855B1 /* scrypt.c in Sources */ = {isa = PBXBuildFile; fileRef = 7F7F9267CEC47A4AC5F1B7F3 /* scrypt.c */; };
		A6E03D3096A6F00415342147 /* a_object.c in Sources */ = {isa = PBXBuildFile; fileRef = 1950D98DFAE5150D6E4D25A6 /* a_object.c */; };
		A6E4EF438C542077A488C4B3 /* x509_set.c in Sources */ = {isa = PBXBuildFile; fileRef = 144B11BC120D749B56527711 /* x509_set.c */; };
		A70854D9DFB29472510D9051 /* printf.c in Sources */ = {isa = PBXBuildFile; fileRef = 5A577CB220DB56BE1792AFA7 /* printf.c */; };
		A80DA39794401A4A57806704 /* ber.c in Sources */ = {isa = PBXBuildFile; fileRef = 1F462B8738F23CC847F3629B /* ber.c */; };
		A842FC602977FA66928224A1 /* windows.c in Sources */ = {isa = PBXBuildFile; fileRef = 642CD0E9E215ECA43275185B /* windows.c */; };
		A84541467945783DF34A5E77 /* x509_v3.c in Sources */ = {isa = PBXBuildFile; fileRef = F9788E28FFE9FEFD5AA039D8 /* x509_v3.c */; };
		A8BA780599AACDF5FB934BA8 /* x509.c in Sources */ = {isa = PBXBuildFile; fileRef = 21E124D303337F706E63497E /* x509.c */; };
		A8E75E224F2E29FDC007AE51 /* cpu-arm-linux.c in Sources */ = {isa = PBXBuildFile; fileRef = 4C0ED393FA85526282634662 /* cpu-arm-linux.c */; };
		A8EE38FFC614A01661F2CFB2 /* e_aesgcmsiv.c in Sources */ = {isa = PBXBuildFile; fileRef = 37C89F7FA949492FD92B4918 /* e_aesgcmsiv.c */; };
		A92B9F588FD8DEF53CCF1DFE /* f_string.c in Sources */ = {isa = PBXBuildFile; fileRef = 90D4F156E8AD3C01289C17BB /* f_string.c */; };
		A97057B53717391EBD321DB2 /* v3_purp.c in Sources */ = {isa = PBXBuildFile; fileRef = 84E10FB8AD8145DCC442A8DA /* v3_purp.c */; };
		A9A75C26074580196258931D /* x_pkey.c in Sources */ = {isa = PBXBuildFile; fileRef = 11CBF80145331DAD232B46DA /* x_pkey.c */; };
		AAB94E620A60FAC8E97F4C0F /* cpu-ppc64le.c in Sources */ = {isa = PBXBuildFile; fileRef = 11487D804E6245C0D28CDE0F /* cpu-ppc64le.c */; };
		AB700C7F7CECE1B9000EDABE /* sha512-x86_64.S in Sources */ = {isa = PBXBuildFile; fileRef = B89B87A78000851FBEEC7D2F /* sha512-x86_64.S */; };
		ABB87780BCD28CB6830112E0 /* tasn_utl.c in Sources */ = {isa = PBXBuildFile; fileRef = 93DBD9B95A237CF23D20BC51 /* tasn_utl.c */; };
		AC362A0448270F4DCD109F30 /* pem_all.c in Sources */ = {isa = PBXBuildFile; fileRef = 7A9760BB5B08D3D3BE9D6C42 /* pem_all.c */; };
		AC44F24A695BE251B1EE2BF4 /* v3_cpols.c in Sources */ = {isa = PBXBuildFile; fileRef = 5717D37A1D32B48E5812E828 /* v3_cpols.c */; };
		AC48B681579AAAE628540C86 /* pcy_map.c in Sources */ = {isa = PBXBuildFile; fileRef = 59FC75CF6DE8F8E2C45C4B09 /* pcy_map.c */; };
		ACFEFC8BC170A565C82556F7 /* thread.c in Sources */ = {isa = PBXBuildFile; fileRef = E748E0F2D1FD5032311DEC5F /* thread.c */; };
		ADCCC1165BB374AD2B52E1EB /* x509_vfy.c in Sources */ = {isa = PBXBuildFile; fileRef = A32FB45D5F58A85A32D01DCF /* x509_vfy.c */; };
		AE2FDA266A7E7AF10AD5F363 /* x509cset.c in Sources */ = {isa = PBXBuildFile; fileRef = E51C78B9B6F878AB5B3322AB /* x509cset.c */; };
		AE533CE36406DE383473773C /* p_x25519_asn1.c in Sources */ = {isa = PBXBuildFile; fileRef = E4095C2B4A0753EEEA9CD1E1 /* p_x25519_asn1.c */; };
		AF47B3319159F300C088AA1E /* pair.c in Sources */ = {isa = PBXBuildFile; fileRef = 7EB848A937B59FF1C0E48C2C /* pair.c */; };
		AF5BDFD99CED0A9F7D90413C /* x509_r2x.c in Sources */ = {isa = PBXBuildFile; fileRef = E6A9D793D50908634812557F /* x509_r2x.c */; };
		AFD9F97660F6B2B29FF4EA9D /* ssl_versions.cc in Sources */ = {isa = PBXBuildFile; fileRef = 2186DB31312D4217D9226D8D /* ssl_versions.cc */; };
		B0523B5E49525E8F715BB9F7 /* x509name.c in Sources */ = {isa = PBXBuildFile; fileRef = 163CE4A11AAC94EDA445E20F /* x509name.c */; };
		B0FC96493F43BB0AE1A2EF54 /* pool.c in Sources */ = {isa = PBXBuildFile; fileRef = CF2D5B25FF21AC3C2D2C3875 /* pool.c */; };
		B163496D246934B52B3400FD /* pem_pkey.c in Sources */ = {isa = PBXBuildFile; fileRef = A4E7D91A437DF020D4F48BED /* pem_pkey.c */; };
		B16D2AAAEC757E12A0FA4B8D /* cbb.c in Sources */ = {isa = PBXBuildFile; fileRef = 3A72594CE11062A04E626323 /* cbb.c */; };
		B1DAE9411A5EB0358DD75FE9 /* v3_conf.c in Sources */ = {isa = PBXBuildFile; fileRef = 5CA60B2BE5AA67EAD75774BC /* v3_conf.c */; };
		B209E18269DC03AA75711758 /* fd.c in Sources */ = {isa = PBXBuildFile; fileRef = 7FFCF8CA42EF6F7FA3646DFE /* fd.c */; };
		B2144693B3867D5E896F7130 /* s3_pkt.cc in Sources */ = {isa = PBXBuildFile; fileRef = 750BD9572A318597650FF40C /* s3_pkt.cc */; };
		B35008E0BA76E8698DF722B0 /* pcy_tree.c in Sources */ = {isa = PBXBuildFile; fileRef = 2B86F692353610B2666B8230 /* pcy_tree.c */; };
		B50F5E7D5F90CABF7654ACE8 /* v3_crld.c in Sources */ = {isa = PBXBuildFile; fileRef = F92331D971CC4BDF6827B10F /* v3_crld.c */; };
		B63EEA65D3CF0D54665D0D5B /* s3_both.cc in Sources */ = {isa = PBXBuildFile; fileRef = 8B52A92B582E327EB340F704 /* s3_both.cc */; };
		B65093E0BB25B3CCA7962185 /* a_int.c in Sources */ = {isa = PBXBuildFile; fileRef = A8F4B7092939D121EF7E978F /* a_int.c */; };
		B68A325CA3DED2441796E89F /* bio_mem.c in Sources */ = {isa = PBXBuildFile; fileRef = 17B8446F563EF1EAF315041D /* bio_mem.c */; };
		B6BA78E65BE24651B2560AEE /* v3_utl.c in Sources */ = {isa = PBXBuildFile; fileRef = 1A3CF1EC54CAACAC9E7904BD /* v3_utl.c */; };
		B70A0D96A712C6450C3EE6D2 /* asn1_gen.c in Sources */ = {isa = PBXBuildFile; fileRef = E4E009C8B2E7D963FC9C4253 /* asn1_gen.c */; };
		B766FD90A18763DB6E7A314D /* x_req.c in Sources */ = {isa = PBXBuildFile; fileRef = 16E7DC716B9C1642C99EEE04 /* x_req.c */; };
		B85D8F1B6DB2CA3F5E414D0E /* x_all.c in Sources */ = {isa = PBXBuildFile; fileRef = 691D09F70E11969560013B0E /* x_all.c */; };
		B9F431CFB35B71C7BA2B25FC /* e_chacha20poly1305.c in Sources */ = {isa = PBXBuildFile; fileRef = 97644B8EC3FF3AD5EA2F59D8 /* e_chacha20poly1305.c */; };
		B9F7C8A9E21C1474A769BB67 /* ssl_x509.cc in Sources */ = {isa = PBXBuildFile; fileRef = 16A269E3C635C41FC96EC64D /* ssl_x509.cc */; };
		BA5D25252820567A524F83B5 /* derive_key.c in Sources */ = {isa = PBXBuildFile; fileRef = 72BE52AD3173633753933FE8 /* derive_key.c */; };
		BAC65464CCD5BF7DD49416D5 /* ecdsa_asn1.c in Sources */ = {isa = PBXBuildFile; fileRef = 91B76BAD835175216ADD4C06 /* ecdsa_asn1.c */; };
		BADF175835F6F543D478E515 /* t_crl.c in Sources */ = {isa = PBXBuildFile; fileRef = 3FA51A3AD44830372D0BECD3 /* t_crl.c */; };
		BAE89B9C5C5CCF25158A65BD /* a_object.c in Sources */ = {isa = PBXBuildFile; fileRef = 1950D98DFAE5150D6E4D25A6 /* a_object.c */; };
		BB7C53AE645A8A78EF8323EA /* vpaes-x86_64.S in Sources */ = {isa = PBXBuildFile; fileRef = 97D4EC317E640223585B1464 /* vpaes-x86_64.S */; };
		BBB5FC3960F65EED253BD996 /* voprf.c in Sources */ = {isa = PBXBuildFile; fileRef = AD89CDFA8DC57008B72E31F0 /* voprf.c */; };
		BBCA8F846F579C52394C4E7D /* lhash.c in Sources */ = {isa = PBXBuildFile; fileRef = E9A2E98F34BD07B657C5207E /* lhash.c */; };
		BC0DCA321B15D3A55D0A63D2 /* a_utf8.c in Sources */ = {isa = PBXBuildFile; fileRef = 33D151529FF09F98CE101C54 /* a_utf8.c */; };
		BC706B7AE48199DE00A971B5 /* pcy_map.c in Sources */ = {isa = PBXBuildFile; fileRef = 59FC75CF6DE8F8E2C45C4B09 /* pcy_map.c */; };
		BCEC4AC09B9E0C91CBE2BC28 /* dh.c in Sources */ = {isa = PBXBuildFile; fileRef = 75038091243834B880D4FD48 /* dh.c */; };
		BDC0EE3DA5721F4CBD30D7AE /* a_sign.c in Sources */ = {isa = PBXBuildFile; fileRef = 5D02D66741B1D9C6858A96B6 /* a_sign.c */; };
		BDC102681453DE1A54AA151C /* sign.c in Sources */ = {isa = PBXBuildFile; fileRef = B186A617FA9CF1C37B486F4C /* sign.c */; };
		BEC59F866D763718D4841F07 /* handshake_client.cc in Sources */ = {isa = PBXBuildFile; fileRef = 3DEB93AA2EAA7D93D19EFFA9 /* handshake_client.cc */; };
		BECA3BDAF3EFA1A54E223E3B /* refcount_c11.c in Sources */ = {isa = PBXBuildFile; fileRef = 0280A3D732820375556EC136 /* refcount_c11.c */; };
		BF487B75277B957DD38F862B /* pem_pk8.c in Sources */ = {isa = PBXBuildFile; fileRef = D1A7C1F5EF1E7013D323491A /* pem_pk8.c */; };
		BF7A58248236B2DEB365EB25 /* pem_pkey.c in Sources */ = {isa = PBXBuildFile; fileRef = A4E7D91A437DF020D4F48BED /* pem_pkey.c */; };
		C0252705D83FA2FF839829D6 /* base64.c in Sources */ = {isa = PBXBuildFile; fileRef = 6EB9FD1B2EC068C9811B11E1 /* base64.c */; };
		C03E3EB33BAB2B23517529AB /* x509_vfy.c in Sources */ = {isa = PBXBuildFile; fileRef = A32FB45D5F58A85A32D01DCF /* x509_vfy.c */; };
		C1D5AB76A3B73D1E98A93583 /* ghash-neon-armv8.S in Sources */ = {isa = PBXBuildFile; fileRef = 3E521B6A5293815EBB174537 /* ghash-neon-armv8.S */; };
		C20AAC1980EEEDB74E4CD1A3 /* x_info.c in Sources */ = {isa = PBXBuildFile; fileRef = B619A7C7E0450DFD135A4F66 /* x_info.c */; };
		C22437D3AC35FD370D0C2321 /* sha256-armv4.S in Sources */ = {isa = PBXBuildFile; fileRef = C382B826410DFBA264B3DF7B /* sha256-armv4.S */; };
		C2528D7147D8D8A5F025C56A /* sha1-armv4-large.S in Sources */ = {isa = PBXBuildFile; fileRef = 994ACFE7CCE2EA2B54D2CAF2 /* sha1-armv4-large.S */; };
		C3EAB548A4D54B8A6E963918 /* handshake_server.cc in Sources */ = {isa = PBXBuildFile; fileRef = BEBB73DE3A09B3842EA2017E /* handshake_server.cc */; };
		C428EAE8C07E6DE980DCCA74 /* stack.c in Sources */ = {isa = PBXBuildFile; fileRef = 381CDDD9F69B86E2674A2203 /* stack.c */; };
		C473D6013E0FE9F944F14294 /* bn_asn1.c in Sources */ = {isa = PBXBuildFile; fileRef = C7BFFFC4F0F8D1D3BAAEFE09 /* bn_asn1.c */; };
		C476FB7539609CFCF40BF847 /* cbs.c in Sources */ = {isa = PBXBuildFile; fileRef = 5DC08DF270AFB29BE7484B90 /* cbs.c */; };
		C4B7E30F8924A8B15956C718 /* bcm.c in Sources */ = {isa = PBXBuildFile; fileRef = ECB271261246EC820D9A2E1D /* bcm.c */; };
		C73C668207609FF32C18767B /* spake25519.c in Sources */ = {isa = PBXBuildFile; fileRef = 3ED2034F44739EF4CB2FBC88 /* spake25519.c */; };
		C7B85B1FAC98705AAC83E228 /* cpu-aarch64-fuchsia.c in Sources */ = {isa = PBXBuildFile; fileRef = A7D0AF51092D48E8AE3EBA8C /* cpu-aarch64-fuchsia.c */; };
		C7D117145C4457B151A128D2 /* v3_skey.c in Sources */ = {isa = PBXBuildFile; fileRef = 5B0C6774ECB344A044A82C59 /* v3_skey.c */; };
		C8F58F33428E2E35E7A1DAEC /* forkunsafe.c in Sources */ = {isa = PBXBuildFile; fileRef = 818F63B8F54437740060E643 /* forkunsafe.c */; };
		C93FCB2DE7B6135B8604EA95 /* rc4.c in Sources */ = {isa = PBXBuildFile; fileRef = 431AF269F1D171958CC80769 /* rc4.c */; };
		C9AB0BCBA5229DFC00A1E560 /* tls_cbc.c in Sources */ = {isa = PBXBuildFile; fileRef = 906940DC60EF4000C434BA4D /* tls_cbc.c */; };
		C9B7353C1DFD165A74E46705 /* x_pubkey.c in Sources */ = {isa = PBXBuildFile; fileRef = 9359FB9D669D5BEC261292D9 /* x_pubkey.c */; };
		C9DC6595AF889990981644AA /* base64.c in Sources */ = {isa = PBXBuildFile; fileRef = 6EB9FD1B2EC068C9811B11E1 /* base64.c */; };
		CA1346CEBDC682F53BC4B421 /* thread_pthread.c in Sources */ = {isa = PBXBuildFile; fileRef = 9618195051F731FED87604C4 /* thread_pthread.c */; };
		CABD573F7168209A77490C88 /* bn_asn1.c in Sources */ = {isa = PBXBuildFile; fileRef = C7BFFFC4F0F8D1D3BAAEFE09 /* bn_asn1.c */; };
		CAEE2FFC3D3C65ACA77095E6 /* i2d_pr.c in Sources */ = {isa = PBXBuildFile; fileRef = 93A271CB1989BA640C107747 /* i2d_pr.c */; };
		CB36584E09A8A2F85AE2D91C /* x509_set.c in Sources */ = {isa = PBXBuildFile; fileRef = 144B11BC120D749B56527711 /* x509_set.c */; };
		CB985BD7156063EB38CEC562 /* sha256-586.S in Sources */ = {isa = PBXBuildFile; fileRef = E73C38919C91CDFB79FC256D /* sha256-586.S */; };
		CBBBA9F42DE573C99EA85567 /* a_digest.c in Sources */ = {isa = PBXBuildFile; fileRef = D2D7A39BE7B688469C1ACB86 /* a_digest.c */; };
		CC070075846EE226C6F932C6 /* v3_pmaps.c in Sources */ = {isa = PBXBuildFile; fileRef = CC5EE2F1740B1762E4BA7136 /* v3_pmaps.c */; };
		CC0E3E3A1C76E68922C486A2 /* x509_att.c in Sources */ = {isa = PBXBuildFile; fileRef = 227257FE24F35DBF96618204 /* x509_att.c */; };
		CCA1551FDE6EF303BA90C9E1 /* print.c in Sources */ = {isa = PBXBuildFile; fileRef = AEDFF21C65CE91378BBF42E2 /* print.c */; };
		CCB8AA9AC0B6B7702A747486 /* sha1-586.S in Sources */ = {isa = PBXBuildFile; fileRef = 1501360BEF783ECAE4E3AA39 /* sha1-586.S */; };
		CD15FBCA4EBF43C37A7282F1 /* a_sign.c in Sources */ = {isa = PBXBuildFile; fileRef = 5D02D66741B1D9C6858A96B6 /* a_sign.c */; };
		CD9F43E40D07C3990A97173D /* p_ed25519_asn1.c in Sources */ = {isa = PBXBuildFile; fileRef = 315F65543860FC3FCF71C55B /* p_ed25519_asn1.c */; };
		CEA0232613E3BAEAC1ECC876 /* e_rc2.c in Sources */ = {isa = PBXBuildFile; fileRef = A65E0EE9F0D7D3B6B4774847 /* e_rc2.c */; };
		D00DD993676FB4B8EECCD1AE /* v3_alt.c in Sources */ = {isa = PBXBuildFile; fileRef = 0E517017FF0C070A675CD744 /* v3_alt.c */; };
		D045D3BBB688AD03B41B0E5C /* ssl_key_share.cc in Sources */ = {isa = PBXBuildFile; fileRef = 98BA6AE516364FB93C3190D6 /* ssl_key_share.cc */; };
		D0E8F4F86BF61A33DE300798 /* tasn_fre.c in Sources */ = {isa = PBXBuildFile; fileRef = 8B6AEC8140C683C4A8B09766 /* tasn_fre.c */; };
		D137B4C88C03CEA2D329EA3F /* e_aesccm.c in Sources */ = {isa = PBXBuildFile; fileRef = 385351340F3777A72413B7BE /* e_aesccm.c */; };
		D147BB0D532C76C979E455F5 /* ec_asn1.c in Sources */ = {isa = PBXBuildFile; fileRef = 239801E138F254CB7FE9C0E0 /* ec_asn1.c */; };
		D419FCA43FC70F1F2FA20F70 /* derive_key.c in Sources */ = {isa = PBXBuildFile; fileRef = 72BE52AD3173633753933FE8 /* derive_key.c */; };
		D47BF42A32D2BFF4DD8ED8BE /* dsa_asn1.c in Sources */ = {isa = PBXBuildFile; fileRef = 92F57D1743D65892A41DDD97 /* dsa_asn1.c */; };
		D4D56C2BBFD79CF66438E349 /* pkcs7_x509.c in Sources */ = {isa = PBXBuildFile; fileRef = 36ECED028C795E6C35C4CEB6 /* pkcs7_x509.c */; };
		D51642A37267911A979573E4 /* ssl_transcript.cc in Sources */ = {isa = PBXBuildFile; fileRef = D81A2F99D8704AB0684D39DC /* ssl_transcript.cc */; };
		D5BD236A1D660A52D43041A3 /* ssl_buffer.cc in Sources */ = {isa = PBXBuildFile; fileRef = 086C342E6E720CE9A198E53E /* ssl_buffer.cc */; };
		D5C0F444E94B6E035F02853A /* rsa_pss.c in Sources */ = {isa = PBXBuildFile; fileRef = 65C257F11F97056D16E27186 /* rsa_pss.c */; };
		D6797F0D2DAD39EE79F1DC1E /* cmac.c in Sources */ = {isa = PBXBuildFile; fileRef = 79DC230DE6DE77EC7FE7EEDF /* cmac.c */; };
		D7078EF1E1C3B8767627B341 /* e_aesccm.c in Sources */ = {isa = PBXBuildFile; fileRef = 385351340F3777A72413B7BE /* e_aesccm.c */; };
		D7573D5C90AC84EE84A0500A /* v3_bitst.c in Sources */ = {isa = PBXBuildFile; fileRef = 19078C0D9FD1EDEA58B29987 /* v3_bitst.c */; };
		D7BBECA9D3E244E652A4E1D8 /* tls13_both.cc in Sources */ = {isa = PBXBuildFile; fileRef = 047D28E799D2A99356A1291F /* tls13_both.cc */; };
		D83E5FA84B33C329D46E4087 /* tls_cbc.c in Sources */ = {isa = PBXBuildFile; fileRef = 906940DC60EF4000C434BA4D /* tls_cbc.c */; };
		D9481CD2DC5532D259532DD3 /* engine.c in Sources */ = {isa = PBXBuildFile; fileRef = 95CC2FCA0159642C9A4ECB6A /* engine.c */; };
		D979724485776601BAC5061F /* v3_int.c in Sources */ = {isa = PBXBuildFile; fileRef = A92475E9E7597E89F577E4D3 /* v3_int.c */; };
		D9B3B3BF30E803302297B814 /* x86_64-mont5.S in Sources */ = {isa = PBXBuildFile; fileRef = B10B32D5E693C7AB2B3EC4C7 /* x86_64-mont5.S */; };
		DAF9E8934D9CD86CEEFD1B2C /* f_enum.c in Sources */ = {isa = PBXBuildFile; fileRef = 1B73F6BA3A6D4280D24319D9 /* f_enum.c */; };
		DB640B3A86C13D5B2A09DECB /* evp_asn1.c in Sources */ = {isa = PBXBuildFile; fileRef = BD16FA91465586A170434865 /* evp_asn1.c */; };
		DB7EB4B066174CF47D408EB0 /* x509_req.c in Sources */ = {isa = PBXBuildFile; fileRef = 02A51C17489D420A71D7AC85 /* x509_req.c */; };
		DBCD69B4776B3694B5543399 /* a_dup.c in Sources */ = {isa = PBXBuildFile; fileRef = 102AF1D55456151F508A7C4A /* a_dup.c */; };
		DD0D1024FFA448E5E4C65E02 /* pcy_lib.c in Sources */ = {isa = PBXBuildFile; fileRef = 5827BAC56090657E311CC8FD /* pcy_lib.c */; };
		DD4AF9024DDD95CD9FC51463 /* x_name.c in Sources */ = {isa = PBXBuildFile; fileRef = 6CE20512C94B30F997E6EF38 /* x_name.c */; };
		DE6EE62FF85E2D37247F478B /* trust_token.c in Sources */ = {isa = PBXBuildFile; fileRef = 6E4DCE5480FADFDA683118CC /* trust_token.c */; };
		E0E4069403F575AB60C424EA /* stack.c in Sources */ = {isa = PBXBuildFile; fileRef = 381CDDD9F69B86E2674A2203 /* stack.c */; };
		E0EE21F067FCCD57F4452EB4 /* connect.c in Sources */ = {isa = PBXBuildFile; fileRef = 076C03F157AB6EB1C6464A76 /* connect.c */; };
		E124B22ED598B83BFB1D6497 /* e_null.c in Sources */ = {isa = PBXBuildFile; fileRef = 1662F915750875363FF82D11 /* e_null.c */; };
		E1E2941D02FDDD07C7B4F617 /* pem_all.c in Sources */ = {isa = PBXBuildFile; fileRef = 7A9760BB5B08D3D3BE9D6C42 /* pem_all.c */; };
		E29334074647724088E05ED6 /* file.c in Sources */ = {isa = PBXBuildFile; fileRef = 29A7FB9838437DC90845D5E5 /* file.c */; };
		E334698AC10261D271AE77C9 /* v3_pcons.c in Sources */ = {isa = PBXBuildFile; fileRef = 4C50A854C1EAD9EF9B194814 /* v3_pcons.c */; };
		E5655AE4E2D2434957CC4225 /* f_int.c in Sources */ = {isa = PBXBuildFile; fileRef = 14645F81C0FF2CA7CAD38BF2 /* f_int.c */; };
		E58AE69EA7A1BDAE2BA6086B /* ssl_transcript.cc in Sources */ = {isa = PBXBuildFile; fileRef = D81A2F99D8704AB0684D39DC /* ssl_transcript.cc */; };
		E5950C5DCA3F5B1D8AB3F5A7 /* x_algor.c in Sources */ = {isa = PBXBuildFile; fileRef = CC764578867C8C7AD2651E2A /* x_algor.c */; };
		E6211D45AE1448E0B969B245 /* e_tls.c in Sources */ = {isa = PBXBuildFile; fileRef = 136B10737C2A992E86B7EC17 /* e_tls.c */; };
		E64A41FAC5B61DD8757C2CF1 /* v3_akey.c in Sources */ = {isa = PBXBuildFile; fileRef = 91D520844D49ADC49E1A70B8 /* v3_akey.c */; };
		E6979FA1831E2E4C3228A19E /* ec_derive.c in Sources */ = {isa = PBXBuildFile; fileRef = 944E25D4E83DBE736299E6ED /* ec_derive.c */; };
		E69A9D104EA3C853FDF6C0B6 /* a_d2i_fp.c in Sources */ = {isa = PBXBuildFile; fileRef = F8E40C91F5B93B3FD55F9670 /* a_d2i_fp.c */; };
		E7612744B21FBA98B6C27978 /* a_gentm.c in Sources */ = {isa = PBXBuildFile; fileRef = 02648893B99FA192BF18C7D9 /* a_gentm.c */; };
		E92E332C1268CBBE12B22B08 /* v3_akeya.c in Sources */ = {isa = PBXBuildFile; fileRef = E5EBC45AE7D49F9859B62065 /* v3_akeya.c */; };
		E9EA1FE182C3B31B7F9B1DA1 /* hpke.c in Sources */ = {isa = PBXBuildFile; fileRef = 9F009525BAD3D69CA6CFDAD5 /* hpke.c */; };
		EA080302B8826557F304969D /* p_rsa_asn1.c in Sources */ = {isa = PBXBuildFile; fileRef = 8BB0887EC587795C7DD1B950 /* p_rsa_asn1.c */; };
		EA53F0364191E656042C14F5 /* cpu-intel.c in Sources */ = {isa = PBXBuildFile; fileRef = 9DCF1E1E5903FDED6A994244 /* cpu-intel.c */; };
		ED806EF61781490AE85CB483 /* v3_ocsp.c in Sources */ = {isa = PBXBuildFile; fileRef = F48668D0996BE3AE88C0E50C /* v3_ocsp.c */; };
		EDF8D6D3E65714E0E5F7B6B4 /* asn1_compat.c in Sources */ = {isa = PBXBuildFile; fileRef = 22354C3686D4BD44D77ED990 /* asn1_compat.c */; };
		EE1F18457E58DB2DE923736E /* check.c in Sources */ = {isa = PBXBuildFile; fileRef = B4FE2BD55E53F74EEC023470 /* check.c */; };
		EF26794088CFC040DF57241B /* socket.c in Sources */ = {isa = PBXBuildFile; fileRef = 4548A24187C07A2099E69654 /* socket.c */; };
		EF69A2BA72967CC8FAE1BFCA /* bio.c in Sources */ = {isa = PBXBuildFile; fileRef = A33A7702643E32246579EB2D /* bio.c */; };
		F0377E3AAE488098C249360C /* thread_win.c in Sources */ = {isa = PBXBuildFile; fileRef = FA761223082B310EB7B0A8E1 /* thread_win.c */; };
		F0912E3A125A55FDBC7AF419 /* x_attrib.c in Sources */ = {isa = PBXBuildFile; fileRef = 65AD780C8B21956EAA073425 /* x_attrib.c */; };
		F0919D96DD681230E2D61779 /* co-586.S in Sources */ = {isa = PBXBuildFile; fileRef = E3E7C0757719648786D8AD32 /* co-586.S */; };
		F0E9E7D0ED9FD6A088F0244E /* handshake_client.cc in Sources */ = {isa = PBXBuildFile; fileRef = 3DEB93AA2EAA7D93D19EFFA9 /* handshake_client.cc */; };
		F107D00C4C8926BB32A56A04 /* hkdf.c in Sources */ = {isa = PBXBuildFile; fileRef = 5E6AC366157705E772E21A34 /* hkdf.c */; };
		F2E318B9484D62DB15BF71BA /* trampoline-x86_64.S in Sources */ = {isa = PBXBuildFile; fileRef = 3509901AB8EE7A301809A0CB /* trampoline-x86_64.S */; };
		F2EEA1C5AC1D124862A16FE3 /* v3_pcia.c in Sources */ = {isa = PBXBuildFile; fileRef = 91A0A8696759B64EC82EA8DC /* v3_pcia.c */; };
		F33735D2F7298FF059A4F215 /* pkcs8.c in Sources */ = {isa = PBXBuildFile; fileRef = DD083D8B20F29BED52D6F48B /* pkcs8.c */; };
		F52856EAD80B4904C40D0C88 /* BuildFile in Sources */ = {isa = PBXBuildFile; };
		F53B3A9035E93436D4945B58 /* v3_info.c in Sources */ = {isa = PBXBuildFile; fileRef = A60AFCC29FAA309FCF080E46 /* v3_info.c */; };
		F751F3522CBC8ED1264EB2E7 /* chacha.c in Sources */ = {isa = PBXBuildFile; fileRef = 8C8483FACDA514EE7D64C0F7 /* chacha.c */; };
		F75FDC2F205C177307E3DD15 /* pcy_cache.c in Sources */ = {isa = PBXBuildFile; fileRef = 0CF1D0153DF30C568C9147AD /* pcy_cache.c */; };
		F81A3B959BBB20880D5088EB /* v3_purp.c in Sources */ = {isa = PBXBuildFile; fileRef = 84E10FB8AD8145DCC442A8DA /* v3_purp.c */; };
		F8323A6147836458304A2139 /* v3_enum.c in Sources */ = {isa = PBXBuildFile; fileRef = 781039BE709E9A484FD9F050 /* v3_enum.c */; };
		F8B88AB4F04F603B7856C895 /* p256-x86_64-asm.S in Sources */ = {isa = PBXBuildFile; fileRef = 5B001C610B9903157D81B35C /* p256-x86_64-asm.S */; };
		F8CA35590C7BE0293F3F6FC4 /* socket.c in Sources */ = {isa = PBXBuildFile; fileRef = 4548A24187C07A2099E69654 /* socket.c */; };
		F8CFED85A924E1368E90171D /* a_enum.c in Sources */ = {isa = PBXBuildFile; fileRef = 7086FCF8C238C1E4EBB9309D /* a_enum.c */; };
		F8D8A6FDF2740290F8D6F110 /* t_x509.c in Sources */ = {isa = PBXBuildFile; fileRef = 9B3979357642B5C047A03E2A /* t_x509.c */; };
		F8ED25A6E7E3904BFF89757E /* unicode.c in Sources */ = {isa = PBXBuildFile; fileRef = 38A829938DD1A3BE15681B03 /* unicode.c */; };
		F8F57E76517D9BEEA8D644FC /* x_spki.c in Sources */ = {isa = PBXBuildFile; fileRef = EA506D1C7B4C9776B3EBE802 /* x_spki.c */; };
		FA1D781788CD08FD7D5E737D /* x509cset.c in Sources */ = {isa = PBXBuildFile; fileRef = E51C78B9B6F878AB5B3322AB /* x509cset.c */; };
		FA633840578DC05E0CF0D6A2 /* digest_extra.c in Sources */ = {isa = PBXBuildFile; fileRef = 378778FC6BD1CC062C411F7F /* digest_extra.c */; };
		FAF64D8F5CBCBD55867E5E64 /* f_enum.c in Sources */ = {isa = PBXBuildFile; fileRef = 1B73F6BA3A6D4280D24319D9 /* f_enum.c */; };
		FB00E15388AB037F1F8C531F /* e_chacha20poly1305.c in Sources */ = {isa = PBXBuildFile; fileRef = 97644B8EC3FF3AD5EA2F59D8 /* e_chacha20poly1305.c */; };
		FB0C51E3B04DE776B05A0475 /* tls13_enc.cc in Sources */ = {isa = PBXBuildFile; fileRef = 2AD3FB487F9EC11E8E3328BD /* tls13_enc.cc */; };
		FB2CCB6CD77108E5DB3760F4 /* pem_x509.c in Sources */ = {isa = PBXBuildFile; fileRef = 65727C46B0B529DE60D49461 /* pem_x509.c */; };
		FB8501704A7A2F4632216547 /* tls13_enc.cc in Sources */ = {isa = PBXBuildFile; fileRef = 2AD3FB487F9EC11E8E3328BD /* tls13_enc.cc */; };
		FC18EDD8194374493E1780C9 /* e_aesctrhmac.c in Sources */ = {isa = PBXBuildFile; fileRef = 82754E8AA82907E55AB63C59 /* e_aesctrhmac.c */; };
		FC9FA9FE4AAA80F95CF1C60E /* socket_helper.c in Sources */ = {isa = PBXBuildFile; fileRef = 3BC1100D25BBEFB54BDF81E2 /* socket_helper.c */; };
		FCB31DF6E65D102938363814 /* digestsign.c in Sources */ = {isa = PBXBuildFile; fileRef = B98B7CE22540BB1217678A00 /* digestsign.c */; };
		FCE8884952D94C7EA445BC40 /* BuildFile in Sources */ = {isa = PBXBuildFile; };
		FD7BB83D1A974EC2D1AC116B /* BuildFile in Sources */ = {isa = PBXBuildFile; };
		FD89E2465B0F8130B8BFB926 /* p_x25519_asn1.c in Sources */ = {isa = PBXBuildFile; fileRef = E4095C2B4A0753EEEA9CD1E1 /* p_x25519_asn1.c */; };
		FDA3278BB661923943AB30B6 /* v3_utl.c in Sources */ = {isa = PBXBuildFile; fileRef = 1A3CF1EC54CAACAC9E7904BD /* v3_utl.c */; };
		FDC1AA4620EB7817E1201572 /* curve25519.c in Sources */ = {isa = PBXBuildFile; fileRef = 8108DF0E1E0A6D8CBFF11998 /* curve25519.c */; };
		FE58518A1CF88D6AC2587B08 /* asn1_par.c in Sources */ = {isa = PBXBuildFile; fileRef = E91893910DB512AB776494C6 /* asn1_par.c */; };
		FF4836E5C545B5FBA26561B5 /* v3_akeya.c in Sources */ = {isa = PBXBuildFile; fileRef = E5EBC45AE7D49F9859B62065 /* v3_akeya.c */; };
		FF96003D08D90CD92CE1F91C /* obj.c in Sources */ = {isa = PBXBuildFile; fileRef = 4AC445F076CA03A291762953 /* obj.c */; };
/* End PBXBuildFile section */

/* Begin PBXContainerItemProxy section */
		9F70B2C2241D0FEC009CB629 /* PBXContainerItemProxy */ = {
			isa = PBXContainerItemProxy;
			containerPortal = 738B81062239809D00A9947C /* Project object */;
			proxyType = 1;
			remoteGlobalIDString = 9F00E8D6223C197900EC1EF3;
			remoteInfo = "Themis (macOS)";
		};
		9F70B2ED241D17A3009CB629 /* PBXContainerItemProxy */ = {
			isa = PBXContainerItemProxy;
			containerPortal = 738B81062239809D00A9947C /* Project object */;
			proxyType = 1;
			remoteGlobalIDString = 9F4A24A0223A8D7F005CB63A;
			remoteInfo = "Themis (iOS)";
		};
		9F70B3052420E16E009CB629 /* PBXContainerItemProxy */ = {
			isa = PBXContainerItemProxy;
			containerPortal = 738B81062239809D00A9947C /* Project object */;
			proxyType = 1;
			remoteGlobalIDString = 9F4A24A0223A8D7F005CB63A;
			remoteInfo = "Themis (iOS)";
		};
		9F70B31D2420E176009CB629 /* PBXContainerItemProxy */ = {
			isa = PBXContainerItemProxy;
			containerPortal = 738B81062239809D00A9947C /* Project object */;
			proxyType = 1;
			remoteGlobalIDString = 9F00E8D6223C197900EC1EF3;
			remoteInfo = "Themis (macOS)";
		};
/* End PBXContainerItemProxy section */

/* Begin PBXCopyFilesBuildPhase section */
		9F56693D25546397005CF297 /* CopyFiles */ = {
			isa = PBXCopyFilesBuildPhase;
			buildActionMask = 2147483647;
			dstPath = "include/$(PRODUCT_NAME)";
			dstSubfolderSpec = 16;
			files = (
			);
			runOnlyForDeploymentPostprocessing = 0;
		};
		9F70B2DE241D172E009CB629 /* Embed Frameworks */ = {
			isa = PBXCopyFilesBuildPhase;
			buildActionMask = 2147483647;
			dstPath = "";
			dstSubfolderSpec = 10;
			files = (
				9F70B2C1241D0FEC009CB629 /* themis.framework in Embed Frameworks */,
				9F70B2E2241D175E009CB629 /* openssl.framework in Embed Frameworks */,
			);
			name = "Embed Frameworks";
			runOnlyForDeploymentPostprocessing = 0;
		};
		9F70B2FC241D17E4009CB629 /* Embed Frameworks */ = {
			isa = PBXCopyFilesBuildPhase;
			buildActionMask = 2147483647;
			dstPath = "";
			dstSubfolderSpec = 10;
			files = (
				9F70B2FD241D17F0009CB629 /* themis.framework in Embed Frameworks */,
				9F70B2FE241D17F2009CB629 /* openssl.framework in Embed Frameworks */,
			);
			name = "Embed Frameworks";
			runOnlyForDeploymentPostprocessing = 0;
		};
		9F70B3132420E16E009CB629 /* Embed Frameworks */ = {
			isa = PBXCopyFilesBuildPhase;
			buildActionMask = 2147483647;
			dstPath = "";
			dstSubfolderSpec = 10;
			files = (
				9F70B3142420E16E009CB629 /* themis.framework in Embed Frameworks */,
				9F70B3152420E16E009CB629 /* openssl.framework in Embed Frameworks */,
			);
			name = "Embed Frameworks";
			runOnlyForDeploymentPostprocessing = 0;
		};
		9F70B32B2420E176009CB629 /* Embed Frameworks */ = {
			isa = PBXCopyFilesBuildPhase;
			buildActionMask = 2147483647;
			dstPath = "";
			dstSubfolderSpec = 10;
			files = (
				9F70B32C2420E176009CB629 /* themis.framework in Embed Frameworks */,
				9F70B32D2420E176009CB629 /* openssl.framework in Embed Frameworks */,
			);
			name = "Embed Frameworks";
			runOnlyForDeploymentPostprocessing = 0;
		};
/* End PBXCopyFilesBuildPhase section */

/* Begin PBXFileReference section */
		003F2551708A65D09588819A /* err_data.c */ = {isa = PBXFileReference; includeInIndex = 1; name = err_data.c; path = third_party/boringssl/err_data.c; sourceTree = SOURCE_ROOT; };
		02648893B99FA192BF18C7D9 /* a_gentm.c */ = {isa = PBXFileReference; includeInIndex = 1; name = a_gentm.c; path = third_party/boringssl/src/crypto/asn1/a_gentm.c; sourceTree = SOURCE_ROOT; };
		027F768B3C4092F2B0C34908 /* sha256-x86_64.S */ = {isa = PBXFileReference; includeInIndex = 1; name = "sha256-x86_64.S"; path = "third_party/boringssl/mac-x86_64/crypto/fipsmodule/sha256-x86_64.S"; sourceTree = SOURCE_ROOT; };
		0280A3D732820375556EC136 /* refcount_c11.c */ = {isa = PBXFileReference; includeInIndex = 1; name = refcount_c11.c; path = third_party/boringssl/src/crypto/refcount_c11.c; sourceTree = SOURCE_ROOT; };
		02A51C17489D420A71D7AC85 /* x509_req.c */ = {isa = PBXFileReference; includeInIndex = 1; name = x509_req.c; path = third_party/boringssl/src/crypto/x509/x509_req.c; sourceTree = SOURCE_ROOT; };
		043E65BAE8B2FBA273C538C5 /* tasn_dec.c */ = {isa = PBXFileReference; includeInIndex = 1; name = tasn_dec.c; path = third_party/boringssl/src/crypto/asn1/tasn_dec.c; sourceTree = SOURCE_ROOT; };
		047D28E799D2A99356A1291F /* tls13_both.cc */ = {isa = PBXFileReference; includeInIndex = 1; name = tls13_both.cc; path = third_party/boringssl/src/ssl/tls13_both.cc; sourceTree = SOURCE_ROOT; };
		04824F87B932C541B981F035 /* internal.h */ = {isa = PBXFileReference; includeInIndex = 1; lastKnownFileType = sourcecode.c.h; name = internal.h; path = third_party/boringssl/src/crypto/err/internal.h; sourceTree = SOURCE_ROOT; };
		074C12921965F2E8784B6D10 /* ripemd.h */ = {isa = PBXFileReference; includeInIndex = 1; lastKnownFileType = sourcecode.c.h; name = ripemd.h; path = third_party/boringssl/src/include/openssl/ripemd.h; sourceTree = SOURCE_ROOT; };
		076C03F157AB6EB1C6464A76 /* connect.c */ = {isa = PBXFileReference; includeInIndex = 1; name = connect.c; path = third_party/boringssl/src/crypto/bio/connect.c; sourceTree = SOURCE_ROOT; };
		081D6ECB5DE8C6DCCB2FB36D /* pkcs7.h */ = {isa = PBXFileReference; includeInIndex = 1; lastKnownFileType = sourcecode.c.h; name = pkcs7.h; path = third_party/boringssl/src/include/openssl/pkcs7.h; sourceTree = SOURCE_ROOT; };
		08370EFE6E5E67DC2D897F6B /* a_type.c */ = {isa = PBXFileReference; includeInIndex = 1; name = a_type.c; path = third_party/boringssl/src/crypto/asn1/a_type.c; sourceTree = SOURCE_ROOT; };
		086C342E6E720CE9A198E53E /* ssl_buffer.cc */ = {isa = PBXFileReference; includeInIndex = 1; name = ssl_buffer.cc; path = third_party/boringssl/src/ssl/ssl_buffer.cc; sourceTree = SOURCE_ROOT; };
		0CF1D0153DF30C568C9147AD /* pcy_cache.c */ = {isa = PBXFileReference; includeInIndex = 1; name = pcy_cache.c; path = third_party/boringssl/src/crypto/x509v3/pcy_cache.c; sourceTree = SOURCE_ROOT; };
		0E1D1E8E85B1918FD2BE3A17 /* x509_vpm.c */ = {isa = PBXFileReference; includeInIndex = 1; name = x509_vpm.c; path = third_party/boringssl/src/crypto/x509/x509_vpm.c; sourceTree = SOURCE_ROOT; };
		0E517017FF0C070A675CD744 /* v3_alt.c */ = {isa = PBXFileReference; includeInIndex = 1; name = v3_alt.c; path = third_party/boringssl/src/crypto/x509v3/v3_alt.c; sourceTree = SOURCE_ROOT; };
		0E6FD5DCEACDFD8AE76B594D /* ssl_lib.cc */ = {isa = PBXFileReference; includeInIndex = 1; name = ssl_lib.cc; path = third_party/boringssl/src/ssl/ssl_lib.cc; sourceTree = SOURCE_ROOT; };
		0F28E86C2E11D1FDDB10BD9C /* conf.h */ = {isa = PBXFileReference; includeInIndex = 1; lastKnownFileType = sourcecode.c.h; name = conf.h; path = third_party/boringssl/src/include/openssl/conf.h; sourceTree = SOURCE_ROOT; };
		0F862C98C5A81A00100E0130 /* nid.h */ = {isa = PBXFileReference; includeInIndex = 1; lastKnownFileType = sourcecode.c.h; name = nid.h; path = third_party/boringssl/src/include/openssl/nid.h; sourceTree = SOURCE_ROOT; };
		102AF1D55456151F508A7C4A /* a_dup.c */ = {isa = PBXFileReference; includeInIndex = 1; name = a_dup.c; path = third_party/boringssl/src/crypto/asn1/a_dup.c; sourceTree = SOURCE_ROOT; };
		10740AF3E4867C435195451D /* opensslv.h */ = {isa = PBXFileReference; includeInIndex = 1; lastKnownFileType = sourcecode.c.h; name = opensslv.h; path = third_party/boringssl/src/include/openssl/opensslv.h; sourceTree = SOURCE_ROOT; };
		10A2F5F52141A7F40B177A5A /* ghashv8-armx64.S */ = {isa = PBXFileReference; includeInIndex = 1; name = "ghashv8-armx64.S"; path = "third_party/boringssl/ios-aarch64/crypto/fipsmodule/ghashv8-armx64.S"; sourceTree = SOURCE_ROOT; };
		11487D804E6245C0D28CDE0F /* cpu-ppc64le.c */ = {isa = PBXFileReference; includeInIndex = 1; name = "cpu-ppc64le.c"; path = "third_party/boringssl/src/crypto/cpu-ppc64le.c"; sourceTree = SOURCE_ROOT; };
		11CBF80145331DAD232B46DA /* x_pkey.c */ = {isa = PBXFileReference; includeInIndex = 1; name = x_pkey.c; path = third_party/boringssl/src/crypto/x509/x_pkey.c; sourceTree = SOURCE_ROOT; };
		11FC0D577EB9AC61C9413503 /* x509rset.c */ = {isa = PBXFileReference; includeInIndex = 1; name = x509rset.c; path = third_party/boringssl/src/crypto/x509/x509rset.c; sourceTree = SOURCE_ROOT; };
		1258860B218CC3CF285F880F /* by_dir.c */ = {isa = PBXFileReference; includeInIndex = 1; name = by_dir.c; path = third_party/boringssl/src/crypto/x509/by_dir.c; sourceTree = SOURCE_ROOT; };
		136B10737C2A992E86B7EC17 /* e_tls.c */ = {isa = PBXFileReference; includeInIndex = 1; name = e_tls.c; path = third_party/boringssl/src/crypto/cipher_extra/e_tls.c; sourceTree = SOURCE_ROOT; };
		140601C4AC244CBDFBFFF359 /* ecdsa.h */ = {isa = PBXFileReference; includeInIndex = 1; lastKnownFileType = sourcecode.c.h; name = ecdsa.h; path = third_party/boringssl/src/include/openssl/ecdsa.h; sourceTree = SOURCE_ROOT; };
		1431566151214CF53931BCDE /* internal.h */ = {isa = PBXFileReference; includeInIndex = 1; lastKnownFileType = sourcecode.c.h; name = internal.h; path = third_party/boringssl/src/crypto/chacha/internal.h; sourceTree = SOURCE_ROOT; };
		144B11BC120D749B56527711 /* x509_set.c */ = {isa = PBXFileReference; includeInIndex = 1; name = x509_set.c; path = third_party/boringssl/src/crypto/x509/x509_set.c; sourceTree = SOURCE_ROOT; };
		14645F81C0FF2CA7CAD38BF2 /* f_int.c */ = {isa = PBXFileReference; includeInIndex = 1; name = f_int.c; path = third_party/boringssl/src/crypto/asn1/f_int.c; sourceTree = SOURCE_ROOT; };
		148E127C993451F865C25E20 /* crypto.c */ = {isa = PBXFileReference; includeInIndex = 1; name = crypto.c; path = third_party/boringssl/src/crypto/crypto.c; sourceTree = SOURCE_ROOT; };
		14BABBBF9DFE7AA9C2FD9E0E /* bn-586.S */ = {isa = PBXFileReference; includeInIndex = 1; name = "bn-586.S"; path = "third_party/boringssl/mac-x86/crypto/fipsmodule/bn-586.S"; sourceTree = SOURCE_ROOT; };
		1501360BEF783ECAE4E3AA39 /* sha1-586.S */ = {isa = PBXFileReference; includeInIndex = 1; name = "sha1-586.S"; path = "third_party/boringssl/mac-x86/crypto/fipsmodule/sha1-586.S"; sourceTree = SOURCE_ROOT; };
		163CE4A11AAC94EDA445E20F /* x509name.c */ = {isa = PBXFileReference; includeInIndex = 1; name = x509name.c; path = third_party/boringssl/src/crypto/x509/x509name.c; sourceTree = SOURCE_ROOT; };
		1662F915750875363FF82D11 /* e_null.c */ = {isa = PBXFileReference; includeInIndex = 1; name = e_null.c; path = third_party/boringssl/src/crypto/cipher_extra/e_null.c; sourceTree = SOURCE_ROOT; };
		168CB17B865EF3921ED536D7 /* rsa_asn1.c */ = {isa = PBXFileReference; includeInIndex = 1; name = rsa_asn1.c; path = third_party/boringssl/src/crypto/rsa_extra/rsa_asn1.c; sourceTree = SOURCE_ROOT; };
		16A269E3C635C41FC96EC64D /* ssl_x509.cc */ = {isa = PBXFileReference; includeInIndex = 1; name = ssl_x509.cc; path = third_party/boringssl/src/ssl/ssl_x509.cc; sourceTree = SOURCE_ROOT; };
		16E7DC716B9C1642C99EEE04 /* x_req.c */ = {isa = PBXFileReference; includeInIndex = 1; name = x_req.c; path = third_party/boringssl/src/crypto/x509/x_req.c; sourceTree = SOURCE_ROOT; };
		17087C55C2D10CBCEC2E39FA /* rsa_print.c */ = {isa = PBXFileReference; includeInIndex = 1; name = rsa_print.c; path = third_party/boringssl/src/crypto/rsa_extra/rsa_print.c; sourceTree = SOURCE_ROOT; };
		17B8446F563EF1EAF315041D /* bio_mem.c */ = {isa = PBXFileReference; includeInIndex = 1; name = bio_mem.c; path = third_party/boringssl/src/crypto/bio/bio_mem.c; sourceTree = SOURCE_ROOT; };
		17C5AF6267F93F474F74CE15 /* rand_extra.c */ = {isa = PBXFileReference; includeInIndex = 1; name = rand_extra.c; path = third_party/boringssl/src/crypto/rand_extra/rand_extra.c; sourceTree = SOURCE_ROOT; };
		18DBD528980FDD683B495C8D /* hmac.h */ = {isa = PBXFileReference; includeInIndex = 1; lastKnownFileType = sourcecode.c.h; name = hmac.h; path = third_party/boringssl/src/include/openssl/hmac.h; sourceTree = SOURCE_ROOT; };
		19078C0D9FD1EDEA58B29987 /* v3_bitst.c */ = {isa = PBXFileReference; includeInIndex = 1; name = v3_bitst.c; path = third_party/boringssl/src/crypto/x509v3/v3_bitst.c; sourceTree = SOURCE_ROOT; };
		1950D98DFAE5150D6E4D25A6 /* a_object.c */ = {isa = PBXFileReference; includeInIndex = 1; name = a_object.c; path = third_party/boringssl/src/crypto/asn1/a_object.c; sourceTree = SOURCE_ROOT; };
		1A3CF1EC54CAACAC9E7904BD /* v3_utl.c */ = {isa = PBXFileReference; includeInIndex = 1; name = v3_utl.c; path = third_party/boringssl/src/crypto/x509v3/v3_utl.c; sourceTree = SOURCE_ROOT; };
		1B73F6BA3A6D4280D24319D9 /* f_enum.c */ = {isa = PBXFileReference; includeInIndex = 1; name = f_enum.c; path = third_party/boringssl/src/crypto/asn1/f_enum.c; sourceTree = SOURCE_ROOT; };
		1BE87FEDC9596FE408C2F1C9 /* ec_key.h */ = {isa = PBXFileReference; includeInIndex = 1; lastKnownFileType = sourcecode.c.h; name = ec_key.h; path = third_party/boringssl/src/include/openssl/ec_key.h; sourceTree = SOURCE_ROOT; };
		1CE277743B6A1901F40B2F9C /* x_exten.c */ = {isa = PBXFileReference; includeInIndex = 1; name = x_exten.c; path = third_party/boringssl/src/crypto/x509/x_exten.c; sourceTree = SOURCE_ROOT; };
		1D3DCBE38C0E700374D7137E /* internal.h */ = {isa = PBXFileReference; includeInIndex = 1; lastKnownFileType = sourcecode.c.h; name = internal.h; path = third_party/boringssl/src/crypto/x509/internal.h; sourceTree = SOURCE_ROOT; };
		1E43AAB939593DB582313755 /* chacha20_poly1305_x86_64.S */ = {isa = PBXFileReference; includeInIndex = 1; name = chacha20_poly1305_x86_64.S; path = "third_party/boringssl/mac-x86_64/crypto/cipher_extra/chacha20_poly1305_x86_64.S"; sourceTree = SOURCE_ROOT; };
		1F462B8738F23CC847F3629B /* ber.c */ = {isa = PBXFileReference; includeInIndex = 1; name = ber.c; path = third_party/boringssl/src/crypto/bytestring/ber.c; sourceTree = SOURCE_ROOT; };
		1F634ACDE9D45D78F2A70F41 /* digest.h */ = {isa = PBXFileReference; includeInIndex = 1; lastKnownFileType = sourcecode.c.h; name = digest.h; path = third_party/boringssl/src/include/openssl/digest.h; sourceTree = SOURCE_ROOT; };
		1FDF5CB8C32C5FB5C66D8639 /* span.h */ = {isa = PBXFileReference; includeInIndex = 1; lastKnownFileType = sourcecode.c.h; name = span.h; path = third_party/boringssl/src/include/openssl/span.h; sourceTree = SOURCE_ROOT; };
		20100B7FBA99A9F9DC4EC2A3 /* curve25519_64.h */ = {isa = PBXFileReference; includeInIndex = 1; lastKnownFileType = sourcecode.c.h; name = curve25519_64.h; path = third_party/boringssl/src/third_party/fiat/curve25519_64.h; sourceTree = SOURCE_ROOT; };
		201291C68584D1429FD3B047 /* obj_mac.h */ = {isa = PBXFileReference; includeInIndex = 1; lastKnownFileType = sourcecode.c.h; name = obj_mac.h; path = third_party/boringssl/src/include/openssl/obj_mac.h; sourceTree = SOURCE_ROOT; };
		20A84B6FBED4B872F9262B57 /* mem.c */ = {isa = PBXFileReference; includeInIndex = 1; name = mem.c; path = third_party/boringssl/src/crypto/mem.c; sourceTree = SOURCE_ROOT; };
		2148ED7084B556A740E18E14 /* fips_shared_support.c */ = {isa = PBXFileReference; includeInIndex = 1; name = fips_shared_support.c; path = third_party/boringssl/src/crypto/fipsmodule/fips_shared_support.c; sourceTree = SOURCE_ROOT; };
		2186DB31312D4217D9226D8D /* ssl_versions.cc */ = {isa = PBXFileReference; includeInIndex = 1; name = ssl_versions.cc; path = third_party/boringssl/src/ssl/ssl_versions.cc; sourceTree = SOURCE_ROOT; };
		21E124D303337F706E63497E /* x509.c */ = {isa = PBXFileReference; includeInIndex = 1; name = x509.c; path = third_party/boringssl/src/crypto/x509/x509.c; sourceTree = SOURCE_ROOT; };
		22354C3686D4BD44D77ED990 /* asn1_compat.c */ = {isa = PBXFileReference; includeInIndex = 1; name = asn1_compat.c; path = third_party/boringssl/src/crypto/bytestring/asn1_compat.c; sourceTree = SOURCE_ROOT; };
		227257FE24F35DBF96618204 /* x509_att.c */ = {isa = PBXFileReference; includeInIndex = 1; name = x509_att.c; path = third_party/boringssl/src/crypto/x509/x509_att.c; sourceTree = SOURCE_ROOT; };
		2301CF793788230F58289E12 /* refcount_lock.c */ = {isa = PBXFileReference; includeInIndex = 1; name = refcount_lock.c; path = third_party/boringssl/src/crypto/refcount_lock.c; sourceTree = SOURCE_ROOT; };
		23543DA64FB53E45DE2F8794 /* p256-x86_64-table.h */ = {isa = PBXFileReference; includeInIndex = 1; lastKnownFileType = sourcecode.c.h; name = "p256-x86_64-table.h"; path = "third_party/boringssl/src/crypto/fipsmodule/ec/p256-x86_64-table.h"; sourceTree = SOURCE_ROOT; };
		239801E138F254CB7FE9C0E0 /* ec_asn1.c */ = {isa = PBXFileReference; includeInIndex = 1; name = ec_asn1.c; path = third_party/boringssl/src/crypto/ec_extra/ec_asn1.c; sourceTree = SOURCE_ROOT; };
		2506934288FF25BF533BC4AC /* ssl_file.cc */ = {isa = PBXFileReference; includeInIndex = 1; name = ssl_file.cc; path = third_party/boringssl/src/ssl/ssl_file.cc; sourceTree = SOURCE_ROOT; };
		25EB746D9D567A9A0C0A04F0 /* charmap.h */ = {isa = PBXFileReference; includeInIndex = 1; lastKnownFileType = sourcecode.c.h; name = charmap.h; path = third_party/boringssl/src/crypto/x509/charmap.h; sourceTree = SOURCE_ROOT; };
		2786829E57A4F4AC01D977BA /* rc4.h */ = {isa = PBXFileReference; includeInIndex = 1; lastKnownFileType = sourcecode.c.h; name = rc4.h; path = third_party/boringssl/src/include/openssl/rc4.h; sourceTree = SOURCE_ROOT; };
		298734224B865AD166C3D367 /* tls13_client.cc */ = {isa = PBXFileReference; includeInIndex = 1; name = tls13_client.cc; path = third_party/boringssl/src/ssl/tls13_client.cc; sourceTree = SOURCE_ROOT; };
		29A7FB9838437DC90845D5E5 /* file.c */ = {isa = PBXFileReference; includeInIndex = 1; name = file.c; path = third_party/boringssl/src/crypto/bio/file.c; sourceTree = SOURCE_ROOT; };
		2AD3FB487F9EC11E8E3328BD /* tls13_enc.cc */ = {isa = PBXFileReference; includeInIndex = 1; name = tls13_enc.cc; path = third_party/boringssl/src/ssl/tls13_enc.cc; sourceTree = SOURCE_ROOT; };
		2B86F692353610B2666B8230 /* pcy_tree.c */ = {isa = PBXFileReference; includeInIndex = 1; name = pcy_tree.c; path = third_party/boringssl/src/crypto/x509v3/pcy_tree.c; sourceTree = SOURCE_ROOT; };
		2C35A96D60A831415CDC12B7 /* ossl_typ.h */ = {isa = PBXFileReference; includeInIndex = 1; lastKnownFileType = sourcecode.c.h; name = ossl_typ.h; path = third_party/boringssl/src/include/openssl/ossl_typ.h; sourceTree = SOURCE_ROOT; };
		2E84D0FE141E8BB72BD0B2A7 /* aesv8-armx64.S */ = {isa = PBXFileReference; includeInIndex = 1; name = "aesv8-armx64.S"; path = "third_party/boringssl/ios-aarch64/crypto/fipsmodule/aesv8-armx64.S"; sourceTree = SOURCE_ROOT; };
		2F2BE92783B72A2F21B0E093 /* siphash.c */ = {isa = PBXFileReference; includeInIndex = 1; name = siphash.c; path = third_party/boringssl/src/crypto/siphash/siphash.c; sourceTree = SOURCE_ROOT; };
		308BCB682304D8E6968BFF34 /* evp.h */ = {isa = PBXFileReference; includeInIndex = 1; lastKnownFileType = sourcecode.c.h; name = evp.h; path = third_party/boringssl/src/include/openssl/evp.h; sourceTree = SOURCE_ROOT; };
		30FC8E575F4775DB44ED500D /* x509_vfy.h */ = {isa = PBXFileReference; includeInIndex = 1; lastKnownFileType = sourcecode.c.h; name = x509_vfy.h; path = third_party/boringssl/src/include/openssl/x509_vfy.h; sourceTree = SOURCE_ROOT; };
		311485E0365FAAF88702425D /* internal.h */ = {isa = PBXFileReference; includeInIndex = 1; lastKnownFileType = sourcecode.c.h; name = internal.h; path = third_party/boringssl/src/crypto/fipsmodule/des/internal.h; sourceTree = SOURCE_ROOT; };
		31498604FF0AF2E19071A302 /* pcy_node.c */ = {isa = PBXFileReference; includeInIndex = 1; name = pcy_node.c; path = third_party/boringssl/src/crypto/x509v3/pcy_node.c; sourceTree = SOURCE_ROOT; };
		315F65543860FC3FCF71C55B /* p_ed25519_asn1.c */ = {isa = PBXFileReference; includeInIndex = 1; name = p_ed25519_asn1.c; path = third_party/boringssl/src/crypto/evp/p_ed25519_asn1.c; sourceTree = SOURCE_ROOT; };
		31E2B7F5F54CD4FFB40E0166 /* internal.h */ = {isa = PBXFileReference; includeInIndex = 1; lastKnownFileType = sourcecode.c.h; name = internal.h; path = third_party/boringssl/src/crypto/bio/internal.h; sourceTree = SOURCE_ROOT; };
		31FE07A21E51732FB08E0C75 /* trampoline-armv8.S */ = {isa = PBXFileReference; includeInIndex = 1; name = "trampoline-armv8.S"; path = "third_party/boringssl/ios-aarch64/crypto/test/trampoline-armv8.S"; sourceTree = SOURCE_ROOT; };
		3214624B7F47959374F6FB7F /* aesv8-armx32.S */ = {isa = PBXFileReference; includeInIndex = 1; name = "aesv8-armx32.S"; path = "third_party/boringssl/ios-arm/crypto/fipsmodule/aesv8-armx32.S"; sourceTree = SOURCE_ROOT; };
		3270AF8E6E0EC697830557F8 /* internal.h */ = {isa = PBXFileReference; includeInIndex = 1; lastKnownFileType = sourcecode.c.h; name = internal.h; path = third_party/boringssl/src/crypto/ec_extra/internal.h; sourceTree = SOURCE_ROOT; };
		3303AD88B0487CA3761ADF73 /* conf_def.h */ = {isa = PBXFileReference; includeInIndex = 1; lastKnownFileType = sourcecode.c.h; name = conf_def.h; path = third_party/boringssl/src/crypto/conf/conf_def.h; sourceTree = SOURCE_ROOT; };
		3393A00E885DBD7EAB1B598E /* bn.h */ = {isa = PBXFileReference; includeInIndex = 1; lastKnownFileType = sourcecode.c.h; name = bn.h; path = third_party/boringssl/src/include/openssl/bn.h; sourceTree = SOURCE_ROOT; };
		33C2A722F22443A0FCD4FEE7 /* x509.h */ = {isa = PBXFileReference; includeInIndex = 1; lastKnownFileType = sourcecode.c.h; name = x509.h; path = third_party/boringssl/src/include/openssl/x509.h; sourceTree = SOURCE_ROOT; };
		33D151529FF09F98CE101C54 /* a_utf8.c */ = {isa = PBXFileReference; includeInIndex = 1; name = a_utf8.c; path = third_party/boringssl/src/crypto/asn1/a_utf8.c; sourceTree = SOURCE_ROOT; };
		340CEF11EBCCCF31C4C44A09 /* vpaes-x86.S */ = {isa = PBXFileReference; includeInIndex = 1; name = "vpaes-x86.S"; path = "third_party/boringssl/mac-x86/crypto/fipsmodule/vpaes-x86.S"; sourceTree = SOURCE_ROOT; };
		342E05C9EBC2F2E072B5B69E /* x_val.c */ = {isa = PBXFileReference; includeInIndex = 1; name = x_val.c; path = third_party/boringssl/src/crypto/x509/x_val.c; sourceTree = SOURCE_ROOT; };
		345C731A054B312D066CAD95 /* internal.h */ = {isa = PBXFileReference; includeInIndex = 1; lastKnownFileType = sourcecode.c.h; name = internal.h; path = third_party/boringssl/src/crypto/fipsmodule/cipher/internal.h; sourceTree = SOURCE_ROOT; };
		3509901AB8EE7A301809A0CB /* trampoline-x86_64.S */ = {isa = PBXFileReference; includeInIndex = 1; name = "trampoline-x86_64.S"; path = "third_party/boringssl/mac-x86_64/crypto/test/trampoline-x86_64.S"; sourceTree = SOURCE_ROOT; };
		35863F9624DF00778A37D922 /* internal.h */ = {isa = PBXFileReference; includeInIndex = 1; lastKnownFileType = sourcecode.c.h; name = internal.h; path = third_party/boringssl/src/crypto/fipsmodule/md5/internal.h; sourceTree = SOURCE_ROOT; };
		35D7984E610B3D60BE049E02 /* tasn_new.c */ = {isa = PBXFileReference; includeInIndex = 1; name = tasn_new.c; path = third_party/boringssl/src/crypto/asn1/tasn_new.c; sourceTree = SOURCE_ROOT; };
		36194904259A158C5AD20F14 /* siphash.h */ = {isa = PBXFileReference; includeInIndex = 1; lastKnownFileType = sourcecode.c.h; name = siphash.h; path = third_party/boringssl/src/include/openssl/siphash.h; sourceTree = SOURCE_ROOT; };
		36ECED028C795E6C35C4CEB6 /* pkcs7_x509.c */ = {isa = PBXFileReference; includeInIndex = 1; name = pkcs7_x509.c; path = third_party/boringssl/src/crypto/pkcs7/pkcs7_x509.c; sourceTree = SOURCE_ROOT; };
		378778FC6BD1CC062C411F7F /* digest_extra.c */ = {isa = PBXFileReference; includeInIndex = 1; name = digest_extra.c; path = third_party/boringssl/src/crypto/digest_extra/digest_extra.c; sourceTree = SOURCE_ROOT; };
		37C89F7FA949492FD92B4918 /* e_aesgcmsiv.c */ = {isa = PBXFileReference; includeInIndex = 1; name = e_aesgcmsiv.c; path = third_party/boringssl/src/crypto/cipher_extra/e_aesgcmsiv.c; sourceTree = SOURCE_ROOT; };
		381CDDD9F69B86E2674A2203 /* stack.c */ = {isa = PBXFileReference; includeInIndex = 1; name = stack.c; path = third_party/boringssl/src/crypto/stack/stack.c; sourceTree = SOURCE_ROOT; };
		385351340F3777A72413B7BE /* e_aesccm.c */ = {isa = PBXFileReference; includeInIndex = 1; name = e_aesccm.c; path = third_party/boringssl/src/crypto/cipher_extra/e_aesccm.c; sourceTree = SOURCE_ROOT; };
		388B50675A22B5705B4EB3B9 /* v3_ncons.c */ = {isa = PBXFileReference; includeInIndex = 1; name = v3_ncons.c; path = third_party/boringssl/src/crypto/x509v3/v3_ncons.c; sourceTree = SOURCE_ROOT; };
		38A829938DD1A3BE15681B03 /* unicode.c */ = {isa = PBXFileReference; includeInIndex = 1; name = unicode.c; path = third_party/boringssl/src/crypto/bytestring/unicode.c; sourceTree = SOURCE_ROOT; };
		3A72594CE11062A04E626323 /* cbb.c */ = {isa = PBXFileReference; includeInIndex = 1; name = cbb.c; path = third_party/boringssl/src/crypto/bytestring/cbb.c; sourceTree = SOURCE_ROOT; };
		3ADEE369D8265CF897BC7A37 /* aesni-gcm-x86_64.S */ = {isa = PBXFileReference; includeInIndex = 1; name = "aesni-gcm-x86_64.S"; path = "third_party/boringssl/mac-x86_64/crypto/fipsmodule/aesni-gcm-x86_64.S"; sourceTree = SOURCE_ROOT; };
		3B1EBD3DF6F9ED2653A22F21 /* vpm_int.h */ = {isa = PBXFileReference; includeInIndex = 1; lastKnownFileType = sourcecode.c.h; name = vpm_int.h; path = third_party/boringssl/src/crypto/x509/vpm_int.h; sourceTree = SOURCE_ROOT; };
		3BC1100D25BBEFB54BDF81E2 /* socket_helper.c */ = {isa = PBXFileReference; includeInIndex = 1; name = socket_helper.c; path = third_party/boringssl/src/crypto/bio/socket_helper.c; sourceTree = SOURCE_ROOT; };
		3D42E6618B13266367C37EB4 /* poly1305.h */ = {isa = PBXFileReference; includeInIndex = 1; lastKnownFileType = sourcecode.c.h; name = poly1305.h; path = third_party/boringssl/src/include/openssl/poly1305.h; sourceTree = SOURCE_ROOT; };
		3DEB93AA2EAA7D93D19EFFA9 /* handshake_client.cc */ = {isa = PBXFileReference; includeInIndex = 1; name = handshake_client.cc; path = third_party/boringssl/src/ssl/handshake_client.cc; sourceTree = SOURCE_ROOT; };
		3E521B6A5293815EBB174537 /* ghash-neon-armv8.S */ = {isa = PBXFileReference; includeInIndex = 1; name = "ghash-neon-armv8.S"; path = "third_party/boringssl/ios-aarch64/crypto/fipsmodule/ghash-neon-armv8.S"; sourceTree = SOURCE_ROOT; };
		3E83F0A6E5DFCBCAD5B0BFE7 /* x_crl.c */ = {isa = PBXFileReference; includeInIndex = 1; name = x_crl.c; path = third_party/boringssl/src/crypto/x509/x_crl.c; sourceTree = SOURCE_ROOT; };
		3ED2034F44739EF4CB2FBC88 /* spake25519.c */ = {isa = PBXFileReference; includeInIndex = 1; name = spake25519.c; path = third_party/boringssl/src/crypto/curve25519/spake25519.c; sourceTree = SOURCE_ROOT; };
		3EE3DFBB3C397BEC734849EC /* rsaz-avx2.S */ = {isa = PBXFileReference; includeInIndex = 1; name = "rsaz-avx2.S"; path = "third_party/boringssl/mac-x86_64/crypto/fipsmodule/rsaz-avx2.S"; sourceTree = SOURCE_ROOT; };
		3FA51A3AD44830372D0BECD3 /* t_crl.c */ = {isa = PBXFileReference; includeInIndex = 1; name = t_crl.c; path = third_party/boringssl/src/crypto/x509/t_crl.c; sourceTree = SOURCE_ROOT; };
		404B7E35A96E1F3FDC8E9406 /* internal.h */ = {isa = PBXFileReference; includeInIndex = 1; lastKnownFileType = sourcecode.c.h; name = internal.h; path = third_party/boringssl/src/crypto/pkcs8/internal.h; sourceTree = SOURCE_ROOT; };
		408C1853400081A9F3A79703 /* buffer.h */ = {isa = PBXFileReference; includeInIndex = 1; lastKnownFileType = sourcecode.c.h; name = buffer.h; path = third_party/boringssl/src/include/openssl/buffer.h; sourceTree = SOURCE_ROOT; };
		40C9077A4FBA10CD0D9B8DCC /* internal.h */ = {isa = PBXFileReference; includeInIndex = 1; lastKnownFileType = sourcecode.c.h; name = internal.h; path = third_party/boringssl/src/crypto/bytestring/internal.h; sourceTree = SOURCE_ROOT; };
		411D9C112D2BEC83F1FBED52 /* x509_cmp.c */ = {isa = PBXFileReference; includeInIndex = 1; name = x509_cmp.c; path = third_party/boringssl/src/crypto/x509/x509_cmp.c; sourceTree = SOURCE_ROOT; };
		419E292AB2D0B4B39CA88DA4 /* curve25519_32.h */ = {isa = PBXFileReference; includeInIndex = 1; lastKnownFileType = sourcecode.c.h; name = curve25519_32.h; path = third_party/boringssl/src/third_party/fiat/curve25519_32.h; sourceTree = SOURCE_ROOT; };
		4230D87182D21863F22FA737 /* internal.h */ = {isa = PBXFileReference; includeInIndex = 1; lastKnownFileType = sourcecode.c.h; name = internal.h; path = third_party/boringssl/src/crypto/fipsmodule/modes/internal.h; sourceTree = SOURCE_ROOT; };
		4295E51900489B9C17B54D6F /* hkdf.h */ = {isa = PBXFileReference; includeInIndex = 1; lastKnownFileType = sourcecode.c.h; name = hkdf.h; path = third_party/boringssl/src/include/openssl/hkdf.h; sourceTree = SOURCE_ROOT; };
		42E9F7996CA4A8271C5BD614 /* blowfish.h */ = {isa = PBXFileReference; includeInIndex = 1; lastKnownFileType = sourcecode.c.h; name = blowfish.h; path = third_party/boringssl/src/include/openssl/blowfish.h; sourceTree = SOURCE_ROOT; };
		431AF269F1D171958CC80769 /* rc4.c */ = {isa = PBXFileReference; includeInIndex = 1; name = rc4.c; path = third_party/boringssl/src/crypto/rc4/rc4.c; sourceTree = SOURCE_ROOT; };
		444F441C87AABC440866A900 /* ecdh.h */ = {isa = PBXFileReference; includeInIndex = 1; lastKnownFileType = sourcecode.c.h; name = ecdh.h; path = third_party/boringssl/src/include/openssl/ecdh.h; sourceTree = SOURCE_ROOT; };
		4548A24187C07A2099E69654 /* socket.c */ = {isa = PBXFileReference; includeInIndex = 1; name = socket.c; path = third_party/boringssl/src/crypto/bio/socket.c; sourceTree = SOURCE_ROOT; };
		46A92E5AB98DB71A68ED8DD6 /* internal.h */ = {isa = PBXFileReference; includeInIndex = 1; lastKnownFileType = sourcecode.c.h; name = internal.h; path = third_party/boringssl/src/crypto/fipsmodule/sha/internal.h; sourceTree = SOURCE_ROOT; };
		471E957D62C7F4C098C09F9D /* sha256-armv8.S */ = {isa = PBXFileReference; includeInIndex = 1; name = "sha256-armv8.S"; path = "third_party/boringssl/ios-aarch64/crypto/fipsmodule/sha256-armv8.S"; sourceTree = SOURCE_ROOT; };
		4914822D1328CA2EC4B64178 /* p_ec_asn1.c */ = {isa = PBXFileReference; includeInIndex = 1; name = p_ec_asn1.c; path = third_party/boringssl/src/crypto/evp/p_ec_asn1.c; sourceTree = SOURCE_ROOT; };
		4AC445F076CA03A291762953 /* obj.c */ = {isa = PBXFileReference; includeInIndex = 1; name = obj.c; path = third_party/boringssl/src/crypto/obj/obj.c; sourceTree = SOURCE_ROOT; };
		4B4EE9CD9AE016AF4425E1F1 /* v3_genn.c */ = {isa = PBXFileReference; includeInIndex = 1; name = v3_genn.c; path = third_party/boringssl/src/crypto/x509v3/v3_genn.c; sourceTree = SOURCE_ROOT; };
		4C0ED393FA85526282634662 /* cpu-arm-linux.c */ = {isa = PBXFileReference; includeInIndex = 1; name = "cpu-arm-linux.c"; path = "third_party/boringssl/src/crypto/cpu-arm-linux.c"; sourceTree = SOURCE_ROOT; };
		4C50A854C1EAD9EF9B194814 /* v3_pcons.c */ = {isa = PBXFileReference; includeInIndex = 1; name = v3_pcons.c; path = third_party/boringssl/src/crypto/x509v3/v3_pcons.c; sourceTree = SOURCE_ROOT; };
		4D8CF9C08C1C57695758F4AF /* bytestring.h */ = {isa = PBXFileReference; includeInIndex = 1; lastKnownFileType = sourcecode.c.h; name = bytestring.h; path = third_party/boringssl/src/include/openssl/bytestring.h; sourceTree = SOURCE_ROOT; };
		4DD75B725C8C6AFF73377FE1 /* hrss.c */ = {isa = PBXFileReference; includeInIndex = 1; name = hrss.c; path = third_party/boringssl/src/crypto/hrss/hrss.c; sourceTree = SOURCE_ROOT; };
		4EBA6DA9BA0E52AB8839B4C8 /* p_dsa_asn1.c */ = {isa = PBXFileReference; includeInIndex = 1; name = p_dsa_asn1.c; path = third_party/boringssl/src/crypto/evp/p_dsa_asn1.c; sourceTree = SOURCE_ROOT; };
		50932522CF41FC56F6AEA8C6 /* dh.h */ = {isa = PBXFileReference; includeInIndex = 1; lastKnownFileType = sourcecode.c.h; name = dh.h; path = third_party/boringssl/src/include/openssl/dh.h; sourceTree = SOURCE_ROOT; };
		509EC4B4C141CE301D66CA8D /* bio_ssl.cc */ = {isa = PBXFileReference; includeInIndex = 1; name = bio_ssl.cc; path = third_party/boringssl/src/ssl/bio_ssl.cc; sourceTree = SOURCE_ROOT; };
		52709FD043287F666526E35F /* aesni-x86.S */ = {isa = PBXFileReference; includeInIndex = 1; name = "aesni-x86.S"; path = "third_party/boringssl/mac-x86/crypto/fipsmodule/aesni-x86.S"; sourceTree = SOURCE_ROOT; };
		52E560A080589BC0EB66C9A6 /* internal.h */ = {isa = PBXFileReference; includeInIndex = 1; lastKnownFileType = sourcecode.c.h; name = internal.h; path = third_party/boringssl/src/crypto/poly1305/internal.h; sourceTree = SOURCE_ROOT; };
		53F81B8DA0D0EE6A19316A45 /* chacha.h */ = {isa = PBXFileReference; includeInIndex = 1; lastKnownFileType = sourcecode.c.h; name = chacha.h; path = third_party/boringssl/src/include/openssl/chacha.h; sourceTree = SOURCE_ROOT; };
		55B90CE40474569D54E1B6E0 /* dtls1.h */ = {isa = PBXFileReference; includeInIndex = 1; lastKnownFileType = sourcecode.c.h; name = dtls1.h; path = third_party/boringssl/src/include/openssl/dtls1.h; sourceTree = SOURCE_ROOT; };
		5717D37A1D32B48E5812E828 /* v3_cpols.c */ = {isa = PBXFileReference; includeInIndex = 1; name = v3_cpols.c; path = third_party/boringssl/src/crypto/x509v3/v3_cpols.c; sourceTree = SOURCE_ROOT; };
		57267DFA1DBC96BBF2D79360 /* x509_d2.c */ = {isa = PBXFileReference; includeInIndex = 1; name = x509_d2.c; path = third_party/boringssl/src/crypto/x509/x509_d2.c; sourceTree = SOURCE_ROOT; };
		582318963545580466A57705 /* internal.h */ = {isa = PBXFileReference; includeInIndex = 1; lastKnownFileType = sourcecode.c.h; name = internal.h; path = third_party/boringssl/src/crypto/cipher_extra/internal.h; sourceTree = SOURCE_ROOT; };
		5827BAC56090657E311CC8FD /* pcy_lib.c */ = {isa = PBXFileReference; includeInIndex = 1; name = pcy_lib.c; path = third_party/boringssl/src/crypto/x509v3/pcy_lib.c; sourceTree = SOURCE_ROOT; };
		5846535852E32910F573CF3B /* ssl_stat.cc */ = {isa = PBXFileReference; includeInIndex = 1; name = ssl_stat.cc; path = third_party/boringssl/src/ssl/ssl_stat.cc; sourceTree = SOURCE_ROOT; };
		5903CD0B0B9AF424473EA027 /* getrandom_fillin.h */ = {isa = PBXFileReference; includeInIndex = 1; lastKnownFileType = sourcecode.c.h; name = getrandom_fillin.h; path = third_party/boringssl/src/crypto/fipsmodule/rand/getrandom_fillin.h; sourceTree = SOURCE_ROOT; };
		59921E0EBF5DE6FF6444AB33 /* p_ec.c */ = {isa = PBXFileReference; includeInIndex = 1; name = p_ec.c; path = third_party/boringssl/src/crypto/evp/p_ec.c; sourceTree = SOURCE_ROOT; };
		59FC75CF6DE8F8E2C45C4B09 /* pcy_map.c */ = {isa = PBXFileReference; includeInIndex = 1; name = pcy_map.c; path = third_party/boringssl/src/crypto/x509v3/pcy_map.c; sourceTree = SOURCE_ROOT; };
		5A577CB220DB56BE1792AFA7 /* printf.c */ = {isa = PBXFileReference; includeInIndex = 1; name = printf.c; path = third_party/boringssl/src/crypto/bio/printf.c; sourceTree = SOURCE_ROOT; };
		5A9C0310D1A1186C0A2FAE3E /* rsa.h */ = {isa = PBXFileReference; includeInIndex = 1; lastKnownFileType = sourcecode.c.h; name = rsa.h; path = third_party/boringssl/src/include/openssl/rsa.h; sourceTree = SOURCE_ROOT; };
		5B001C610B9903157D81B35C /* p256-x86_64-asm.S */ = {isa = PBXFileReference; includeInIndex = 1; name = "p256-x86_64-asm.S"; path = "third_party/boringssl/mac-x86_64/crypto/fipsmodule/p256-x86_64-asm.S"; sourceTree = SOURCE_ROOT; };
		5B0C6774ECB344A044A82C59 /* v3_skey.c */ = {isa = PBXFileReference; includeInIndex = 1; name = v3_skey.c; path = third_party/boringssl/src/crypto/x509v3/v3_skey.c; sourceTree = SOURCE_ROOT; };
		5CA60B2BE5AA67EAD75774BC /* v3_conf.c */ = {isa = PBXFileReference; includeInIndex = 1; name = v3_conf.c; path = third_party/boringssl/src/crypto/x509v3/v3_conf.c; sourceTree = SOURCE_ROOT; };
		5D02D66741B1D9C6858A96B6 /* a_sign.c */ = {isa = PBXFileReference; includeInIndex = 1; name = a_sign.c; path = third_party/boringssl/src/crypto/x509/a_sign.c; sourceTree = SOURCE_ROOT; };
		5DC08DF270AFB29BE7484B90 /* cbs.c */ = {isa = PBXFileReference; includeInIndex = 1; name = cbs.c; path = third_party/boringssl/src/crypto/bytestring/cbs.c; sourceTree = SOURCE_ROOT; };
		5E6AC366157705E772E21A34 /* hkdf.c */ = {isa = PBXFileReference; includeInIndex = 1; name = hkdf.c; path = third_party/boringssl/src/crypto/hkdf/hkdf.c; sourceTree = SOURCE_ROOT; };
		5FD5429150CF6F236AA79092 /* d1_both.cc */ = {isa = PBXFileReference; includeInIndex = 1; name = d1_both.cc; path = third_party/boringssl/src/ssl/d1_both.cc; sourceTree = SOURCE_ROOT; };
		61C22051AED692CF7D6653D3 /* internal.h */ = {isa = PBXFileReference; includeInIndex = 1; lastKnownFileType = sourcecode.c.h; name = internal.h; path = third_party/boringssl/src/crypto/conf/internal.h; sourceTree = SOURCE_ROOT; };
		622A8739543801456BBDA66F /* err.c */ = {isa = PBXFileReference; includeInIndex = 1; name = err.c; path = third_party/boringssl/src/crypto/err/err.c; sourceTree = SOURCE_ROOT; };
		622DBF359D8430487A68FEC0 /* poly1305_vec.c */ = {isa = PBXFileReference; includeInIndex = 1; name = poly1305_vec.c; path = third_party/boringssl/src/crypto/poly1305/poly1305_vec.c; sourceTree = SOURCE_ROOT; };
		625FBBBA88CF3186E60CCA47 /* is_boringssl.h */ = {isa = PBXFileReference; includeInIndex = 1; lastKnownFileType = sourcecode.c.h; name = is_boringssl.h; path = third_party/boringssl/src/include/openssl/is_boringssl.h; sourceTree = SOURCE_ROOT; };
		6378CA82DCEBFDCD843679F7 /* a_time.c */ = {isa = PBXFileReference; includeInIndex = 1; name = a_time.c; path = third_party/boringssl/src/crypto/asn1/a_time.c; sourceTree = SOURCE_ROOT; };
		637A88650AF52ACE8BF41414 /* sha1-x86_64.S */ = {isa = PBXFileReference; includeInIndex = 1; name = "sha1-x86_64.S"; path = "third_party/boringssl/mac-x86_64/crypto/fipsmodule/sha1-x86_64.S"; sourceTree = SOURCE_ROOT; };
		6413D786E773B4FA92B3EA28 /* e_rc4.c */ = {isa = PBXFileReference; includeInIndex = 1; name = e_rc4.c; path = third_party/boringssl/src/crypto/cipher_extra/e_rc4.c; sourceTree = SOURCE_ROOT; };
		642CD0E9E215ECA43275185B /* windows.c */ = {isa = PBXFileReference; includeInIndex = 1; name = windows.c; path = third_party/boringssl/src/crypto/rand_extra/windows.c; sourceTree = SOURCE_ROOT; };
		65727C46B0B529DE60D49461 /* pem_x509.c */ = {isa = PBXFileReference; includeInIndex = 1; name = pem_x509.c; path = third_party/boringssl/src/crypto/pem/pem_x509.c; sourceTree = SOURCE_ROOT; };
		65A65C51BC92DDC624E888B9 /* v3_extku.c */ = {isa = PBXFileReference; includeInIndex = 1; name = v3_extku.c; path = third_party/boringssl/src/crypto/x509v3/v3_extku.c; sourceTree = SOURCE_ROOT; };
		65AD780C8B21956EAA073425 /* x_attrib.c */ = {isa = PBXFileReference; includeInIndex = 1; name = x_attrib.c; path = third_party/boringssl/src/crypto/x509/x_attrib.c; sourceTree = SOURCE_ROOT; };
		65BBF5C6CBCB80EC87646306 /* des.h */ = {isa = PBXFileReference; includeInIndex = 1; lastKnownFileType = sourcecode.c.h; name = des.h; path = third_party/boringssl/src/include/openssl/des.h; sourceTree = SOURCE_ROOT; };
		65C257F11F97056D16E27186 /* rsa_pss.c */ = {isa = PBXFileReference; includeInIndex = 1; name = rsa_pss.c; path = third_party/boringssl/src/crypto/x509/rsa_pss.c; sourceTree = SOURCE_ROOT; };
		691D09F70E11969560013B0E /* x_all.c */ = {isa = PBXFileReference; includeInIndex = 1; name = x_all.c; path = third_party/boringssl/src/crypto/x509/x_all.c; sourceTree = SOURCE_ROOT; };
		699CF476A8E660A1DA11A9CA /* ghash-ssse3-x86_64.S */ = {isa = PBXFileReference; includeInIndex = 1; name = "ghash-ssse3-x86_64.S"; path = "third_party/boringssl/mac-x86_64/crypto/fipsmodule/ghash-ssse3-x86_64.S"; sourceTree = SOURCE_ROOT; };
		69E0262BB483E9F51F43E6A6 /* cast.h */ = {isa = PBXFileReference; includeInIndex = 1; lastKnownFileType = sourcecode.c.h; name = cast.h; path = third_party/boringssl/src/include/openssl/cast.h; sourceTree = SOURCE_ROOT; };
		6A1172B7A0C810A62762D6AE /* v3_pci.c */ = {isa = PBXFileReference; includeInIndex = 1; name = v3_pci.c; path = third_party/boringssl/src/crypto/x509v3/v3_pci.c; sourceTree = SOURCE_ROOT; };
		6A5E8C0B8EF713A7A8AE23CB /* trampoline-armv4.S */ = {isa = PBXFileReference; includeInIndex = 1; name = "trampoline-armv4.S"; path = "third_party/boringssl/ios-arm/crypto/test/trampoline-armv4.S"; sourceTree = SOURCE_ROOT; };
		6A983710429FB7C7B105ED74 /* by_file.c */ = {isa = PBXFileReference; includeInIndex = 1; name = by_file.c; path = third_party/boringssl/src/crypto/x509/by_file.c; sourceTree = SOURCE_ROOT; };
		6B2B89C7F5D823897EBB16A3 /* cipher.h */ = {isa = PBXFileReference; includeInIndex = 1; lastKnownFileType = sourcecode.c.h; name = cipher.h; path = third_party/boringssl/src/include/openssl/cipher.h; sourceTree = SOURCE_ROOT; };
		6BBFB313860596FE96663ECB /* t_req.c */ = {isa = PBXFileReference; includeInIndex = 1; name = t_req.c; path = third_party/boringssl/src/crypto/x509/t_req.c; sourceTree = SOURCE_ROOT; };
		6BCAF6CE5C57D45C8F52525B /* ext_dat.h */ = {isa = PBXFileReference; includeInIndex = 1; lastKnownFileType = sourcecode.c.h; name = ext_dat.h; path = third_party/boringssl/src/crypto/x509v3/ext_dat.h; sourceTree = SOURCE_ROOT; };
		6C4CF550A889CCF25FC29E73 /* e_os2.h */ = {isa = PBXFileReference; includeInIndex = 1; lastKnownFileType = sourcecode.c.h; name = e_os2.h; path = third_party/boringssl/src/include/openssl/e_os2.h; sourceTree = SOURCE_ROOT; };
		6CC5F754CF1DB8F286B78FBA /* tls_record.cc */ = {isa = PBXFileReference; includeInIndex = 1; name = tls_record.cc; path = third_party/boringssl/src/ssl/tls_record.cc; sourceTree = SOURCE_ROOT; };
		6CCAD94536C6ED18C16CF7E3 /* asn_pack.c */ = {isa = PBXFileReference; includeInIndex = 1; name = asn_pack.c; path = third_party/boringssl/src/crypto/asn1/asn_pack.c; sourceTree = SOURCE_ROOT; };
		6CE20512C94B30F997E6EF38 /* x_name.c */ = {isa = PBXFileReference; includeInIndex = 1; name = x_name.c; path = third_party/boringssl/src/crypto/x509/x_name.c; sourceTree = SOURCE_ROOT; };
		6CE76ED22BCBD3400A95ADDF /* sha.h */ = {isa = PBXFileReference; includeInIndex = 1; lastKnownFileType = sourcecode.c.h; name = sha.h; path = third_party/boringssl/src/include/openssl/sha.h; sourceTree = SOURCE_ROOT; };
		6D7EDA0FA370A0AB18644E01 /* cpu-aarch64-linux.c */ = {isa = PBXFileReference; includeInIndex = 1; name = "cpu-aarch64-linux.c"; path = "third_party/boringssl/src/crypto/cpu-aarch64-linux.c"; sourceTree = SOURCE_ROOT; };
		6E41B560C4081194F69C3316 /* p256_beeu-x86_64-asm.S */ = {isa = PBXFileReference; includeInIndex = 1; name = "p256_beeu-x86_64-asm.S"; path = "third_party/boringssl/mac-x86_64/crypto/fipsmodule/p256_beeu-x86_64-asm.S"; sourceTree = SOURCE_ROOT; };
		6E4DCE5480FADFDA683118CC /* trust_token.c */ = {isa = PBXFileReference; includeInIndex = 1; name = trust_token.c; path = third_party/boringssl/src/crypto/trust_token/trust_token.c; sourceTree = SOURCE_ROOT; };
		6E5FE0BB7FC46C61DA9D9B33 /* internal.h */ = {isa = PBXFileReference; includeInIndex = 1; lastKnownFileType = sourcecode.c.h; name = internal.h; path = third_party/boringssl/src/crypto/dsa/internal.h; sourceTree = SOURCE_ROOT; };
		6E780F87E2AC3F150B4C81A5 /* evp.c */ = {isa = PBXFileReference; includeInIndex = 1; name = evp.c; path = third_party/boringssl/src/crypto/evp/evp.c; sourceTree = SOURCE_ROOT; };
		6EB9FD1B2EC068C9811B11E1 /* base64.c */ = {isa = PBXFileReference; includeInIndex = 1; name = base64.c; path = third_party/boringssl/src/crypto/base64/base64.c; sourceTree = SOURCE_ROOT; };
		6ECD5BC194DE9BAC99069EBC /* d1_srtp.cc */ = {isa = PBXFileReference; includeInIndex = 1; name = d1_srtp.cc; path = third_party/boringssl/src/ssl/d1_srtp.cc; sourceTree = SOURCE_ROOT; };
		6EE258C0E242CFEA4D755541 /* pem_xaux.c */ = {isa = PBXFileReference; includeInIndex = 1; name = pem_xaux.c; path = third_party/boringssl/src/crypto/pem/pem_xaux.c; sourceTree = SOURCE_ROOT; };
		6F749173CED7EBF53076E623 /* trust_token.h */ = {isa = PBXFileReference; includeInIndex = 1; lastKnownFileType = sourcecode.c.h; name = trust_token.h; path = third_party/boringssl/src/include/openssl/trust_token.h; sourceTree = SOURCE_ROOT; };
		7086FCF8C238C1E4EBB9309D /* a_enum.c */ = {isa = PBXFileReference; includeInIndex = 1; name = a_enum.c; path = third_party/boringssl/src/crypto/asn1/a_enum.c; sourceTree = SOURCE_ROOT; };
		70E1093198E23200A5FD6181 /* conf.c */ = {isa = PBXFileReference; includeInIndex = 1; name = conf.c; path = third_party/boringssl/src/crypto/conf/conf.c; sourceTree = SOURCE_ROOT; };
		714C0A11821D1BDB26676CA8 /* asn1_mac.h */ = {isa = PBXFileReference; includeInIndex = 1; lastKnownFileType = sourcecode.c.h; name = asn1_mac.h; path = third_party/boringssl/src/include/openssl/asn1_mac.h; sourceTree = SOURCE_ROOT; };
		71A7CFA18E5FEDB346744D27 /* x_sig.c */ = {isa = PBXFileReference; includeInIndex = 1; name = x_sig.c; path = third_party/boringssl/src/crypto/x509/x_sig.c; sourceTree = SOURCE_ROOT; };
		72BE52AD3173633753933FE8 /* derive_key.c */ = {isa = PBXFileReference; includeInIndex = 1; name = derive_key.c; path = third_party/boringssl/src/crypto/cipher_extra/derive_key.c; sourceTree = SOURCE_ROOT; };
		72D32A1FE0BEE57F117FF294 /* dtls_record.cc */ = {isa = PBXFileReference; includeInIndex = 1; name = dtls_record.cc; path = third_party/boringssl/src/ssl/dtls_record.cc; sourceTree = SOURCE_ROOT; };
		736145CD8FE9BBF0492F0C74 /* chacha-armv8.S */ = {isa = PBXFileReference; includeInIndex = 1; name = "chacha-armv8.S"; path = "third_party/boringssl/ios-aarch64/crypto/chacha/chacha-armv8.S"; sourceTree = SOURCE_ROOT; };
		73CB9D99654C15BF1970094C /* x86_64-mont.S */ = {isa = PBXFileReference; includeInIndex = 1; name = "x86_64-mont.S"; path = "third_party/boringssl/mac-x86_64/crypto/fipsmodule/x86_64-mont.S"; sourceTree = SOURCE_ROOT; };
		74B99B2B1BAD90A9D0CDE516 /* a_strex.c */ = {isa = PBXFileReference; includeInIndex = 1; name = a_strex.c; path = third_party/boringssl/src/crypto/x509/a_strex.c; sourceTree = SOURCE_ROOT; };
		74E902B3917408E045951319 /* v3_prn.c */ = {isa = PBXFileReference; includeInIndex = 1; name = v3_prn.c; path = third_party/boringssl/src/crypto/x509v3/v3_prn.c; sourceTree = SOURCE_ROOT; };
		75038091243834B880D4FD48 /* dh.c */ = {isa = PBXFileReference; includeInIndex = 1; name = dh.c; path = third_party/boringssl/src/crypto/dh/dh.c; sourceTree = SOURCE_ROOT; };
		750BD9572A318597650FF40C /* s3_pkt.cc */ = {isa = PBXFileReference; includeInIndex = 1; name = s3_pkt.cc; path = third_party/boringssl/src/ssl/s3_pkt.cc; sourceTree = SOURCE_ROOT; };
		75CC11DB98B917751D40CBC9 /* d1_pkt.cc */ = {isa = PBXFileReference; includeInIndex = 1; name = d1_pkt.cc; path = third_party/boringssl/src/ssl/d1_pkt.cc; sourceTree = SOURCE_ROOT; };
		760E02DCB7AEB159C22017C3 /* armv4-mont.S */ = {isa = PBXFileReference; includeInIndex = 1; name = "armv4-mont.S"; path = "third_party/boringssl/ios-arm/crypto/fipsmodule/armv4-mont.S"; sourceTree = SOURCE_ROOT; };
		76D03C2023EE62EB63E3A393 /* internal.h */ = {isa = PBXFileReference; includeInIndex = 1; lastKnownFileType = sourcecode.c.h; name = internal.h; path = third_party/boringssl/src/crypto/hrss/internal.h; sourceTree = SOURCE_ROOT; };
		77DB8F716E0867DBF81D4294 /* internal.h */ = {isa = PBXFileReference; includeInIndex = 1; lastKnownFileType = sourcecode.c.h; name = internal.h; path = third_party/boringssl/src/crypto/fipsmodule/ec/internal.h; sourceTree = SOURCE_ROOT; };
		77F892463CFE6CCFBA96A1F6 /* internal.h */ = {isa = PBXFileReference; includeInIndex = 1; lastKnownFileType = sourcecode.c.h; name = internal.h; path = third_party/boringssl/src/crypto/fipsmodule/tls/internal.h; sourceTree = SOURCE_ROOT; };
		781039BE709E9A484FD9F050 /* v3_enum.c */ = {isa = PBXFileReference; includeInIndex = 1; name = v3_enum.c; path = third_party/boringssl/src/crypto/x509v3/v3_enum.c; sourceTree = SOURCE_ROOT; };
		7811B9D6494A5AB21BEBBA0D /* p5_pbev2.c */ = {isa = PBXFileReference; includeInIndex = 1; name = p5_pbev2.c; path = third_party/boringssl/src/crypto/pkcs8/p5_pbev2.c; sourceTree = SOURCE_ROOT; };
		784859AE5972882460B912F7 /* dtls_method.cc */ = {isa = PBXFileReference; includeInIndex = 1; name = dtls_method.cc; path = third_party/boringssl/src/ssl/dtls_method.cc; sourceTree = SOURCE_ROOT; };
		7978CF291703B36A587425BB /* asn1t.h */ = {isa = PBXFileReference; includeInIndex = 1; lastKnownFileType = sourcecode.c.h; name = asn1t.h; path = third_party/boringssl/src/include/openssl/asn1t.h; sourceTree = SOURCE_ROOT; };
		79DA264908929F17D6DC09BD /* rdrand-x86_64.S */ = {isa = PBXFileReference; includeInIndex = 1; name = "rdrand-x86_64.S"; path = "third_party/boringssl/mac-x86_64/crypto/fipsmodule/rdrand-x86_64.S"; sourceTree = SOURCE_ROOT; };
		79DC230DE6DE77EC7FE7EEDF /* cmac.c */ = {isa = PBXFileReference; includeInIndex = 1; name = cmac.c; path = third_party/boringssl/src/crypto/cmac/cmac.c; sourceTree = SOURCE_ROOT; };
		7A25F00B92A64DB27E2B16D4 /* fork_detect.h */ = {isa = PBXFileReference; includeInIndex = 1; lastKnownFileType = sourcecode.c.h; name = fork_detect.h; path = third_party/boringssl/src/crypto/fipsmodule/rand/fork_detect.h; sourceTree = SOURCE_ROOT; };
		7A9760BB5B08D3D3BE9D6C42 /* pem_all.c */ = {isa = PBXFileReference; includeInIndex = 1; name = pem_all.c; path = third_party/boringssl/src/crypto/pem/pem_all.c; sourceTree = SOURCE_ROOT; };
		7EB848A937B59FF1C0E48C2C /* pair.c */ = {isa = PBXFileReference; includeInIndex = 1; name = pair.c; path = third_party/boringssl/src/crypto/bio/pair.c; sourceTree = SOURCE_ROOT; };
		7EC9609F096A873390D3ADC1 /* ssl_asn1.cc */ = {isa = PBXFileReference; includeInIndex = 1; name = ssl_asn1.cc; path = third_party/boringssl/src/ssl/ssl_asn1.cc; sourceTree = SOURCE_ROOT; };
		7EF28BEB6BACDA2EC13AD181 /* x509_def.c */ = {isa = PBXFileReference; includeInIndex = 1; name = x509_def.c; path = third_party/boringssl/src/crypto/x509/x509_def.c; sourceTree = SOURCE_ROOT; };
		7F26D944DE7F0FAA47B9CB12 /* delocate.h */ = {isa = PBXFileReference; includeInIndex = 1; lastKnownFileType = sourcecode.c.h; name = delocate.h; path = third_party/boringssl/src/crypto/fipsmodule/delocate.h; sourceTree = SOURCE_ROOT; };
		7F7F9267CEC47A4AC5F1B7F3 /* scrypt.c */ = {isa = PBXFileReference; includeInIndex = 1; name = scrypt.c; path = third_party/boringssl/src/crypto/evp/scrypt.c; sourceTree = SOURCE_ROOT; };
		7FFCF8CA42EF6F7FA3646DFE /* fd.c */ = {isa = PBXFileReference; includeInIndex = 1; name = fd.c; path = third_party/boringssl/src/crypto/bio/fd.c; sourceTree = SOURCE_ROOT; };
		80075ED44D0B8CABDB3A6CEC /* p256-x86_64.h */ = {isa = PBXFileReference; includeInIndex = 1; lastKnownFileType = sourcecode.c.h; name = "p256-x86_64.h"; path = "third_party/boringssl/src/crypto/fipsmodule/ec/p256-x86_64.h"; sourceTree = SOURCE_ROOT; };
		8108DF0E1E0A6D8CBFF11998 /* curve25519.c */ = {isa = PBXFileReference; includeInIndex = 1; name = curve25519.c; path = third_party/boringssl/src/crypto/curve25519/curve25519.c; sourceTree = SOURCE_ROOT; };
		818F63B8F54437740060E643 /* forkunsafe.c */ = {isa = PBXFileReference; includeInIndex = 1; name = forkunsafe.c; path = third_party/boringssl/src/crypto/rand_extra/forkunsafe.c; sourceTree = SOURCE_ROOT; };
		82754E8AA82907E55AB63C59 /* e_aesctrhmac.c */ = {isa = PBXFileReference; includeInIndex = 1; name = e_aesctrhmac.c; path = third_party/boringssl/src/crypto/cipher_extra/e_aesctrhmac.c; sourceTree = SOURCE_ROOT; };
		83C57D7357105D00DDCDFA01 /* rand.h */ = {isa = PBXFileReference; includeInIndex = 1; lastKnownFileType = sourcecode.c.h; name = rand.h; path = third_party/boringssl/src/include/openssl/rand.h; sourceTree = SOURCE_ROOT; };
		8428B60460EC1BD94910BBC7 /* params.c */ = {isa = PBXFileReference; includeInIndex = 1; name = params.c; path = third_party/boringssl/src/crypto/dh/params.c; sourceTree = SOURCE_ROOT; };
		84E10FB8AD8145DCC442A8DA /* v3_purp.c */ = {isa = PBXFileReference; includeInIndex = 1; name = v3_purp.c; path = third_party/boringssl/src/crypto/x509v3/v3_purp.c; sourceTree = SOURCE_ROOT; };
		8565B956EDD92173990B7013 /* x509_trs.c */ = {isa = PBXFileReference; includeInIndex = 1; name = x509_trs.c; path = third_party/boringssl/src/crypto/x509/x509_trs.c; sourceTree = SOURCE_ROOT; };
		862E4AFDF144386000D3D672 /* sha1-armv8.S */ = {isa = PBXFileReference; includeInIndex = 1; name = "sha1-armv8.S"; path = "third_party/boringssl/ios-aarch64/crypto/fipsmodule/sha1-armv8.S"; sourceTree = SOURCE_ROOT; };
		8748FEF0B2E8FDB2DA3FA631 /* internal.h */ = {isa = PBXFileReference; includeInIndex = 1; lastKnownFileType = sourcecode.c.h; name = internal.h; path = third_party/boringssl/src/crypto/trust_token/internal.h; sourceTree = SOURCE_ROOT; };
		87FE78FEDADDD59E21059F01 /* time_support.c */ = {isa = PBXFileReference; includeInIndex = 1; name = time_support.c; path = third_party/boringssl/src/crypto/asn1/time_support.c; sourceTree = SOURCE_ROOT; };
		88D3C1AEF8FD1320EE422AE3 /* dsa.c */ = {isa = PBXFileReference; includeInIndex = 1; name = dsa.c; path = third_party/boringssl/src/crypto/dsa/dsa.c; sourceTree = SOURCE_ROOT; };
		892A42B51ED1E3869ED83FEE /* p256_64.h */ = {isa = PBXFileReference; includeInIndex = 1; lastKnownFileType = sourcecode.c.h; name = p256_64.h; path = third_party/boringssl/src/third_party/fiat/p256_64.h; sourceTree = SOURCE_ROOT; };
		8B0289DA9C8571E91054CA26 /* x_x509a.c */ = {isa = PBXFileReference; includeInIndex = 1; name = x_x509a.c; path = third_party/boringssl/src/crypto/x509/x_x509a.c; sourceTree = SOURCE_ROOT; };
		8B52A92B582E327EB340F704 /* s3_both.cc */ = {isa = PBXFileReference; includeInIndex = 1; name = s3_both.cc; path = third_party/boringssl/src/ssl/s3_both.cc; sourceTree = SOURCE_ROOT; };
		8B6AEC8140C683C4A8B09766 /* tasn_fre.c */ = {isa = PBXFileReference; includeInIndex = 1; name = tasn_fre.c; path = third_party/boringssl/src/crypto/asn1/tasn_fre.c; sourceTree = SOURCE_ROOT; };
		8BB0887EC587795C7DD1B950 /* p_rsa_asn1.c */ = {isa = PBXFileReference; includeInIndex = 1; name = p_rsa_asn1.c; path = third_party/boringssl/src/crypto/evp/p_rsa_asn1.c; sourceTree = SOURCE_ROOT; };
		8C211BF17B97C47DA931555C /* v3_bcons.c */ = {isa = PBXFileReference; includeInIndex = 1; name = v3_bcons.c; path = third_party/boringssl/src/crypto/x509v3/v3_bcons.c; sourceTree = SOURCE_ROOT; };
		8C8483FACDA514EE7D64C0F7 /* chacha.c */ = {isa = PBXFileReference; includeInIndex = 1; name = chacha.c; path = third_party/boringssl/src/crypto/chacha/chacha.c; sourceTree = SOURCE_ROOT; };
		8C9E5D24B8DFD460712F74E4 /* deterministic.c */ = {isa = PBXFileReference; includeInIndex = 1; name = deterministic.c; path = third_party/boringssl/src/crypto/rand_extra/deterministic.c; sourceTree = SOURCE_ROOT; };
		8CBD2367EB12E18AFEEE2FC3 /* md5.h */ = {isa = PBXFileReference; includeInIndex = 1; lastKnownFileType = sourcecode.c.h; name = md5.h; path = third_party/boringssl/src/include/openssl/md5.h; sourceTree = SOURCE_ROOT; };
		8CE7FBEA00AECF0D990D28A7 /* a_print.c */ = {isa = PBXFileReference; includeInIndex = 1; name = a_print.c; path = third_party/boringssl/src/crypto/asn1/a_print.c; sourceTree = SOURCE_ROOT; };
		8DF59799E5E2E83C681B2AD7 /* p_rsa.c */ = {isa = PBXFileReference; includeInIndex = 1; name = p_rsa.c; path = third_party/boringssl/src/crypto/evp/p_rsa.c; sourceTree = SOURCE_ROOT; };
		8EC52C5890A368A58BB4BF7B /* p_ed25519.c */ = {isa = PBXFileReference; includeInIndex = 1; name = p_ed25519.c; path = third_party/boringssl/src/crypto/evp/p_ed25519.c; sourceTree = SOURCE_ROOT; };
		8EEE759D2A321C7FB49D1850 /* ssl_privkey.cc */ = {isa = PBXFileReference; includeInIndex = 1; name = ssl_privkey.cc; path = third_party/boringssl/src/ssl/ssl_privkey.cc; sourceTree = SOURCE_ROOT; };
		906940DC60EF4000C434BA4D /* tls_cbc.c */ = {isa = PBXFileReference; includeInIndex = 1; name = tls_cbc.c; path = third_party/boringssl/src/crypto/cipher_extra/tls_cbc.c; sourceTree = SOURCE_ROOT; };
		90D4F156E8AD3C01289C17BB /* f_string.c */ = {isa = PBXFileReference; includeInIndex = 1; name = f_string.c; path = third_party/boringssl/src/crypto/asn1/f_string.c; sourceTree = SOURCE_ROOT; };
		91A0A8696759B64EC82EA8DC /* v3_pcia.c */ = {isa = PBXFileReference; includeInIndex = 1; name = v3_pcia.c; path = third_party/boringssl/src/crypto/x509v3/v3_pcia.c; sourceTree = SOURCE_ROOT; };
		91B76BAD835175216ADD4C06 /* ecdsa_asn1.c */ = {isa = PBXFileReference; includeInIndex = 1; name = ecdsa_asn1.c; path = third_party/boringssl/src/crypto/ecdsa_extra/ecdsa_asn1.c; sourceTree = SOURCE_ROOT; };
		91D520844D49ADC49E1A70B8 /* v3_akey.c */ = {isa = PBXFileReference; includeInIndex = 1; name = v3_akey.c; path = third_party/boringssl/src/crypto/x509v3/v3_akey.c; sourceTree = SOURCE_ROOT; };
		91E947F686E016F5A06F8C82 /* ex_data.h */ = {isa = PBXFileReference; includeInIndex = 1; lastKnownFileType = sourcecode.c.h; name = ex_data.h; path = third_party/boringssl/src/include/openssl/ex_data.h; sourceTree = SOURCE_ROOT; };
		925263B169041363A7112C3D /* internal.h */ = {isa = PBXFileReference; includeInIndex = 1; lastKnownFileType = sourcecode.c.h; name = internal.h; path = third_party/boringssl/src/crypto/pkcs7/internal.h; sourceTree = SOURCE_ROOT; };
		92F57D1743D65892A41DDD97 /* dsa_asn1.c */ = {isa = PBXFileReference; includeInIndex = 1; name = dsa_asn1.c; path = third_party/boringssl/src/crypto/dsa/dsa_asn1.c; sourceTree = SOURCE_ROOT; };
		9313CF758A0348A8FA3759AC /* pmbtoken.c */ = {isa = PBXFileReference; includeInIndex = 1; name = pmbtoken.c; path = third_party/boringssl/src/crypto/trust_token/pmbtoken.c; sourceTree = SOURCE_ROOT; };
		9359FB9D669D5BEC261292D9 /* x_pubkey.c */ = {isa = PBXFileReference; includeInIndex = 1; name = x_pubkey.c; path = third_party/boringssl/src/crypto/x509/x_pubkey.c; sourceTree = SOURCE_ROOT; };
		93A271CB1989BA640C107747 /* i2d_pr.c */ = {isa = PBXFileReference; includeInIndex = 1; name = i2d_pr.c; path = third_party/boringssl/src/crypto/x509/i2d_pr.c; sourceTree = SOURCE_ROOT; };
		93BBF9014D6D99E070DEAF91 /* ssl3.h */ = {isa = PBXFileReference; includeInIndex = 1; lastKnownFileType = sourcecode.c.h; name = ssl3.h; path = third_party/boringssl/src/include/openssl/ssl3.h; sourceTree = SOURCE_ROOT; };
		93DBD9B95A237CF23D20BC51 /* tasn_utl.c */ = {isa = PBXFileReference; includeInIndex = 1; name = tasn_utl.c; path = third_party/boringssl/src/crypto/asn1/tasn_utl.c; sourceTree = SOURCE_ROOT; };
		944E25D4E83DBE736299E6ED /* ec_derive.c */ = {isa = PBXFileReference; includeInIndex = 1; name = ec_derive.c; path = third_party/boringssl/src/crypto/ec_extra/ec_derive.c; sourceTree = SOURCE_ROOT; };
		94D3D81B961C2DB34814BB12 /* ghash-armv4.S */ = {isa = PBXFileReference; includeInIndex = 1; name = "ghash-armv4.S"; path = "third_party/boringssl/ios-arm/crypto/fipsmodule/ghash-armv4.S"; sourceTree = SOURCE_ROOT; };
		95CC2FCA0159642C9A4ECB6A /* engine.c */ = {isa = PBXFileReference; includeInIndex = 1; name = engine.c; path = third_party/boringssl/src/crypto/engine/engine.c; sourceTree = SOURCE_ROOT; };
		9618195051F731FED87604C4 /* thread_pthread.c */ = {isa = PBXFileReference; includeInIndex = 1; name = thread_pthread.c; path = third_party/boringssl/src/crypto/thread_pthread.c; sourceTree = SOURCE_ROOT; };
		97644B8EC3FF3AD5EA2F59D8 /* e_chacha20poly1305.c */ = {isa = PBXFileReference; includeInIndex = 1; name = e_chacha20poly1305.c; path = third_party/boringssl/src/crypto/cipher_extra/e_chacha20poly1305.c; sourceTree = SOURCE_ROOT; };
		97D4EC317E640223585B1464 /* vpaes-x86_64.S */ = {isa = PBXFileReference; includeInIndex = 1; name = "vpaes-x86_64.S"; path = "third_party/boringssl/mac-x86_64/crypto/fipsmodule/vpaes-x86_64.S"; sourceTree = SOURCE_ROOT; };
		986276C3E10EEAE1DB64BD3A /* ssl.h */ = {isa = PBXFileReference; includeInIndex = 1; lastKnownFileType = sourcecode.c.h; name = ssl.h; path = third_party/boringssl/src/include/openssl/ssl.h; sourceTree = SOURCE_ROOT; };
		986EBE54841C81A6D0530319 /* internal.h */ = {isa = PBXFileReference; includeInIndex = 1; lastKnownFileType = sourcecode.c.h; name = internal.h; path = third_party/boringssl/src/crypto/curve25519/internal.h; sourceTree = SOURCE_ROOT; };
		98BA6AE516364FB93C3190D6 /* ssl_key_share.cc */ = {isa = PBXFileReference; includeInIndex = 1; name = ssl_key_share.cc; path = third_party/boringssl/src/ssl/ssl_key_share.cc; sourceTree = SOURCE_ROOT; };
		98BAD203EEAC9BEB79581797 /* pcy_int.h */ = {isa = PBXFileReference; includeInIndex = 1; lastKnownFileType = sourcecode.c.h; name = pcy_int.h; path = third_party/boringssl/src/crypto/x509v3/pcy_int.h; sourceTree = SOURCE_ROOT; };
		98BCE20CFFDAD2A77F39498C /* a_mbstr.c */ = {isa = PBXFileReference; includeInIndex = 1; name = a_mbstr.c; path = third_party/boringssl/src/crypto/asn1/a_mbstr.c; sourceTree = SOURCE_ROOT; };
		994ACFE7CCE2EA2B54D2CAF2 /* sha1-armv4-large.S */ = {isa = PBXFileReference; includeInIndex = 1; name = "sha1-armv4-large.S"; path = "third_party/boringssl/ios-arm/crypto/fipsmodule/sha1-armv4-large.S"; sourceTree = SOURCE_ROOT; };
		9A4213668691076F6B8C1F0D /* x509v3.h */ = {isa = PBXFileReference; includeInIndex = 1; lastKnownFileType = sourcecode.c.h; name = x509v3.h; path = third_party/boringssl/src/include/openssl/x509v3.h; sourceTree = SOURCE_ROOT; };
		9A95045F93F8CB0DD158DEDD /* fuchsia.c */ = {isa = PBXFileReference; includeInIndex = 1; name = fuchsia.c; path = third_party/boringssl/src/crypto/rand_extra/fuchsia.c; sourceTree = SOURCE_ROOT; };
		9AE14B72CFF044C05C767DA7 /* is_fips.c */ = {isa = PBXFileReference; includeInIndex = 1; name = is_fips.c; path = third_party/boringssl/src/crypto/fipsmodule/is_fips.c; sourceTree = SOURCE_ROOT; };
		9B3979357642B5C047A03E2A /* t_x509.c */ = {isa = PBXFileReference; includeInIndex = 1; name = t_x509.c; path = third_party/boringssl/src/crypto/x509/t_x509.c; sourceTree = SOURCE_ROOT; };
		9BD4957244A5A9A33036B7E1 /* ghashv8-armx32.S */ = {isa = PBXFileReference; includeInIndex = 1; name = "ghashv8-armx32.S"; path = "third_party/boringssl/ios-arm/crypto/fipsmodule/ghashv8-armx32.S"; sourceTree = SOURCE_ROOT; };
		9CE91498F46D069A4D4C5E62 /* md32_common.h */ = {isa = PBXFileReference; includeInIndex = 1; lastKnownFileType = sourcecode.c.h; name = md32_common.h; path = third_party/boringssl/src/crypto/fipsmodule/digest/md32_common.h; sourceTree = SOURCE_ROOT; };
		9D90E9045EC9AC8D4EB8D5CA /* t1_enc.cc */ = {isa = PBXFileReference; includeInIndex = 1; name = t1_enc.cc; path = third_party/boringssl/src/ssl/t1_enc.cc; sourceTree = SOURCE_ROOT; };
		9DCCA41CD887DC31F56A481E /* hexdump.c */ = {isa = PBXFileReference; includeInIndex = 1; name = hexdump.c; path = third_party/boringssl/src/crypto/bio/hexdump.c; sourceTree = SOURCE_ROOT; };
		9DCF1E1E5903FDED6A994244 /* cpu-intel.c */ = {isa = PBXFileReference; includeInIndex = 1; name = "cpu-intel.c"; path = "third_party/boringssl/src/crypto/cpu-intel.c"; sourceTree = SOURCE_ROOT; };
		9E4FEEECAFDF9195F8699F07 /* a_bool.c */ = {isa = PBXFileReference; includeInIndex = 1; name = a_bool.c; path = third_party/boringssl/src/crypto/asn1/a_bool.c; sourceTree = SOURCE_ROOT; };
		9EE1A4BC0377338F78809545 /* rsaz_exp.h */ = {isa = PBXFileReference; includeInIndex = 1; lastKnownFileType = sourcecode.c.h; name = rsaz_exp.h; path = third_party/boringssl/src/crypto/fipsmodule/bn/rsaz_exp.h; sourceTree = SOURCE_ROOT; };
		9F009525BAD3D69CA6CFDAD5 /* hpke.c */ = {isa = PBXFileReference; includeInIndex = 1; name = hpke.c; path = third_party/boringssl/src/crypto/hpke/hpke.c; sourceTree = SOURCE_ROOT; };
		9F00E8D7223C197900EC1EF3 /* themis.framework */ = {isa = PBXFileReference; explicitFileType = wrapper.framework; includeInIndex = 0; path = themis.framework; sourceTree = BUILT_PRODUCTS_DIR; };
		9F00E940223C1AFA00EC1EF3 /* openssl.framework */ = {isa = PBXFileReference; lastKnownFileType = wrapper.framework; name = openssl.framework; path = Carthage/Build/Mac/openssl.framework; sourceTree = "<group>"; };
		9F0BBCE824E6FC810073CA52 /* themis.h */ = {isa = PBXFileReference; fileEncoding = 4; lastKnownFileType = sourcecode.c.h; name = themis.h; path = "src/wrappers/themis/Obj-C/Themis/themis.h"; sourceTree = "<group>"; };
		9F142DDDEA16A89F0696B0F2 /* sha512-586.S */ = {isa = PBXFileReference; includeInIndex = 1; name = "sha512-586.S"; path = "third_party/boringssl/mac-x86/crypto/fipsmodule/sha512-586.S"; sourceTree = SOURCE_ROOT; };
		9F33485723B38D9B00368291 /* soter_kdf.c */ = {isa = PBXFileReference; fileEncoding = 4; lastKnownFileType = sourcecode.c.c; name = soter_kdf.c; path = src/soter/openssl/soter_kdf.c; sourceTree = "<group>"; };
		9F34EA3023D9CA0A0079A1D7 /* secure_cell_seal_passphrase.h */ = {isa = PBXFileReference; lastKnownFileType = sourcecode.c.h; name = secure_cell_seal_passphrase.h; path = src/themis/secure_cell_seal_passphrase.h; sourceTree = "<group>"; };
		9F4A2344223A73B0005CB63A /* soter_sign_rsa.h */ = {isa = PBXFileReference; fileEncoding = 4; lastKnownFileType = sourcecode.c.h; name = soter_sign_rsa.h; path = src/soter/soter_sign_rsa.h; sourceTree = "<group>"; };
		9F4A2346223A73B0005CB63A /* soter_t.h */ = {isa = PBXFileReference; fileEncoding = 4; lastKnownFileType = sourcecode.c.h; name = soter_t.h; path = src/soter/soter_t.h; sourceTree = "<group>"; };
		9F4A2347223A73B0005CB63A /* soter_rsa_key.h */ = {isa = PBXFileReference; fileEncoding = 4; lastKnownFileType = sourcecode.c.h; name = soter_rsa_key.h; path = src/soter/soter_rsa_key.h; sourceTree = "<group>"; };
		9F4A2348223A73B0005CB63A /* soter_container.c */ = {isa = PBXFileReference; fileEncoding = 4; lastKnownFileType = sourcecode.c.c; name = soter_container.c; path = src/soter/soter_container.c; sourceTree = "<group>"; };
		9F4A234D223A73B0005CB63A /* soter_crc32.c */ = {isa = PBXFileReference; fileEncoding = 4; lastKnownFileType = sourcecode.c.c; name = soter_crc32.c; path = src/soter/soter_crc32.c; sourceTree = "<group>"; };
		9F4A234E223A73B0005CB63A /* soter_crc32.h */ = {isa = PBXFileReference; fileEncoding = 4; lastKnownFileType = sourcecode.c.h; name = soter_crc32.h; path = src/soter/soter_crc32.h; sourceTree = "<group>"; };
		9F4A2351223A73B1005CB63A /* soter_sign.c */ = {isa = PBXFileReference; fileEncoding = 4; lastKnownFileType = sourcecode.c.c; name = soter_sign.c; path = src/soter/soter_sign.c; sourceTree = "<group>"; };
		9F4A2352223A73B1005CB63A /* soter_ec_key.h */ = {isa = PBXFileReference; fileEncoding = 4; lastKnownFileType = sourcecode.c.h; name = soter_ec_key.h; path = src/soter/soter_ec_key.h; sourceTree = "<group>"; };
		9F4A2353223A73B1005CB63A /* soter_hmac.c */ = {isa = PBXFileReference; fileEncoding = 4; lastKnownFileType = sourcecode.c.c; name = soter_hmac.c; path = src/soter/soter_hmac.c; sourceTree = "<group>"; };
		9F4A2355223A73B1005CB63A /* soter_sign_ecdsa.h */ = {isa = PBXFileReference; fileEncoding = 4; lastKnownFileType = sourcecode.c.h; name = soter_sign_ecdsa.h; path = src/soter/soter_sign_ecdsa.h; sourceTree = "<group>"; };
		9F4A2357223A73B1005CB63A /* soter_kdf.c */ = {isa = PBXFileReference; fileEncoding = 4; lastKnownFileType = sourcecode.c.c; name = soter_kdf.c; path = src/soter/soter_kdf.c; sourceTree = "<group>"; };
		9F4A2358223A73B1005CB63A /* soter_container.h */ = {isa = PBXFileReference; fileEncoding = 4; lastKnownFileType = sourcecode.c.h; name = soter_container.h; path = src/soter/soter_container.h; sourceTree = "<group>"; };
		9F4A2384223A7425005CB63A /* soter_ecdsa_common.h */ = {isa = PBXFileReference; fileEncoding = 4; lastKnownFileType = sourcecode.c.h; name = soter_ecdsa_common.h; path = src/soter/openssl/soter_ecdsa_common.h; sourceTree = "<group>"; };
		9F4A2385223A7425005CB63A /* soter_rsa_key.c */ = {isa = PBXFileReference; fileEncoding = 4; lastKnownFileType = sourcecode.c.c; name = soter_rsa_key.c; path = src/soter/openssl/soter_rsa_key.c; sourceTree = "<group>"; };
		9F4A2386223A7425005CB63A /* soter_rsa_common.c */ = {isa = PBXFileReference; fileEncoding = 4; lastKnownFileType = sourcecode.c.c; name = soter_rsa_common.c; path = src/soter/openssl/soter_rsa_common.c; sourceTree = "<group>"; };
		9F4A2387223A7425005CB63A /* soter_ecdsa_common.c */ = {isa = PBXFileReference; fileEncoding = 4; lastKnownFileType = sourcecode.c.c; name = soter_ecdsa_common.c; path = src/soter/openssl/soter_ecdsa_common.c; sourceTree = "<group>"; };
		9F4A2388223A7425005CB63A /* soter_asym_ka.c */ = {isa = PBXFileReference; fileEncoding = 4; lastKnownFileType = sourcecode.c.c; name = soter_asym_ka.c; path = src/soter/openssl/soter_asym_ka.c; sourceTree = "<group>"; };
		9F4A2389223A7425005CB63A /* soter_sign_ecdsa.c */ = {isa = PBXFileReference; fileEncoding = 4; lastKnownFileType = sourcecode.c.c; name = soter_sign_ecdsa.c; path = src/soter/openssl/soter_sign_ecdsa.c; sourceTree = "<group>"; };
		9F4A238A223A7425005CB63A /* soter_rsa_key_pair_gen.c */ = {isa = PBXFileReference; fileEncoding = 4; lastKnownFileType = sourcecode.c.c; name = soter_rsa_key_pair_gen.c; path = src/soter/openssl/soter_rsa_key_pair_gen.c; sourceTree = "<group>"; };
		9F4A238B223A7425005CB63A /* soter_engine.h */ = {isa = PBXFileReference; fileEncoding = 4; lastKnownFileType = sourcecode.c.h; name = soter_engine.h; path = src/soter/openssl/soter_engine.h; sourceTree = "<group>"; };
		9F4A238C223A7425005CB63A /* soter_sign_rsa.c */ = {isa = PBXFileReference; fileEncoding = 4; lastKnownFileType = sourcecode.c.c; name = soter_sign_rsa.c; path = src/soter/openssl/soter_sign_rsa.c; sourceTree = "<group>"; };
		9F4A238D223A7426005CB63A /* soter_verify_rsa.c */ = {isa = PBXFileReference; fileEncoding = 4; lastKnownFileType = sourcecode.c.c; name = soter_verify_rsa.c; path = src/soter/openssl/soter_verify_rsa.c; sourceTree = "<group>"; };
		9F4A238E223A7426005CB63A /* soter_rand.c */ = {isa = PBXFileReference; fileEncoding = 4; lastKnownFileType = sourcecode.c.c; name = soter_rand.c; path = src/soter/openssl/soter_rand.c; sourceTree = "<group>"; };
		9F4A238F223A7426005CB63A /* soter_asym_cipher.c */ = {isa = PBXFileReference; fileEncoding = 4; lastKnownFileType = sourcecode.c.c; name = soter_asym_cipher.c; path = src/soter/openssl/soter_asym_cipher.c; sourceTree = "<group>"; };
		9F4A2390223A7426005CB63A /* soter_hash.c */ = {isa = PBXFileReference; fileEncoding = 4; lastKnownFileType = sourcecode.c.c; name = soter_hash.c; path = src/soter/openssl/soter_hash.c; sourceTree = "<group>"; };
		9F4A2391223A7426005CB63A /* soter_rsa_common.h */ = {isa = PBXFileReference; fileEncoding = 4; lastKnownFileType = sourcecode.c.h; name = soter_rsa_common.h; path = src/soter/openssl/soter_rsa_common.h; sourceTree = "<group>"; };
		9F4A2392223A7426005CB63A /* soter_ec_key.c */ = {isa = PBXFileReference; fileEncoding = 4; lastKnownFileType = sourcecode.c.c; name = soter_ec_key.c; path = src/soter/openssl/soter_ec_key.c; sourceTree = "<group>"; };
		9F4A2393223A7426005CB63A /* soter_verify_ecdsa.c */ = {isa = PBXFileReference; fileEncoding = 4; lastKnownFileType = sourcecode.c.c; name = soter_verify_ecdsa.c; path = src/soter/openssl/soter_verify_ecdsa.c; sourceTree = "<group>"; };
		9F4A2394223A7426005CB63A /* soter_sym.c */ = {isa = PBXFileReference; fileEncoding = 4; lastKnownFileType = sourcecode.c.c; name = soter_sym.c; path = src/soter/openssl/soter_sym.c; sourceTree = "<group>"; };
		9F4A23A7223A745A005CB63A /* ge_frombytes.c */ = {isa = PBXFileReference; fileEncoding = 4; lastKnownFileType = sourcecode.c.c; name = ge_frombytes.c; path = src/soter/ed25519/ge_frombytes.c; sourceTree = "<group>"; };
		9F4A23A8223A745A005CB63A /* fe_cmov.c */ = {isa = PBXFileReference; fileEncoding = 4; lastKnownFileType = sourcecode.c.c; name = fe_cmov.c; path = src/soter/ed25519/fe_cmov.c; sourceTree = "<group>"; };
		9F4A23A9223A745A005CB63A /* fe_sub.c */ = {isa = PBXFileReference; fileEncoding = 4; lastKnownFileType = sourcecode.c.c; name = fe_sub.c; path = src/soter/ed25519/fe_sub.c; sourceTree = "<group>"; };
		9F4A23AA223A745A005CB63A /* ge_p3_sub.c */ = {isa = PBXFileReference; fileEncoding = 4; lastKnownFileType = sourcecode.c.c; name = ge_p3_sub.c; path = src/soter/ed25519/ge_p3_sub.c; sourceTree = "<group>"; };
		9F4A23AB223A745A005CB63A /* ge_p2_dbl.h */ = {isa = PBXFileReference; fileEncoding = 4; lastKnownFileType = sourcecode.c.h; name = ge_p2_dbl.h; path = src/soter/ed25519/ge_p2_dbl.h; sourceTree = "<group>"; };
		9F4A23AC223A745A005CB63A /* fe_frombytes.c */ = {isa = PBXFileReference; fileEncoding = 4; lastKnownFileType = sourcecode.c.c; name = fe_frombytes.c; path = src/soter/ed25519/fe_frombytes.c; sourceTree = "<group>"; };
		9F4A23AD223A745A005CB63A /* ge_tobytes.c */ = {isa = PBXFileReference; fileEncoding = 4; lastKnownFileType = sourcecode.c.c; name = ge_tobytes.c; path = src/soter/ed25519/ge_tobytes.c; sourceTree = "<group>"; };
		9F4A23AE223A745A005CB63A /* pow22523.h */ = {isa = PBXFileReference; fileEncoding = 4; lastKnownFileType = sourcecode.c.h; name = pow22523.h; path = src/soter/ed25519/pow22523.h; sourceTree = "<group>"; };
		9F4A23AF223A745A005CB63A /* pow225521.h */ = {isa = PBXFileReference; fileEncoding = 4; lastKnownFileType = sourcecode.c.h; name = pow225521.h; path = src/soter/ed25519/pow225521.h; sourceTree = "<group>"; };
		9F4A23B0223A745A005CB63A /* ge_p3_dbl.c */ = {isa = PBXFileReference; fileEncoding = 4; lastKnownFileType = sourcecode.c.c; name = ge_p3_dbl.c; path = src/soter/ed25519/ge_p3_dbl.c; sourceTree = "<group>"; };
		9F4A23B1223A745A005CB63A /* fe_add.c */ = {isa = PBXFileReference; fileEncoding = 4; lastKnownFileType = sourcecode.c.c; name = fe_add.c; path = src/soter/ed25519/fe_add.c; sourceTree = "<group>"; };
		9F4A23B2223A745A005CB63A /* ge_p2_to_p3.c */ = {isa = PBXFileReference; fileEncoding = 4; lastKnownFileType = sourcecode.c.c; name = ge_p2_to_p3.c; path = src/soter/ed25519/ge_p2_to_p3.c; sourceTree = "<group>"; };
		9F4A23B3223A745B005CB63A /* fe_0.c */ = {isa = PBXFileReference; fileEncoding = 4; lastKnownFileType = sourcecode.c.c; name = fe_0.c; path = src/soter/ed25519/fe_0.c; sourceTree = "<group>"; };
		9F4A23B4223A745B005CB63A /* ge_p2_dbl.c */ = {isa = PBXFileReference; fileEncoding = 4; lastKnownFileType = sourcecode.c.c; name = ge_p2_dbl.c; path = src/soter/ed25519/ge_p2_dbl.c; sourceTree = "<group>"; };
		9F4A23B5223A745B005CB63A /* ge_sub.c */ = {isa = PBXFileReference; fileEncoding = 4; lastKnownFileType = sourcecode.c.c; name = ge_sub.c; path = src/soter/ed25519/ge_sub.c; sourceTree = "<group>"; };
		9F4A23B6223A745B005CB63A /* fe_copy.c */ = {isa = PBXFileReference; fileEncoding = 4; lastKnownFileType = sourcecode.c.c; name = fe_copy.c; path = src/soter/ed25519/fe_copy.c; sourceTree = "<group>"; };
		9F4A23B7223A745B005CB63A /* ge_p3_to_cached.c */ = {isa = PBXFileReference; fileEncoding = 4; lastKnownFileType = sourcecode.c.c; name = ge_p3_to_cached.c; path = src/soter/ed25519/ge_p3_to_cached.c; sourceTree = "<group>"; };
		9F4A23B8223A745B005CB63A /* fe_sq2.c */ = {isa = PBXFileReference; fileEncoding = 4; lastKnownFileType = sourcecode.c.c; name = fe_sq2.c; path = src/soter/ed25519/fe_sq2.c; sourceTree = "<group>"; };
		9F4A23B9223A745B005CB63A /* fe_isnonzero.c */ = {isa = PBXFileReference; fileEncoding = 4; lastKnownFileType = sourcecode.c.c; name = fe_isnonzero.c; path = src/soter/ed25519/fe_isnonzero.c; sourceTree = "<group>"; };
		9F4A23BA223A745B005CB63A /* ge_double_scalarmult.c */ = {isa = PBXFileReference; fileEncoding = 4; lastKnownFileType = sourcecode.c.c; name = ge_double_scalarmult.c; path = src/soter/ed25519/ge_double_scalarmult.c; sourceTree = "<group>"; };
		9F4A23BB223A745B005CB63A /* ge_p3_0.c */ = {isa = PBXFileReference; fileEncoding = 4; lastKnownFileType = sourcecode.c.c; name = ge_p3_0.c; path = src/soter/ed25519/ge_p3_0.c; sourceTree = "<group>"; };
		9F4A23BC223A745B005CB63A /* fe_neg.c */ = {isa = PBXFileReference; fileEncoding = 4; lastKnownFileType = sourcecode.c.c; name = fe_neg.c; path = src/soter/ed25519/fe_neg.c; sourceTree = "<group>"; };
		9F4A23BD223A745B005CB63A /* d2.h */ = {isa = PBXFileReference; fileEncoding = 4; lastKnownFileType = sourcecode.c.h; name = d2.h; path = src/soter/ed25519/d2.h; sourceTree = "<group>"; };
		9F4A23BE223A745B005CB63A /* fe_isnegative.c */ = {isa = PBXFileReference; fileEncoding = 4; lastKnownFileType = sourcecode.c.c; name = fe_isnegative.c; path = src/soter/ed25519/fe_isnegative.c; sourceTree = "<group>"; };
		9F4A23BF223A745B005CB63A /* ge_precomp_0.c */ = {isa = PBXFileReference; fileEncoding = 4; lastKnownFileType = sourcecode.c.c; name = ge_precomp_0.c; path = src/soter/ed25519/ge_precomp_0.c; sourceTree = "<group>"; };
		9F4A23C0223A745B005CB63A /* ge_cmp.c */ = {isa = PBXFileReference; fileEncoding = 4; lastKnownFileType = sourcecode.c.c; name = ge_cmp.c; path = src/soter/ed25519/ge_cmp.c; sourceTree = "<group>"; };
		9F4A23C1223A745B005CB63A /* ge.h */ = {isa = PBXFileReference; fileEncoding = 4; lastKnownFileType = sourcecode.c.h; name = ge.h; path = src/soter/ed25519/ge.h; sourceTree = "<group>"; };
		9F4A23C2223A745B005CB63A /* sc_reduce.c */ = {isa = PBXFileReference; fileEncoding = 4; lastKnownFileType = sourcecode.c.c; name = sc_reduce.c; path = src/soter/ed25519/sc_reduce.c; sourceTree = "<group>"; };
		9F4A23C3223A745B005CB63A /* sc.h */ = {isa = PBXFileReference; fileEncoding = 4; lastKnownFileType = sourcecode.c.h; name = sc.h; path = src/soter/ed25519/sc.h; sourceTree = "<group>"; };
		9F4A23C4223A745C005CB63A /* sqrtm1.h */ = {isa = PBXFileReference; fileEncoding = 4; lastKnownFileType = sourcecode.c.h; name = sqrtm1.h; path = src/soter/ed25519/sqrtm1.h; sourceTree = "<group>"; };
		9F4A23C5223A745C005CB63A /* ge_utils.h */ = {isa = PBXFileReference; fileEncoding = 4; lastKnownFileType = sourcecode.c.h; name = ge_utils.h; path = src/soter/ed25519/ge_utils.h; sourceTree = "<group>"; };
		9F4A23C6223A745C005CB63A /* ge_msub.c */ = {isa = PBXFileReference; fileEncoding = 4; lastKnownFileType = sourcecode.c.c; name = ge_msub.c; path = src/soter/ed25519/ge_msub.c; sourceTree = "<group>"; };
		9F4A23C7223A745C005CB63A /* ge_p3_to_p2.c */ = {isa = PBXFileReference; fileEncoding = 4; lastKnownFileType = sourcecode.c.c; name = ge_p3_to_p2.c; path = src/soter/ed25519/ge_p3_to_p2.c; sourceTree = "<group>"; };
		9F4A23C8223A745C005CB63A /* base2.h */ = {isa = PBXFileReference; fileEncoding = 4; lastKnownFileType = sourcecode.c.h; name = base2.h; path = src/soter/ed25519/base2.h; sourceTree = "<group>"; };
		9F4A23C9223A745C005CB63A /* ge_p3_tobytes.c */ = {isa = PBXFileReference; fileEncoding = 4; lastKnownFileType = sourcecode.c.c; name = ge_p3_tobytes.c; path = src/soter/ed25519/ge_p3_tobytes.c; sourceTree = "<group>"; };
		9F4A23CA223A745C005CB63A /* ge_sub.h */ = {isa = PBXFileReference; fileEncoding = 4; lastKnownFileType = sourcecode.c.h; name = ge_sub.h; path = src/soter/ed25519/ge_sub.h; sourceTree = "<group>"; };
		9F4A23CB223A745C005CB63A /* ge_add.h */ = {isa = PBXFileReference; fileEncoding = 4; lastKnownFileType = sourcecode.c.h; name = ge_add.h; path = src/soter/ed25519/ge_add.h; sourceTree = "<group>"; };
		9F4A23CC223A745C005CB63A /* ge_p1p1_to_p2.c */ = {isa = PBXFileReference; fileEncoding = 4; lastKnownFileType = sourcecode.c.c; name = ge_p1p1_to_p2.c; path = src/soter/ed25519/ge_p1p1_to_p2.c; sourceTree = "<group>"; };
		9F4A23CD223A745C005CB63A /* ge_madd.h */ = {isa = PBXFileReference; fileEncoding = 4; lastKnownFileType = sourcecode.c.h; name = ge_madd.h; path = src/soter/ed25519/ge_madd.h; sourceTree = "<group>"; };
		9F4A23CE223A745C005CB63A /* sc_muladd.c */ = {isa = PBXFileReference; fileEncoding = 4; lastKnownFileType = sourcecode.c.c; name = sc_muladd.c; path = src/soter/ed25519/sc_muladd.c; sourceTree = "<group>"; };
		9F4A23CF223A745C005CB63A /* fe_1.c */ = {isa = PBXFileReference; fileEncoding = 4; lastKnownFileType = sourcecode.c.c; name = fe_1.c; path = src/soter/ed25519/fe_1.c; sourceTree = "<group>"; };
		9F4A23D0223A745C005CB63A /* ge_msub.h */ = {isa = PBXFileReference; fileEncoding = 4; lastKnownFileType = sourcecode.c.h; name = ge_msub.h; path = src/soter/ed25519/ge_msub.h; sourceTree = "<group>"; };
		9F4A23D1223A745C005CB63A /* fe_mul.c */ = {isa = PBXFileReference; fileEncoding = 4; lastKnownFileType = sourcecode.c.c; name = fe_mul.c; path = src/soter/ed25519/fe_mul.c; sourceTree = "<group>"; };
		9F4A23D2223A745D005CB63A /* fe_tobytes.c */ = {isa = PBXFileReference; fileEncoding = 4; lastKnownFileType = sourcecode.c.c; name = fe_tobytes.c; path = src/soter/ed25519/fe_tobytes.c; sourceTree = "<group>"; };
		9F4A23D3223A745D005CB63A /* fe_invert.c */ = {isa = PBXFileReference; fileEncoding = 4; lastKnownFileType = sourcecode.c.c; name = fe_invert.c; path = src/soter/ed25519/fe_invert.c; sourceTree = "<group>"; };
		9F4A23D4223A745D005CB63A /* base.h */ = {isa = PBXFileReference; fileEncoding = 4; lastKnownFileType = sourcecode.c.h; name = base.h; path = src/soter/ed25519/base.h; sourceTree = "<group>"; };
		9F4A23D5223A745D005CB63A /* ge_frombytes_no_negate.c */ = {isa = PBXFileReference; fileEncoding = 4; lastKnownFileType = sourcecode.c.c; name = ge_frombytes_no_negate.c; path = src/soter/ed25519/ge_frombytes_no_negate.c; sourceTree = "<group>"; };
		9F4A23D6223A745D005CB63A /* api.h */ = {isa = PBXFileReference; fileEncoding = 4; lastKnownFileType = sourcecode.c.h; name = api.h; path = src/soter/ed25519/api.h; sourceTree = "<group>"; };
		9F4A23D7223A745D005CB63A /* ge_p2_0.c */ = {isa = PBXFileReference; fileEncoding = 4; lastKnownFileType = sourcecode.c.c; name = ge_p2_0.c; path = src/soter/ed25519/ge_p2_0.c; sourceTree = "<group>"; };
		9F4A23D8223A745D005CB63A /* gen_rand_32.c */ = {isa = PBXFileReference; fileEncoding = 4; lastKnownFileType = sourcecode.c.c; name = gen_rand_32.c; path = src/soter/ed25519/gen_rand_32.c; sourceTree = "<group>"; };
		9F4A23D9223A745D005CB63A /* d.h */ = {isa = PBXFileReference; fileEncoding = 4; lastKnownFileType = sourcecode.c.h; name = d.h; path = src/soter/ed25519/d.h; sourceTree = "<group>"; };
		9F4A23DA223A745D005CB63A /* ge_add.c */ = {isa = PBXFileReference; fileEncoding = 4; lastKnownFileType = sourcecode.c.c; name = ge_add.c; path = src/soter/ed25519/ge_add.c; sourceTree = "<group>"; };
		9F4A23DB223A745D005CB63A /* ge_madd.c */ = {isa = PBXFileReference; fileEncoding = 4; lastKnownFileType = sourcecode.c.c; name = ge_madd.c; path = src/soter/ed25519/ge_madd.c; sourceTree = "<group>"; };
		9F4A23DC223A745D005CB63A /* ge_p1p1_to_p3.c */ = {isa = PBXFileReference; fileEncoding = 4; lastKnownFileType = sourcecode.c.c; name = ge_p1p1_to_p3.c; path = src/soter/ed25519/ge_p1p1_to_p3.c; sourceTree = "<group>"; };
		9F4A23DD223A745D005CB63A /* fe_pow22523.c */ = {isa = PBXFileReference; fileEncoding = 4; lastKnownFileType = sourcecode.c.c; name = fe_pow22523.c; path = src/soter/ed25519/fe_pow22523.c; sourceTree = "<group>"; };
		9F4A23DE223A745D005CB63A /* fe.h */ = {isa = PBXFileReference; fileEncoding = 4; lastKnownFileType = sourcecode.c.h; name = fe.h; path = src/soter/ed25519/fe.h; sourceTree = "<group>"; };
		9F4A23DF223A745D005CB63A /* ge_scalarmult_base.c */ = {isa = PBXFileReference; fileEncoding = 4; lastKnownFileType = sourcecode.c.c; name = ge_scalarmult_base.c; path = src/soter/ed25519/ge_scalarmult_base.c; sourceTree = "<group>"; };
		9F4A23E0223A745D005CB63A /* fe_sq.c */ = {isa = PBXFileReference; fileEncoding = 4; lastKnownFileType = sourcecode.c.c; name = fe_sq.c; path = src/soter/ed25519/fe_sq.c; sourceTree = "<group>"; };
		9F4A23E1223A745E005CB63A /* ge_scalarmult.c */ = {isa = PBXFileReference; fileEncoding = 4; lastKnownFileType = sourcecode.c.c; name = ge_scalarmult.c; path = src/soter/ed25519/ge_scalarmult.c; sourceTree = "<group>"; };
		9F4A241E223A74AE005CB63A /* secure_cell.c */ = {isa = PBXFileReference; fileEncoding = 4; lastKnownFileType = sourcecode.c.c; name = secure_cell.c; path = src/themis/secure_cell.c; sourceTree = "<group>"; };
		9F4A241F223A74AE005CB63A /* secure_comparator_t.h */ = {isa = PBXFileReference; fileEncoding = 4; lastKnownFileType = sourcecode.c.h; name = secure_comparator_t.h; path = src/themis/secure_comparator_t.h; sourceTree = "<group>"; };
		9F4A2420223A74AE005CB63A /* secure_message_wrapper.h */ = {isa = PBXFileReference; fileEncoding = 4; lastKnownFileType = sourcecode.c.h; name = secure_message_wrapper.h; path = src/themis/secure_message_wrapper.h; sourceTree = "<group>"; };
		9F4A2422223A74AE005CB63A /* secure_message_wrapper.c */ = {isa = PBXFileReference; fileEncoding = 4; lastKnownFileType = sourcecode.c.c; name = secure_message_wrapper.c; path = src/themis/secure_message_wrapper.c; sourceTree = "<group>"; };
		9F4A2425223A74AE005CB63A /* secure_session_serialize.c */ = {isa = PBXFileReference; fileEncoding = 4; lastKnownFileType = sourcecode.c.c; name = secure_session_serialize.c; path = src/themis/secure_session_serialize.c; sourceTree = "<group>"; };
		9F4A2426223A74AE005CB63A /* secure_session_t.h */ = {isa = PBXFileReference; fileEncoding = 4; lastKnownFileType = sourcecode.c.h; name = secure_session_t.h; path = src/themis/secure_session_t.h; sourceTree = "<group>"; };
		9F4A2427223A74AE005CB63A /* secure_keygen.c */ = {isa = PBXFileReference; fileEncoding = 4; lastKnownFileType = sourcecode.c.c; name = secure_keygen.c; path = src/themis/secure_keygen.c; sourceTree = "<group>"; };
		9F4A2428223A74AE005CB63A /* secure_session_peer.h */ = {isa = PBXFileReference; fileEncoding = 4; lastKnownFileType = sourcecode.c.h; name = secure_session_peer.h; path = src/themis/secure_session_peer.h; sourceTree = "<group>"; };
		9F4A2429223A74AF005CB63A /* secure_session_peer.c */ = {isa = PBXFileReference; fileEncoding = 4; lastKnownFileType = sourcecode.c.c; name = secure_session_peer.c; path = src/themis/secure_session_peer.c; sourceTree = "<group>"; };
		9F4A242B223A74AF005CB63A /* sym_enc_message.h */ = {isa = PBXFileReference; fileEncoding = 4; lastKnownFileType = sourcecode.c.h; name = sym_enc_message.h; path = src/themis/sym_enc_message.h; sourceTree = "<group>"; };
		9F4A242E223A74AF005CB63A /* secure_session_utils.c */ = {isa = PBXFileReference; fileEncoding = 4; lastKnownFileType = sourcecode.c.c; name = secure_session_utils.c; path = src/themis/secure_session_utils.c; sourceTree = "<group>"; };
		9F4A2430223A74AF005CB63A /* secure_cell_alg.h */ = {isa = PBXFileReference; fileEncoding = 4; lastKnownFileType = sourcecode.c.h; name = secure_cell_alg.h; path = src/themis/secure_cell_alg.h; sourceTree = "<group>"; };
		9F4A2431223A74AF005CB63A /* sym_enc_message.c */ = {isa = PBXFileReference; fileEncoding = 4; lastKnownFileType = sourcecode.c.c; name = sym_enc_message.c; path = src/themis/sym_enc_message.c; sourceTree = "<group>"; };
		9F4A2432223A74AF005CB63A /* secure_comparator.c */ = {isa = PBXFileReference; fileEncoding = 4; lastKnownFileType = sourcecode.c.c; name = secure_comparator.c; path = src/themis/secure_comparator.c; sourceTree = "<group>"; };
		9F4A2435223A74AF005CB63A /* secure_session_message.c */ = {isa = PBXFileReference; fileEncoding = 4; lastKnownFileType = sourcecode.c.c; name = secure_session_message.c; path = src/themis/secure_session_message.c; sourceTree = "<group>"; };
		9F4A2437223A74AF005CB63A /* secure_message.c */ = {isa = PBXFileReference; fileEncoding = 4; lastKnownFileType = sourcecode.c.c; name = secure_message.c; path = src/themis/secure_message.c; sourceTree = "<group>"; };
		9F4A2438223A74AF005CB63A /* secure_session.c */ = {isa = PBXFileReference; fileEncoding = 4; lastKnownFileType = sourcecode.c.c; name = secure_session.c; path = src/themis/secure_session.c; sourceTree = "<group>"; };
		9F4A2439223A74AF005CB63A /* secure_session_utils.h */ = {isa = PBXFileReference; fileEncoding = 4; lastKnownFileType = sourcecode.c.h; name = secure_session_utils.h; path = src/themis/secure_session_utils.h; sourceTree = "<group>"; };
		9F4A24A1223A8D7F005CB63A /* themis.framework */ = {isa = PBXFileReference; explicitFileType = wrapper.framework; includeInIndex = 0; path = themis.framework; sourceTree = BUILT_PRODUCTS_DIR; };
		9F4A24AA223A8E15005CB63A /* Info.plist */ = {isa = PBXFileReference; fileEncoding = 4; lastKnownFileType = text.plist.xml; name = Info.plist; path = "src/wrappers/themis/Obj-C/Themis/Info.plist"; sourceTree = "<group>"; };
		9F4A24B0223A8FA7005CB63A /* scell_seal.m */ = {isa = PBXFileReference; fileEncoding = 4; lastKnownFileType = sourcecode.c.objc; name = scell_seal.m; path = "src/wrappers/themis/Obj-C/objcthemis/scell_seal.m"; sourceTree = "<group>"; };
		9F4A24B1223A8FA7005CB63A /* ssession.h */ = {isa = PBXFileReference; fileEncoding = 4; lastKnownFileType = sourcecode.c.h; name = ssession.h; path = "src/wrappers/themis/Obj-C/objcthemis/ssession.h"; sourceTree = "<group>"; };
		9F4A24B2223A8FA7005CB63A /* ssession_transport_interface.m */ = {isa = PBXFileReference; fileEncoding = 4; lastKnownFileType = sourcecode.c.objc; name = ssession_transport_interface.m; path = "src/wrappers/themis/Obj-C/objcthemis/ssession_transport_interface.m"; sourceTree = "<group>"; };
		9F4A24B3223A8FA7005CB63A /* scell.h */ = {isa = PBXFileReference; fileEncoding = 4; lastKnownFileType = sourcecode.c.h; name = scell.h; path = "src/wrappers/themis/Obj-C/objcthemis/scell.h"; sourceTree = "<group>"; };
		9F4A24B4223A8FA8005CB63A /* scell_context_imprint.m */ = {isa = PBXFileReference; fileEncoding = 4; lastKnownFileType = sourcecode.c.objc; name = scell_context_imprint.m; path = "src/wrappers/themis/Obj-C/objcthemis/scell_context_imprint.m"; sourceTree = "<group>"; };
		9F4A24B5223A8FA8005CB63A /* objcthemis.h */ = {isa = PBXFileReference; fileEncoding = 4; lastKnownFileType = sourcecode.c.h; name = objcthemis.h; path = "src/wrappers/themis/Obj-C/objcthemis/objcthemis.h"; sourceTree = "<group>"; };
		9F4A24B6223A8FA8005CB63A /* scomparator.m */ = {isa = PBXFileReference; fileEncoding = 4; lastKnownFileType = sourcecode.c.objc; name = scomparator.m; path = "src/wrappers/themis/Obj-C/objcthemis/scomparator.m"; sourceTree = "<group>"; };
		9F4A24B7223A8FA8005CB63A /* skeygen.m */ = {isa = PBXFileReference; fileEncoding = 4; lastKnownFileType = sourcecode.c.objc; name = skeygen.m; path = "src/wrappers/themis/Obj-C/objcthemis/skeygen.m"; sourceTree = "<group>"; };
		9F4A24B8223A8FA8005CB63A /* smessage.m */ = {isa = PBXFileReference; fileEncoding = 4; lastKnownFileType = sourcecode.c.objc; name = smessage.m; path = "src/wrappers/themis/Obj-C/objcthemis/smessage.m"; sourceTree = "<group>"; };
		9F4A24B9223A8FA8005CB63A /* scell_context_imprint.h */ = {isa = PBXFileReference; fileEncoding = 4; lastKnownFileType = sourcecode.c.h; name = scell_context_imprint.h; path = "src/wrappers/themis/Obj-C/objcthemis/scell_context_imprint.h"; sourceTree = "<group>"; };
		9F4A24BA223A8FA8005CB63A /* ssession.m */ = {isa = PBXFileReference; fileEncoding = 4; lastKnownFileType = sourcecode.c.objc; name = ssession.m; path = "src/wrappers/themis/Obj-C/objcthemis/ssession.m"; sourceTree = "<group>"; };
		9F4A24BB223A8FA8005CB63A /* serror.h */ = {isa = PBXFileReference; fileEncoding = 4; lastKnownFileType = sourcecode.c.h; name = serror.h; path = "src/wrappers/themis/Obj-C/objcthemis/serror.h"; sourceTree = "<group>"; };
		9F4A24BC223A8FA8005CB63A /* scell_seal.h */ = {isa = PBXFileReference; fileEncoding = 4; lastKnownFileType = sourcecode.c.h; name = scell_seal.h; path = "src/wrappers/themis/Obj-C/objcthemis/scell_seal.h"; sourceTree = "<group>"; };
		9F4A24BD223A8FA8005CB63A /* scell_token.m */ = {isa = PBXFileReference; fileEncoding = 4; lastKnownFileType = sourcecode.c.objc; name = scell_token.m; path = "src/wrappers/themis/Obj-C/objcthemis/scell_token.m"; sourceTree = "<group>"; };
		9F4A24BE223A8FA8005CB63A /* scell.m */ = {isa = PBXFileReference; fileEncoding = 4; lastKnownFileType = sourcecode.c.objc; name = scell.m; path = "src/wrappers/themis/Obj-C/objcthemis/scell.m"; sourceTree = "<group>"; };
		9F4A24BF223A8FA8005CB63A /* ssession_transport_interface.h */ = {isa = PBXFileReference; fileEncoding = 4; lastKnownFileType = sourcecode.c.h; name = ssession_transport_interface.h; path = "src/wrappers/themis/Obj-C/objcthemis/ssession_transport_interface.h"; sourceTree = "<group>"; };
		9F4A24C0223A8FA8005CB63A /* scomparator.h */ = {isa = PBXFileReference; fileEncoding = 4; lastKnownFileType = sourcecode.c.h; name = scomparator.h; path = "src/wrappers/themis/Obj-C/objcthemis/scomparator.h"; sourceTree = "<group>"; };
		9F4A24C1223A8FA8005CB63A /* skeygen.h */ = {isa = PBXFileReference; fileEncoding = 4; lastKnownFileType = sourcecode.c.h; name = skeygen.h; path = "src/wrappers/themis/Obj-C/objcthemis/skeygen.h"; sourceTree = "<group>"; };
		9F4A24C2223A8FA8005CB63A /* smessage.h */ = {isa = PBXFileReference; fileEncoding = 4; lastKnownFileType = sourcecode.c.h; name = smessage.h; path = "src/wrappers/themis/Obj-C/objcthemis/smessage.h"; sourceTree = "<group>"; };
		9F4A24C3223A8FA8005CB63A /* scell_token.h */ = {isa = PBXFileReference; fileEncoding = 4; lastKnownFileType = sourcecode.c.h; name = scell_token.h; path = "src/wrappers/themis/Obj-C/objcthemis/scell_token.h"; sourceTree = "<group>"; };
		9F56693F25546397005CF297 /* libboringssl.a */ = {isa = PBXFileReference; explicitFileType = archive.ar; includeInIndex = 0; path = libboringssl.a; sourceTree = BUILT_PRODUCTS_DIR; };
		9F56694F255463B5005CF297 /* libboringssl.a */ = {isa = PBXFileReference; explicitFileType = archive.ar; includeInIndex = 0; path = libboringssl.a; sourceTree = BUILT_PRODUCTS_DIR; };
		9F6B385423D9D11600EA5D1B /* secure_cell_seal_passphrase.c */ = {isa = PBXFileReference; fileEncoding = 4; lastKnownFileType = sourcecode.c.c; name = secure_cell_seal_passphrase.c; path = src/themis/secure_cell_seal_passphrase.c; sourceTree = "<group>"; };
		9F70B2BC241D0FEC009CB629 /* Test Themis (Swift 5, macOS).xctest */ = {isa = PBXFileReference; explicitFileType = wrapper.cfbundle; includeInIndex = 0; path = "Test Themis (Swift 5, macOS).xctest"; sourceTree = BUILT_PRODUCTS_DIR; };
		9F70B2C7241D1042009CB629 /* SecureComparatorTests.m */ = {isa = PBXFileReference; fileEncoding = 4; lastKnownFileType = sourcecode.c.objc; name = SecureComparatorTests.m; path = tests/objcthemis/objthemis/SecureComparatorTests.m; sourceTree = "<group>"; };
		9F70B2C8241D1042009CB629 /* SecureCellTests.m */ = {isa = PBXFileReference; fileEncoding = 4; lastKnownFileType = sourcecode.c.objc; name = SecureCellTests.m; path = tests/objcthemis/objthemis/SecureCellTests.m; sourceTree = "<group>"; };
		9F70B2C9241D1042009CB629 /* objthemis-Bridging-Header.h */ = {isa = PBXFileReference; fileEncoding = 4; lastKnownFileType = sourcecode.c.h; name = "objthemis-Bridging-Header.h"; path = "tests/objcthemis/objthemis/objthemis-Bridging-Header.h"; sourceTree = "<group>"; };
		9F70B2CA241D1042009CB629 /* SecureComparatorTestsSwift.swift */ = {isa = PBXFileReference; fileEncoding = 4; lastKnownFileType = sourcecode.swift; name = SecureComparatorTestsSwift.swift; path = tests/objcthemis/objthemis/SecureComparatorTestsSwift.swift; sourceTree = "<group>"; };
		9F70B2CB241D1042009CB629 /* SecureMessageTestsSwift.swift */ = {isa = PBXFileReference; fileEncoding = 4; lastKnownFileType = sourcecode.swift; name = SecureMessageTestsSwift.swift; path = tests/objcthemis/objthemis/SecureMessageTestsSwift.swift; sourceTree = "<group>"; };
		9F70B2CC241D1043009CB629 /* StaticKeys.h */ = {isa = PBXFileReference; fileEncoding = 4; lastKnownFileType = sourcecode.c.h; name = StaticKeys.h; path = tests/objcthemis/objthemis/StaticKeys.h; sourceTree = "<group>"; };
		9F70B2CD241D1043009CB629 /* Info.plist */ = {isa = PBXFileReference; fileEncoding = 4; lastKnownFileType = text.plist.xml; name = Info.plist; path = tests/objcthemis/objthemis/Info.plist; sourceTree = "<group>"; };
		9F70B2CE241D1043009CB629 /* SecureMessageTests.m */ = {isa = PBXFileReference; fileEncoding = 4; lastKnownFileType = sourcecode.c.objc; name = SecureMessageTests.m; path = tests/objcthemis/objthemis/SecureMessageTests.m; sourceTree = "<group>"; };
		9F70B2CF241D1043009CB629 /* SecureCellTestsSwift.swift */ = {isa = PBXFileReference; fileEncoding = 4; lastKnownFileType = sourcecode.swift; name = SecureCellTestsSwift.swift; path = tests/objcthemis/objthemis/SecureCellTestsSwift.swift; sourceTree = "<group>"; };
		9F70B2E7241D17A3009CB629 /* Test Themis (Swift 5, iOS).xctest */ = {isa = PBXFileReference; explicitFileType = wrapper.cfbundle; includeInIndex = 0; path = "Test Themis (Swift 5, iOS).xctest"; sourceTree = BUILT_PRODUCTS_DIR; };
		9F70B3192420E16F009CB629 /* Test Themis (Swift 4, iOS).xctest */ = {isa = PBXFileReference; explicitFileType = wrapper.cfbundle; includeInIndex = 0; path = "Test Themis (Swift 4, iOS).xctest"; sourceTree = BUILT_PRODUCTS_DIR; };
		9F70B3312420E176009CB629 /* Test Themis (Swift 4, macOS).xctest */ = {isa = PBXFileReference; explicitFileType = wrapper.cfbundle; includeInIndex = 0; path = "Test Themis (Swift 4, macOS).xctest"; sourceTree = BUILT_PRODUCTS_DIR; };
		9F7E521E2571DEBB0054558B /* soter_asym_ka.h */ = {isa = PBXFileReference; lastKnownFileType = sourcecode.c.h; name = soter_asym_ka.h; path = include/soter/soter_asym_ka.h; sourceTree = "<group>"; };
		9F7E521F2571DEBB0054558B /* soter_error.h */ = {isa = PBXFileReference; lastKnownFileType = sourcecode.c.h; name = soter_error.h; path = include/soter/soter_error.h; sourceTree = "<group>"; };
		9F7E52202571DEBB0054558B /* soter_wipe.h */ = {isa = PBXFileReference; lastKnownFileType = sourcecode.c.h; name = soter_wipe.h; path = include/soter/soter_wipe.h; sourceTree = "<group>"; };
		9F7E52212571DEBB0054558B /* soter_api.h */ = {isa = PBXFileReference; lastKnownFileType = sourcecode.c.h; name = soter_api.h; path = include/soter/soter_api.h; sourceTree = "<group>"; };
		9F7E52222571DEBB0054558B /* soter_asym_cipher.h */ = {isa = PBXFileReference; lastKnownFileType = sourcecode.c.h; name = soter_asym_cipher.h; path = include/soter/soter_asym_cipher.h; sourceTree = "<group>"; };
		9F7E52232571DEBB0054558B /* soter_kdf.h */ = {isa = PBXFileReference; lastKnownFileType = sourcecode.c.h; name = soter_kdf.h; path = include/soter/soter_kdf.h; sourceTree = "<group>"; };
		9F7E52242571DEBB0054558B /* soter.h */ = {isa = PBXFileReference; lastKnownFileType = sourcecode.c.h; name = soter.h; path = include/soter/soter.h; sourceTree = "<group>"; };
		9F7E52252571DEBB0054558B /* soter_sym.h */ = {isa = PBXFileReference; lastKnownFileType = sourcecode.c.h; name = soter_sym.h; path = include/soter/soter_sym.h; sourceTree = "<group>"; };
		9F7E52262571DEBB0054558B /* soter_asym_sign.h */ = {isa = PBXFileReference; lastKnownFileType = sourcecode.c.h; name = soter_asym_sign.h; path = include/soter/soter_asym_sign.h; sourceTree = "<group>"; };
		9F7E52272571DEBC0054558B /* soter_rand.h */ = {isa = PBXFileReference; lastKnownFileType = sourcecode.c.h; name = soter_rand.h; path = include/soter/soter_rand.h; sourceTree = "<group>"; };
		9F7E52282571DEBC0054558B /* soter_rsa_key_pair_gen.h */ = {isa = PBXFileReference; lastKnownFileType = sourcecode.c.h; name = soter_rsa_key_pair_gen.h; path = include/soter/soter_rsa_key_pair_gen.h; sourceTree = "<group>"; };
		9F7E52292571DEBC0054558B /* soter_hmac.h */ = {isa = PBXFileReference; lastKnownFileType = sourcecode.c.h; name = soter_hmac.h; path = include/soter/soter_hmac.h; sourceTree = "<group>"; };
		9F7E522A2571DEBC0054558B /* soter_hash.h */ = {isa = PBXFileReference; lastKnownFileType = sourcecode.c.h; name = soter_hash.h; path = include/soter/soter_hash.h; sourceTree = "<group>"; };
		9F7E522C2571DEE50054558B /* secure_message.h */ = {isa = PBXFileReference; lastKnownFileType = sourcecode.c.h; name = secure_message.h; path = include/themis/secure_message.h; sourceTree = "<group>"; };
		9F7E522D2571DEE50054558B /* secure_session.h */ = {isa = PBXFileReference; lastKnownFileType = sourcecode.c.h; name = secure_session.h; path = include/themis/secure_session.h; sourceTree = "<group>"; };
		9F7E522E2571DEE50054558B /* secure_keygen.h */ = {isa = PBXFileReference; lastKnownFileType = sourcecode.c.h; name = secure_keygen.h; path = include/themis/secure_keygen.h; sourceTree = "<group>"; };
		9F7E522F2571DEE50054558B /* themis_api.h */ = {isa = PBXFileReference; lastKnownFileType = sourcecode.c.h; name = themis_api.h; path = include/themis/themis_api.h; sourceTree = "<group>"; };
		9F7E52302571DEE50054558B /* themis.h */ = {isa = PBXFileReference; lastKnownFileType = sourcecode.c.h; name = themis.h; path = include/themis/themis.h; sourceTree = "<group>"; };
		9F7E52312571DEE50054558B /* secure_cell.h */ = {isa = PBXFileReference; lastKnownFileType = sourcecode.c.h; name = secure_cell.h; path = include/themis/secure_cell.h; sourceTree = "<group>"; };
		9F7E52322571DEE50054558B /* themis_error.h */ = {isa = PBXFileReference; lastKnownFileType = sourcecode.c.h; name = themis_error.h; path = include/themis/themis_error.h; sourceTree = "<group>"; };
		9F7E52332571DEE50054558B /* secure_comparator.h */ = {isa = PBXFileReference; lastKnownFileType = sourcecode.c.h; name = secure_comparator.h; path = include/themis/secure_comparator.h; sourceTree = "<group>"; };
		9F874AB122CCB0D100E8DECA /* soter_ec_key.c */ = {isa = PBXFileReference; fileEncoding = 4; lastKnownFileType = sourcecode.c.c; name = soter_ec_key.c; path = src/soter/soter_ec_key.c; sourceTree = "<group>"; };
		9F874AB222CCB0D100E8DECA /* soter_rsa_key.c */ = {isa = PBXFileReference; fileEncoding = 4; lastKnownFileType = sourcecode.c.c; name = soter_rsa_key.c; path = src/soter/soter_rsa_key.c; sourceTree = "<group>"; };
		9F98F32722CCEB0E008E14E6 /* soter_wipe.c */ = {isa = PBXFileReference; fileEncoding = 4; lastKnownFileType = sourcecode.c.c; name = soter_wipe.c; path = src/soter/openssl/soter_wipe.c; sourceTree = "<group>"; };
		9FB1BC9A233BEC9900930861 /* themis_portable_endian.h */ = {isa = PBXFileReference; fileEncoding = 4; lastKnownFileType = sourcecode.c.h; name = themis_portable_endian.h; path = src/themis/themis_portable_endian.h; sourceTree = "<group>"; };
		9FB1BC9D233BECB900930861 /* soter_portable_endian.h */ = {isa = PBXFileReference; fileEncoding = 4; lastKnownFileType = sourcecode.c.h; name = soter_portable_endian.h; path = src/soter/soter_portable_endian.h; sourceTree = "<group>"; };
		9FBD853C223BFB5E009EAEB3 /* openssl.framework */ = {isa = PBXFileReference; lastKnownFileType = wrapper.framework; name = openssl.framework; path = Carthage/Build/iOS/openssl.framework; sourceTree = "<group>"; };
<<<<<<< HEAD
		9FD4C3522260D41700132A88 /* soter_api.h */ = {isa = PBXFileReference; lastKnownFileType = sourcecode.c.h; name = soter_api.h; path = src/soter/soter_api.h; sourceTree = "<group>"; };
		9FD4C3532260D43B00132A88 /* themis_api.h */ = {isa = PBXFileReference; lastKnownFileType = sourcecode.c.h; name = themis_api.h; path = src/themis/themis_api.h; sourceTree = "<group>"; };
		A0C994CC094848F8ADCE3044 /* internal.h */ = {isa = PBXFileReference; includeInIndex = 1; lastKnownFileType = sourcecode.c.h; name = internal.h; path = third_party/boringssl/src/crypto/evp/internal.h; sourceTree = SOURCE_ROOT; };
		A3105D2F513220714E7EF51F /* cmac.h */ = {isa = PBXFileReference; includeInIndex = 1; lastKnownFileType = sourcecode.c.h; name = cmac.h; path = third_party/boringssl/src/include/openssl/cmac.h; sourceTree = SOURCE_ROOT; };
		A32FB45D5F58A85A32D01DCF /* x509_vfy.c */ = {isa = PBXFileReference; includeInIndex = 1; name = x509_vfy.c; path = third_party/boringssl/src/crypto/x509/x509_vfy.c; sourceTree = SOURCE_ROOT; };
		A33A7702643E32246579EB2D /* bio.c */ = {isa = PBXFileReference; includeInIndex = 1; name = bio.c; path = third_party/boringssl/src/crypto/bio/bio.c; sourceTree = SOURCE_ROOT; };
		A4E7D91A437DF020D4F48BED /* pem_pkey.c */ = {isa = PBXFileReference; includeInIndex = 1; name = pem_pkey.c; path = third_party/boringssl/src/crypto/pem/pem_pkey.c; sourceTree = SOURCE_ROOT; };
		A52000842DFBCAC7B99ED4DC /* arm_arch.h */ = {isa = PBXFileReference; includeInIndex = 1; lastKnownFileType = sourcecode.c.h; name = arm_arch.h; path = third_party/boringssl/src/include/openssl/arm_arch.h; sourceTree = SOURCE_ROOT; };
		A60AFCC29FAA309FCF080E46 /* v3_info.c */ = {isa = PBXFileReference; includeInIndex = 1; name = v3_info.c; path = third_party/boringssl/src/crypto/x509v3/v3_info.c; sourceTree = SOURCE_ROOT; };
		A65E0EE9F0D7D3B6B4774847 /* e_rc2.c */ = {isa = PBXFileReference; includeInIndex = 1; name = e_rc2.c; path = third_party/boringssl/src/crypto/cipher_extra/e_rc2.c; sourceTree = SOURCE_ROOT; };
		A76D3A032495B2E6A0FE81AB /* x509spki.c */ = {isa = PBXFileReference; includeInIndex = 1; name = x509spki.c; path = third_party/boringssl/src/crypto/x509/x509spki.c; sourceTree = SOURCE_ROOT; };
		A7D0AF51092D48E8AE3EBA8C /* cpu-aarch64-fuchsia.c */ = {isa = PBXFileReference; includeInIndex = 1; name = "cpu-aarch64-fuchsia.c"; path = "third_party/boringssl/src/crypto/cpu-aarch64-fuchsia.c"; sourceTree = SOURCE_ROOT; };
		A8F4B7092939D121EF7E978F /* a_int.c */ = {isa = PBXFileReference; includeInIndex = 1; name = a_int.c; path = third_party/boringssl/src/crypto/asn1/a_int.c; sourceTree = SOURCE_ROOT; };
		A92475E9E7597E89F577E4D3 /* v3_int.c */ = {isa = PBXFileReference; includeInIndex = 1; name = v3_int.c; path = third_party/boringssl/src/crypto/x509v3/v3_int.c; sourceTree = SOURCE_ROOT; };
		A9771EE8C6C71F85DA9FB13F /* a_bitstr.c */ = {isa = PBXFileReference; includeInIndex = 1; name = a_bitstr.c; path = third_party/boringssl/src/crypto/asn1/a_bitstr.c; sourceTree = SOURCE_ROOT; };
		AA5E1B1495F5557F3829598C /* tls1.h */ = {isa = PBXFileReference; includeInIndex = 1; lastKnownFileType = sourcecode.c.h; name = tls1.h; path = third_party/boringssl/src/include/openssl/tls1.h; sourceTree = SOURCE_ROOT; };
		ABA9C9DC496226D0073AF034 /* a_utctm.c */ = {isa = PBXFileReference; includeInIndex = 1; name = a_utctm.c; path = third_party/boringssl/src/crypto/asn1/a_utctm.c; sourceTree = SOURCE_ROOT; };
		ABD25C05B204AED5CF5805C9 /* poly1305.c */ = {isa = PBXFileReference; includeInIndex = 1; name = poly1305.c; path = third_party/boringssl/src/crypto/poly1305/poly1305.c; sourceTree = SOURCE_ROOT; };
		AC36D106F74AFBB099F93F84 /* x509_ext.c */ = {isa = PBXFileReference; includeInIndex = 1; name = x509_ext.c; path = third_party/boringssl/src/crypto/x509/x509_ext.c; sourceTree = SOURCE_ROOT; };
		ACE9ED75F02886A065F8876A /* pem.h */ = {isa = PBXFileReference; includeInIndex = 1; lastKnownFileType = sourcecode.c.h; name = pem.h; path = third_party/boringssl/src/include/openssl/pem.h; sourceTree = SOURCE_ROOT; };
		AD89CDFA8DC57008B72E31F0 /* voprf.c */ = {isa = PBXFileReference; includeInIndex = 1; name = voprf.c; path = third_party/boringssl/src/crypto/trust_token/voprf.c; sourceTree = SOURCE_ROOT; };
		ADC8B32AED52AD9F6EF621D6 /* p_x25519.c */ = {isa = PBXFileReference; includeInIndex = 1; name = p_x25519.c; path = third_party/boringssl/src/crypto/evp/p_x25519.c; sourceTree = SOURCE_ROOT; };
		AE60B773FB00F389E1A45271 /* md5-586.S */ = {isa = PBXFileReference; includeInIndex = 1; name = "md5-586.S"; path = "third_party/boringssl/mac-x86/crypto/fipsmodule/md5-586.S"; sourceTree = SOURCE_ROOT; };
		AE8ED46F05C4BB9B244E8D28 /* aesni-x86_64.S */ = {isa = PBXFileReference; includeInIndex = 1; name = "aesni-x86_64.S"; path = "third_party/boringssl/mac-x86_64/crypto/fipsmodule/aesni-x86_64.S"; sourceTree = SOURCE_ROOT; };
		AEDFF21C65CE91378BBF42E2 /* print.c */ = {isa = PBXFileReference; includeInIndex = 1; name = print.c; path = third_party/boringssl/src/crypto/evp/print.c; sourceTree = SOURCE_ROOT; };
		AFFDFC4C6DC120F106B4FE85 /* x509_txt.c */ = {isa = PBXFileReference; includeInIndex = 1; name = x509_txt.c; path = third_party/boringssl/src/crypto/x509/x509_txt.c; sourceTree = SOURCE_ROOT; };
		B00B882D2657E731447A774A /* t1_lib.cc */ = {isa = PBXFileReference; includeInIndex = 1; name = t1_lib.cc; path = third_party/boringssl/src/ssl/t1_lib.cc; sourceTree = SOURCE_ROOT; };
		B0C2121CB284DCDD8DE65562 /* safestack.h */ = {isa = PBXFileReference; includeInIndex = 1; lastKnownFileType = sourcecode.c.h; name = safestack.h; path = third_party/boringssl/src/include/openssl/safestack.h; sourceTree = SOURCE_ROOT; };
		B0D956142CDBA2B3232878BC /* base64.h */ = {isa = PBXFileReference; includeInIndex = 1; lastKnownFileType = sourcecode.c.h; name = base64.h; path = third_party/boringssl/src/include/openssl/base64.h; sourceTree = SOURCE_ROOT; };
		B10B32D5E693C7AB2B3EC4C7 /* x86_64-mont5.S */ = {isa = PBXFileReference; includeInIndex = 1; name = "x86_64-mont5.S"; path = "third_party/boringssl/mac-x86_64/crypto/fipsmodule/x86_64-mont5.S"; sourceTree = SOURCE_ROOT; };
		B186A617FA9CF1C37B486F4C /* sign.c */ = {isa = PBXFileReference; includeInIndex = 1; name = sign.c; path = third_party/boringssl/src/crypto/evp/sign.c; sourceTree = SOURCE_ROOT; };
		B25B5A0437CFEEFDB6F243B1 /* vpaes-armv7.S */ = {isa = PBXFileReference; includeInIndex = 1; name = "vpaes-armv7.S"; path = "third_party/boringssl/ios-arm/crypto/fipsmodule/vpaes-armv7.S"; sourceTree = SOURCE_ROOT; };
		B269DC2580FF48FDDA8D96FF /* internal.h */ = {isa = PBXFileReference; includeInIndex = 1; lastKnownFileType = sourcecode.c.h; name = internal.h; path = third_party/boringssl/src/ssl/internal.h; sourceTree = SOURCE_ROOT; };
		B2991B22ACCE7F6A44BA566E /* aes128gcmsiv-x86_64.S */ = {isa = PBXFileReference; includeInIndex = 1; name = "aes128gcmsiv-x86_64.S"; path = "third_party/boringssl/mac-x86_64/crypto/cipher_extra/aes128gcmsiv-x86_64.S"; sourceTree = SOURCE_ROOT; };
		B34D0EED6A7CF28CA22988B2 /* base.h */ = {isa = PBXFileReference; includeInIndex = 1; lastKnownFileType = sourcecode.c.h; name = base.h; path = third_party/boringssl/src/include/openssl/base.h; sourceTree = SOURCE_ROOT; };
		B4FE2BD55E53F74EEC023470 /* check.c */ = {isa = PBXFileReference; includeInIndex = 1; name = check.c; path = third_party/boringssl/src/crypto/dh/check.c; sourceTree = SOURCE_ROOT; };
		B619769CA5B098821E98408E /* err.h */ = {isa = PBXFileReference; includeInIndex = 1; lastKnownFileType = sourcecode.c.h; name = err.h; path = third_party/boringssl/src/include/openssl/err.h; sourceTree = SOURCE_ROOT; };
		B619A7C7E0450DFD135A4F66 /* x_info.c */ = {isa = PBXFileReference; includeInIndex = 1; name = x_info.c; path = third_party/boringssl/src/crypto/x509/x_info.c; sourceTree = SOURCE_ROOT; };
		B62A52F8EA53898BC8C716A5 /* bio.h */ = {isa = PBXFileReference; includeInIndex = 1; lastKnownFileType = sourcecode.c.h; name = bio.h; path = third_party/boringssl/src/include/openssl/bio.h; sourceTree = SOURCE_ROOT; };
		B6843EF2F229AEF2A29BC077 /* internal.h */ = {isa = PBXFileReference; includeInIndex = 1; lastKnownFileType = sourcecode.c.h; name = internal.h; path = third_party/boringssl/src/crypto/fipsmodule/aes/internal.h; sourceTree = SOURCE_ROOT; };
		B6DC26BDBA4BECBEA1224A77 /* internal.h */ = {isa = PBXFileReference; includeInIndex = 1; lastKnownFileType = sourcecode.c.h; name = internal.h; path = third_party/boringssl/src/crypto/hpke/internal.h; sourceTree = SOURCE_ROOT; };
		B7879D7AA28E2D8FB8200E5C /* asn1.h */ = {isa = PBXFileReference; includeInIndex = 1; lastKnownFileType = sourcecode.c.h; name = asn1.h; path = third_party/boringssl/src/include/openssl/asn1.h; sourceTree = SOURCE_ROOT; };
		B89B87A78000851FBEEC7D2F /* sha512-x86_64.S */ = {isa = PBXFileReference; includeInIndex = 1; name = "sha512-x86_64.S"; path = "third_party/boringssl/mac-x86_64/crypto/fipsmodule/sha512-x86_64.S"; sourceTree = SOURCE_ROOT; };
		B934BF07ACFB2293A215D615 /* obj.h */ = {isa = PBXFileReference; includeInIndex = 1; lastKnownFileType = sourcecode.c.h; name = obj.h; path = third_party/boringssl/src/include/openssl/obj.h; sourceTree = SOURCE_ROOT; };
		B9515B5B877FD5C828A22DBE /* ssl_session.cc */ = {isa = PBXFileReference; includeInIndex = 1; name = ssl_session.cc; path = third_party/boringssl/src/ssl/ssl_session.cc; sourceTree = SOURCE_ROOT; };
		B98B7CE22540BB1217678A00 /* digestsign.c */ = {isa = PBXFileReference; includeInIndex = 1; name = digestsign.c; path = third_party/boringssl/src/crypto/evp/digestsign.c; sourceTree = SOURCE_ROOT; };
		B9F67A0ACB2C42D647BEEA34 /* sha512-armv8.S */ = {isa = PBXFileReference; includeInIndex = 1; name = "sha512-armv8.S"; path = "third_party/boringssl/ios-aarch64/crypto/fipsmodule/sha512-armv8.S"; sourceTree = SOURCE_ROOT; };
		BB5843A05A8B43CE098360C3 /* s3_lib.cc */ = {isa = PBXFileReference; includeInIndex = 1; name = s3_lib.cc; path = third_party/boringssl/src/ssl/s3_lib.cc; sourceTree = SOURCE_ROOT; };
		BB8ABFC2B7CE8E15FB839DFF /* handshake.cc */ = {isa = PBXFileReference; includeInIndex = 1; name = handshake.cc; path = third_party/boringssl/src/ssl/handshake.cc; sourceTree = SOURCE_ROOT; };
		BBCF10BD5ED5068E500B30FF /* pem_lib.c */ = {isa = PBXFileReference; includeInIndex = 1; name = pem_lib.c; path = third_party/boringssl/src/crypto/pem/pem_lib.c; sourceTree = SOURCE_ROOT; };
		BC39820C190CAF570198E400 /* handoff.cc */ = {isa = PBXFileReference; includeInIndex = 1; name = handoff.cc; path = third_party/boringssl/src/ssl/handoff.cc; sourceTree = SOURCE_ROOT; };
		BCA66DE8534D296D6BCA4DF7 /* a_i2d_fp.c */ = {isa = PBXFileReference; includeInIndex = 1; name = a_i2d_fp.c; path = third_party/boringssl/src/crypto/asn1/a_i2d_fp.c; sourceTree = SOURCE_ROOT; };
		BD16FA91465586A170434865 /* evp_asn1.c */ = {isa = PBXFileReference; includeInIndex = 1; name = evp_asn1.c; path = third_party/boringssl/src/crypto/evp/evp_asn1.c; sourceTree = SOURCE_ROOT; };
		BDA9315BA77B3BF8D764470D /* internal.h */ = {isa = PBXFileReference; includeInIndex = 1; lastKnownFileType = sourcecode.c.h; name = internal.h; path = third_party/boringssl/src/crypto/fipsmodule/bn/internal.h; sourceTree = SOURCE_ROOT; };
		BEBB73DE3A09B3842EA2017E /* handshake_server.cc */ = {isa = PBXFileReference; includeInIndex = 1; name = handshake_server.cc; path = third_party/boringssl/src/ssl/handshake_server.cc; sourceTree = SOURCE_ROOT; };
		BFB1DBA08CCD9C97A098F663 /* objects.h */ = {isa = PBXFileReference; includeInIndex = 1; lastKnownFileType = sourcecode.c.h; name = objects.h; path = third_party/boringssl/src/include/openssl/objects.h; sourceTree = SOURCE_ROOT; };
		C0C42ECDFC203C2EC815008A /* ec.h */ = {isa = PBXFileReference; includeInIndex = 1; lastKnownFileType = sourcecode.c.h; name = ec.h; path = third_party/boringssl/src/include/openssl/ec.h; sourceTree = SOURCE_ROOT; };
		C382B826410DFBA264B3DF7B /* sha256-armv4.S */ = {isa = PBXFileReference; includeInIndex = 1; name = "sha256-armv4.S"; path = "third_party/boringssl/ios-arm/crypto/fipsmodule/sha256-armv4.S"; sourceTree = SOURCE_ROOT; };
		C403170A5CDA5BE5C2189AA7 /* armv8-mont.S */ = {isa = PBXFileReference; includeInIndex = 1; name = "armv8-mont.S"; path = "third_party/boringssl/ios-aarch64/crypto/fipsmodule/armv8-mont.S"; sourceTree = SOURCE_ROOT; };
		C42B8A74B1158CAC3B00377A /* tasn_enc.c */ = {isa = PBXFileReference; includeInIndex = 1; name = tasn_enc.c; path = third_party/boringssl/src/crypto/asn1/tasn_enc.c; sourceTree = SOURCE_ROOT; };
		C644D5783AE45767A8770C06 /* algorithm.c */ = {isa = PBXFileReference; includeInIndex = 1; name = algorithm.c; path = third_party/boringssl/src/crypto/x509/algorithm.c; sourceTree = SOURCE_ROOT; };
		C65523E0540C74C015D8591C /* stack.h */ = {isa = PBXFileReference; includeInIndex = 1; lastKnownFileType = sourcecode.c.h; name = stack.h; path = third_party/boringssl/src/include/openssl/stack.h; sourceTree = SOURCE_ROOT; };
		C65CAA9D9996AC8A8A008D31 /* srtp.h */ = {isa = PBXFileReference; includeInIndex = 1; lastKnownFileType = sourcecode.c.h; name = srtp.h; path = third_party/boringssl/src/include/openssl/srtp.h; sourceTree = SOURCE_ROOT; };
		C72234EFA032595DF2800D31 /* vpaes-armv8.S */ = {isa = PBXFileReference; includeInIndex = 1; name = "vpaes-armv8.S"; path = "third_party/boringssl/ios-aarch64/crypto/fipsmodule/vpaes-armv8.S"; sourceTree = SOURCE_ROOT; };
		C7B550A5C58A5E48193F68A1 /* asn1_lib.c */ = {isa = PBXFileReference; includeInIndex = 1; name = asn1_lib.c; path = third_party/boringssl/src/crypto/asn1/asn1_lib.c; sourceTree = SOURCE_ROOT; };
		C7BFFFC4F0F8D1D3BAAEFE09 /* bn_asn1.c */ = {isa = PBXFileReference; includeInIndex = 1; name = bn_asn1.c; path = third_party/boringssl/src/crypto/bn_extra/bn_asn1.c; sourceTree = SOURCE_ROOT; };
		C84F8380687B00895BE940DC /* pcy_data.c */ = {isa = PBXFileReference; includeInIndex = 1; name = pcy_data.c; path = third_party/boringssl/src/crypto/x509v3/pcy_data.c; sourceTree = SOURCE_ROOT; };
		C935D5BED37C68409E6677A7 /* chacha-x86_64.S */ = {isa = PBXFileReference; includeInIndex = 1; name = "chacha-x86_64.S"; path = "third_party/boringssl/mac-x86_64/crypto/chacha/chacha-x86_64.S"; sourceTree = SOURCE_ROOT; };
		CAFDF4FC52D1018709D8EA43 /* lhash.h */ = {isa = PBXFileReference; includeInIndex = 1; lastKnownFileType = sourcecode.c.h; name = lhash.h; path = third_party/boringssl/src/include/openssl/lhash.h; sourceTree = SOURCE_ROOT; };
		CB17E06F0D2D1839DD16B048 /* ssl_cipher.cc */ = {isa = PBXFileReference; includeInIndex = 1; name = ssl_cipher.cc; path = third_party/boringssl/src/ssl/ssl_cipher.cc; sourceTree = SOURCE_ROOT; };
		CC5EE2F1740B1762E4BA7136 /* v3_pmaps.c */ = {isa = PBXFileReference; includeInIndex = 1; name = v3_pmaps.c; path = third_party/boringssl/src/crypto/x509v3/v3_pmaps.c; sourceTree = SOURCE_ROOT; };
		CC764578867C8C7AD2651E2A /* x_algor.c */ = {isa = PBXFileReference; includeInIndex = 1; name = x_algor.c; path = third_party/boringssl/src/crypto/x509/x_algor.c; sourceTree = SOURCE_ROOT; };
		CE19AC93F884A334F1BD61D5 /* buf.h */ = {isa = PBXFileReference; includeInIndex = 1; lastKnownFileType = sourcecode.c.h; name = buf.h; path = third_party/boringssl/src/include/openssl/buf.h; sourceTree = SOURCE_ROOT; };
		CE71EDFF9835DF507B5285B9 /* cpu-arm-linux.h */ = {isa = PBXFileReference; includeInIndex = 1; lastKnownFileType = sourcecode.c.h; name = "cpu-arm-linux.h"; path = "third_party/boringssl/src/crypto/cpu-arm-linux.h"; sourceTree = SOURCE_ROOT; };
		CF1B5FF561CF36BC0AC10D5F /* md5-x86_64.S */ = {isa = PBXFileReference; includeInIndex = 1; name = "md5-x86_64.S"; path = "third_party/boringssl/mac-x86_64/crypto/fipsmodule/md5-x86_64.S"; sourceTree = SOURCE_ROOT; };
		CF2B71789F563370D0E352BA /* ssl_cert.cc */ = {isa = PBXFileReference; includeInIndex = 1; name = ssl_cert.cc; path = third_party/boringssl/src/ssl/ssl_cert.cc; sourceTree = SOURCE_ROOT; };
		CF2D5B25FF21AC3C2D2C3875 /* pool.c */ = {isa = PBXFileReference; includeInIndex = 1; name = pool.c; path = third_party/boringssl/src/crypto/pool/pool.c; sourceTree = SOURCE_ROOT; };
		D1679DEA8ACAC1EF3D2EDE86 /* curve25519.h */ = {isa = PBXFileReference; includeInIndex = 1; lastKnownFileType = sourcecode.c.h; name = curve25519.h; path = third_party/boringssl/src/include/openssl/curve25519.h; sourceTree = SOURCE_ROOT; };
		D1A7C1F5EF1E7013D323491A /* pem_pk8.c */ = {isa = PBXFileReference; includeInIndex = 1; name = pem_pk8.c; path = third_party/boringssl/src/crypto/pem/pem_pk8.c; sourceTree = SOURCE_ROOT; };
		D28537C4403B394F10B0DA71 /* cpu.h */ = {isa = PBXFileReference; includeInIndex = 1; lastKnownFileType = sourcecode.c.h; name = cpu.h; path = third_party/boringssl/src/include/openssl/cpu.h; sourceTree = SOURCE_ROOT; };
		D2B1BC48935DB173DE3A8ACD /* d1_lib.cc */ = {isa = PBXFileReference; includeInIndex = 1; name = d1_lib.cc; path = third_party/boringssl/src/ssl/d1_lib.cc; sourceTree = SOURCE_ROOT; };
		D2D7A39BE7B688469C1ACB86 /* a_digest.c */ = {isa = PBXFileReference; includeInIndex = 1; name = a_digest.c; path = third_party/boringssl/src/crypto/x509/a_digest.c; sourceTree = SOURCE_ROOT; };
		D33701E6552427B848DA9C38 /* tls_method.cc */ = {isa = PBXFileReference; includeInIndex = 1; name = tls_method.cc; path = third_party/boringssl/src/ssl/tls_method.cc; sourceTree = SOURCE_ROOT; };
		D3D34DD4ABD4A85E0D2ADED3 /* internal.h */ = {isa = PBXFileReference; includeInIndex = 1; lastKnownFileType = sourcecode.c.h; name = internal.h; path = third_party/boringssl/src/crypto/internal.h; sourceTree = SOURCE_ROOT; };
		D81A2F99D8704AB0684D39DC /* ssl_transcript.cc */ = {isa = PBXFileReference; includeInIndex = 1; name = ssl_transcript.cc; path = third_party/boringssl/src/ssl/ssl_transcript.cc; sourceTree = SOURCE_ROOT; };
		D85131D1BE23E9510D1F17CE /* ex_data.c */ = {isa = PBXFileReference; includeInIndex = 1; name = ex_data.c; path = third_party/boringssl/src/crypto/ex_data.c; sourceTree = SOURCE_ROOT; };
		D9858FE588779BB2B1739917 /* dh_asn1.c */ = {isa = PBXFileReference; includeInIndex = 1; name = dh_asn1.c; path = third_party/boringssl/src/crypto/dh/dh_asn1.c; sourceTree = SOURCE_ROOT; };
		DA6C9F95793CBF2392F2D029 /* crypto.h */ = {isa = PBXFileReference; includeInIndex = 1; lastKnownFileType = sourcecode.c.h; name = crypto.h; path = third_party/boringssl/src/include/openssl/crypto.h; sourceTree = SOURCE_ROOT; };
		DB175B2311EF7782E8E0198D /* internal.h */ = {isa = PBXFileReference; includeInIndex = 1; lastKnownFileType = sourcecode.c.h; name = internal.h; path = third_party/boringssl/src/crypto/pool/internal.h; sourceTree = SOURCE_ROOT; };
		DB1CB34D3FADAB1D9D7A9BB4 /* a_strnid.c */ = {isa = PBXFileReference; includeInIndex = 1; name = a_strnid.c; path = third_party/boringssl/src/crypto/asn1/a_strnid.c; sourceTree = SOURCE_ROOT; };
		DB92CECBC984C6C6DAB329B1 /* obj_dat.h */ = {isa = PBXFileReference; includeInIndex = 1; lastKnownFileType = sourcecode.c.h; name = obj_dat.h; path = third_party/boringssl/src/crypto/obj/obj_dat.h; sourceTree = SOURCE_ROOT; };
		DC51A70B1E062932F26F8122 /* opensslconf.h */ = {isa = PBXFileReference; includeInIndex = 1; lastKnownFileType = sourcecode.c.h; name = opensslconf.h; path = third_party/boringssl/src/include/openssl/opensslconf.h; sourceTree = SOURCE_ROOT; };
		DCAA01DBAA2E2D0BB4B8747E /* sha512-armv4.S */ = {isa = PBXFileReference; includeInIndex = 1; name = "sha512-armv4.S"; path = "third_party/boringssl/ios-arm/crypto/fipsmodule/sha512-armv4.S"; sourceTree = SOURCE_ROOT; };
		DCC463B08B4E4A06BA8F9E83 /* x509_obj.c */ = {isa = PBXFileReference; includeInIndex = 1; name = x509_obj.c; path = third_party/boringssl/src/crypto/x509/x509_obj.c; sourceTree = SOURCE_ROOT; };
		DD083D8B20F29BED52D6F48B /* pkcs8.c */ = {isa = PBXFileReference; includeInIndex = 1; name = pkcs8.c; path = third_party/boringssl/src/crypto/pkcs8/pkcs8.c; sourceTree = SOURCE_ROOT; };
		DD0C06668D42A00A0BA3372C /* v3_lib.c */ = {isa = PBXFileReference; includeInIndex = 1; name = v3_lib.c; path = third_party/boringssl/src/crypto/x509v3/v3_lib.c; sourceTree = SOURCE_ROOT; };
		DDD636FFEC5FE587582861B5 /* a_octet.c */ = {isa = PBXFileReference; includeInIndex = 1; name = a_octet.c; path = third_party/boringssl/src/crypto/asn1/a_octet.c; sourceTree = SOURCE_ROOT; };
		DEE5DF85BE2CA192F5BC3F7C /* obj_xref.c */ = {isa = PBXFileReference; includeInIndex = 1; name = obj_xref.c; path = third_party/boringssl/src/crypto/obj/obj_xref.c; sourceTree = SOURCE_ROOT; };
		DFA9D52C845A30AF215411A1 /* ecdh_extra.c */ = {isa = PBXFileReference; includeInIndex = 1; name = ecdh_extra.c; path = third_party/boringssl/src/crypto/ecdh_extra/ecdh_extra.c; sourceTree = SOURCE_ROOT; };
		DFFE008C9904E44C1256C168 /* asn1_locl.h */ = {isa = PBXFileReference; includeInIndex = 1; lastKnownFileType = sourcecode.c.h; name = asn1_locl.h; path = third_party/boringssl/src/crypto/asn1/asn1_locl.h; sourceTree = SOURCE_ROOT; };
		DFFECF9350D25752F74A8CBA /* x509_lu.c */ = {isa = PBXFileReference; includeInIndex = 1; name = x509_lu.c; path = third_party/boringssl/src/crypto/x509/x509_lu.c; sourceTree = SOURCE_ROOT; };
		E0B9715586C94F104257B401 /* pem_oth.c */ = {isa = PBXFileReference; includeInIndex = 1; name = pem_oth.c; path = third_party/boringssl/src/crypto/pem/pem_oth.c; sourceTree = SOURCE_ROOT; };
		E0DCFED547057C7EC6E6925A /* internal.h */ = {isa = PBXFileReference; includeInIndex = 1; lastKnownFileType = sourcecode.c.h; name = internal.h; path = third_party/boringssl/src/crypto/fipsmodule/rand/internal.h; sourceTree = SOURCE_ROOT; };
		E0FE471AC87DCD791A1660C8 /* chacha-x86.S */ = {isa = PBXFileReference; includeInIndex = 1; name = "chacha-x86.S"; path = "third_party/boringssl/mac-x86/crypto/chacha/chacha-x86.S"; sourceTree = SOURCE_ROOT; };
		E12A0C10E2AA54F36031DC55 /* tls13_server.cc */ = {isa = PBXFileReference; includeInIndex = 1; name = tls13_server.cc; path = third_party/boringssl/src/ssl/tls13_server.cc; sourceTree = SOURCE_ROOT; };
		E1BB22E1D558489261BDEE8B /* p256_table.h */ = {isa = PBXFileReference; includeInIndex = 1; lastKnownFileType = sourcecode.c.h; name = p256_table.h; path = third_party/boringssl/src/crypto/fipsmodule/ec/p256_table.h; sourceTree = SOURCE_ROOT; };
		E28667BB32ADBB330DC018D2 /* cipher_extra.c */ = {isa = PBXFileReference; includeInIndex = 1; name = cipher_extra.c; path = third_party/boringssl/src/crypto/cipher_extra/cipher_extra.c; sourceTree = SOURCE_ROOT; };
		E33FAEE3B869464168536BC1 /* md4.h */ = {isa = PBXFileReference; includeInIndex = 1; lastKnownFileType = sourcecode.c.h; name = md4.h; path = third_party/boringssl/src/include/openssl/md4.h; sourceTree = SOURCE_ROOT; };
		E37F2F6B1892541EFD385900 /* x_x509.c */ = {isa = PBXFileReference; includeInIndex = 1; name = x_x509.c; path = third_party/boringssl/src/crypto/x509/x_x509.c; sourceTree = SOURCE_ROOT; };
		E3E7C0757719648786D8AD32 /* co-586.S */ = {isa = PBXFileReference; includeInIndex = 1; name = "co-586.S"; path = "third_party/boringssl/mac-x86/crypto/fipsmodule/co-586.S"; sourceTree = SOURCE_ROOT; };
		E4095C2B4A0753EEEA9CD1E1 /* p_x25519_asn1.c */ = {isa = PBXFileReference; includeInIndex = 1; name = p_x25519_asn1.c; path = third_party/boringssl/src/crypto/evp/p_x25519_asn1.c; sourceTree = SOURCE_ROOT; };
		E466D310C80161BBF0829BDA /* internal.h */ = {isa = PBXFileReference; includeInIndex = 1; lastKnownFileType = sourcecode.c.h; name = internal.h; path = third_party/boringssl/src/crypto/x509v3/internal.h; sourceTree = SOURCE_ROOT; };
		E4E009C8B2E7D963FC9C4253 /* asn1_gen.c */ = {isa = PBXFileReference; includeInIndex = 1; name = asn1_gen.c; path = third_party/boringssl/src/crypto/x509/asn1_gen.c; sourceTree = SOURCE_ROOT; };
		E4E6C44C21830CEDA40E7507 /* hrss.h */ = {isa = PBXFileReference; includeInIndex = 1; lastKnownFileType = sourcecode.c.h; name = hrss.h; path = third_party/boringssl/src/include/openssl/hrss.h; sourceTree = SOURCE_ROOT; };
		E51C78B9B6F878AB5B3322AB /* x509cset.c */ = {isa = PBXFileReference; includeInIndex = 1; name = x509cset.c; path = third_party/boringssl/src/crypto/x509/x509cset.c; sourceTree = SOURCE_ROOT; };
		E569401E2990BFCE6665E1A8 /* type_check.h */ = {isa = PBXFileReference; includeInIndex = 1; lastKnownFileType = sourcecode.c.h; name = type_check.h; path = third_party/boringssl/src/include/openssl/type_check.h; sourceTree = SOURCE_ROOT; };
		E5EBC45AE7D49F9859B62065 /* v3_akeya.c */ = {isa = PBXFileReference; includeInIndex = 1; name = v3_akeya.c; path = third_party/boringssl/src/crypto/x509v3/v3_akeya.c; sourceTree = SOURCE_ROOT; };
		E65FB2FACD0029EB1C71BCB1 /* thread.h */ = {isa = PBXFileReference; includeInIndex = 1; lastKnownFileType = sourcecode.c.h; name = thread.h; path = third_party/boringssl/src/include/openssl/thread.h; sourceTree = SOURCE_ROOT; };
		E66AAF697B0EF172FA2BBA08 /* poly1305_arm.c */ = {isa = PBXFileReference; includeInIndex = 1; name = poly1305_arm.c; path = third_party/boringssl/src/crypto/poly1305/poly1305_arm.c; sourceTree = SOURCE_ROOT; };
		E6719F4A83AD907BE14FD85B /* pool.h */ = {isa = PBXFileReference; includeInIndex = 1; lastKnownFileType = sourcecode.c.h; name = pool.h; path = third_party/boringssl/src/include/openssl/pool.h; sourceTree = SOURCE_ROOT; };
		E6906B00C3E2282A8133444D /* ghash-x86_64.S */ = {isa = PBXFileReference; includeInIndex = 1; name = "ghash-x86_64.S"; path = "third_party/boringssl/mac-x86_64/crypto/fipsmodule/ghash-x86_64.S"; sourceTree = SOURCE_ROOT; };
		E6A9D793D50908634812557F /* x509_r2x.c */ = {isa = PBXFileReference; includeInIndex = 1; name = x509_r2x.c; path = third_party/boringssl/src/crypto/x509/x509_r2x.c; sourceTree = SOURCE_ROOT; };
		E6F9DB82D223F97BB866D904 /* a_verify.c */ = {isa = PBXFileReference; includeInIndex = 1; name = a_verify.c; path = third_party/boringssl/src/crypto/x509/a_verify.c; sourceTree = SOURCE_ROOT; };
		E73C38919C91CDFB79FC256D /* sha256-586.S */ = {isa = PBXFileReference; includeInIndex = 1; name = "sha256-586.S"; path = "third_party/boringssl/mac-x86/crypto/fipsmodule/sha256-586.S"; sourceTree = SOURCE_ROOT; };
		E74384388426899A16AB2C96 /* bsaes-armv7.S */ = {isa = PBXFileReference; includeInIndex = 1; name = "bsaes-armv7.S"; path = "third_party/boringssl/ios-arm/crypto/fipsmodule/bsaes-armv7.S"; sourceTree = SOURCE_ROOT; };
		E748E0F2D1FD5032311DEC5F /* thread.c */ = {isa = PBXFileReference; includeInIndex = 1; name = thread.c; path = third_party/boringssl/src/crypto/thread.c; sourceTree = SOURCE_ROOT; };
		E7DCC0A684A040865FF6141B /* pkcs7.c */ = {isa = PBXFileReference; includeInIndex = 1; name = pkcs7.c; path = third_party/boringssl/src/crypto/pkcs7/pkcs7.c; sourceTree = SOURCE_ROOT; };
		E8281D26AD22626F0AC29260 /* internal.h */ = {isa = PBXFileReference; includeInIndex = 1; lastKnownFileType = sourcecode.c.h; name = internal.h; path = third_party/boringssl/src/crypto/fipsmodule/rsa/internal.h; sourceTree = SOURCE_ROOT; };
		E86064153E80B408B494451D /* x86-mont.S */ = {isa = PBXFileReference; includeInIndex = 1; name = "x86-mont.S"; path = "third_party/boringssl/mac-x86/crypto/fipsmodule/x86-mont.S"; sourceTree = SOURCE_ROOT; };
		E91893910DB512AB776494C6 /* asn1_par.c */ = {isa = PBXFileReference; includeInIndex = 1; name = asn1_par.c; path = third_party/boringssl/src/crypto/asn1/asn1_par.c; sourceTree = SOURCE_ROOT; };
		E945A9A5DE51372CBF3923C8 /* evp_ctx.c */ = {isa = PBXFileReference; includeInIndex = 1; name = evp_ctx.c; path = third_party/boringssl/src/crypto/evp/evp_ctx.c; sourceTree = SOURCE_ROOT; };
		E9A2E98F34BD07B657C5207E /* lhash.c */ = {isa = PBXFileReference; includeInIndex = 1; name = lhash.c; path = third_party/boringssl/src/crypto/lhash/lhash.c; sourceTree = SOURCE_ROOT; };
		EA506D1C7B4C9776B3EBE802 /* x_spki.c */ = {isa = PBXFileReference; includeInIndex = 1; name = x_spki.c; path = third_party/boringssl/src/crypto/x509/x_spki.c; sourceTree = SOURCE_ROOT; };
		EADDB9E28528A5464FAA5B13 /* cpu-arm.c */ = {isa = PBXFileReference; includeInIndex = 1; name = "cpu-arm.c"; path = "third_party/boringssl/src/crypto/cpu-arm.c"; sourceTree = SOURCE_ROOT; };
		EAF6C9311325EF4747C6A644 /* trampoline-x86.S */ = {isa = PBXFileReference; includeInIndex = 1; name = "trampoline-x86.S"; path = "third_party/boringssl/mac-x86/crypto/test/trampoline-x86.S"; sourceTree = SOURCE_ROOT; };
		EC279A306FA9A2787C567E2B /* thread_none.c */ = {isa = PBXFileReference; includeInIndex = 1; name = thread_none.c; path = third_party/boringssl/src/crypto/thread_none.c; sourceTree = SOURCE_ROOT; };
		ECB271261246EC820D9A2E1D /* bcm.c */ = {isa = PBXFileReference; includeInIndex = 1; name = bcm.c; path = third_party/boringssl/src/crypto/fipsmodule/bcm.c; sourceTree = SOURCE_ROOT; };
		EDA02D6A9B8AE353EB4EF67D /* chacha-armv4.S */ = {isa = PBXFileReference; includeInIndex = 1; name = "chacha-armv4.S"; path = "third_party/boringssl/ios-arm/crypto/chacha/chacha-armv4.S"; sourceTree = SOURCE_ROOT; };
		EDF773AD84E18E41F5273982 /* mem.h */ = {isa = PBXFileReference; includeInIndex = 1; lastKnownFileType = sourcecode.c.h; name = mem.h; path = third_party/boringssl/src/include/openssl/mem.h; sourceTree = SOURCE_ROOT; };
		EE2F993735234F88B5D63BBF /* v3_ia5.c */ = {isa = PBXFileReference; includeInIndex = 1; name = v3_ia5.c; path = third_party/boringssl/src/crypto/x509v3/v3_ia5.c; sourceTree = SOURCE_ROOT; };
		EEC48E832DAB24AA0886CEBD /* curve25519_tables.h */ = {isa = PBXFileReference; includeInIndex = 1; lastKnownFileType = sourcecode.c.h; name = curve25519_tables.h; path = third_party/boringssl/src/crypto/curve25519/curve25519_tables.h; sourceTree = SOURCE_ROOT; };
		EEE8FE52855E17345E8ED8D9 /* convert.c */ = {isa = PBXFileReference; includeInIndex = 1; name = convert.c; path = third_party/boringssl/src/crypto/bn_extra/convert.c; sourceTree = SOURCE_ROOT; };
		EF5480230921DE10D5EBE2EA /* pkcs12.h */ = {isa = PBXFileReference; includeInIndex = 1; lastKnownFileType = sourcecode.c.h; name = pkcs12.h; path = third_party/boringssl/src/include/openssl/pkcs12.h; sourceTree = SOURCE_ROOT; };
		F063F94114AFB26895706326 /* engine.h */ = {isa = PBXFileReference; includeInIndex = 1; lastKnownFileType = sourcecode.c.h; name = engine.h; path = third_party/boringssl/src/include/openssl/engine.h; sourceTree = SOURCE_ROOT; };
		F12FE581FF45E1100F922DCF /* dsa.h */ = {isa = PBXFileReference; includeInIndex = 1; lastKnownFileType = sourcecode.c.h; name = dsa.h; path = third_party/boringssl/src/include/openssl/dsa.h; sourceTree = SOURCE_ROOT; };
		F1BA28C125375A96F5D75D04 /* buf.c */ = {isa = PBXFileReference; includeInIndex = 1; name = buf.c; path = third_party/boringssl/src/crypto/buf/buf.c; sourceTree = SOURCE_ROOT; };
		F2058EFA8FFB0C88A670FA9A /* ghash-x86.S */ = {isa = PBXFileReference; includeInIndex = 1; name = "ghash-x86.S"; path = "third_party/boringssl/mac-x86/crypto/fipsmodule/ghash-x86.S"; sourceTree = SOURCE_ROOT; };
		F2F0ABF5CAF6691C743AB30B /* tasn_typ.c */ = {isa = PBXFileReference; includeInIndex = 1; name = tasn_typ.c; path = third_party/boringssl/src/crypto/asn1/tasn_typ.c; sourceTree = SOURCE_ROOT; };
		F3006166E130511A1992A82A /* pkcs8_x509.c */ = {isa = PBXFileReference; includeInIndex = 1; name = pkcs8_x509.c; path = third_party/boringssl/src/crypto/pkcs8/pkcs8_x509.c; sourceTree = SOURCE_ROOT; };
		F3ABB5BE96D5EF6887ACAA06 /* aead.h */ = {isa = PBXFileReference; includeInIndex = 1; lastKnownFileType = sourcecode.c.h; name = aead.h; path = third_party/boringssl/src/include/openssl/aead.h; sourceTree = SOURCE_ROOT; };
		F459BB58B607DBEED1D36879 /* internal.h */ = {isa = PBXFileReference; includeInIndex = 1; lastKnownFileType = sourcecode.c.h; name = internal.h; path = third_party/boringssl/src/crypto/fipsmodule/digest/internal.h; sourceTree = SOURCE_ROOT; };
		F48668D0996BE3AE88C0E50C /* v3_ocsp.c */ = {isa = PBXFileReference; includeInIndex = 1; name = v3_ocsp.c; path = third_party/boringssl/src/crypto/x509v3/v3_ocsp.c; sourceTree = SOURCE_ROOT; };
		F69B079A646A58605138E330 /* hash_to_curve.c */ = {isa = PBXFileReference; includeInIndex = 1; name = hash_to_curve.c; path = third_party/boringssl/src/crypto/ec_extra/hash_to_curve.c; sourceTree = SOURCE_ROOT; };
		F6BEEE754EAA135CA0426148 /* aes.h */ = {isa = PBXFileReference; includeInIndex = 1; lastKnownFileType = sourcecode.c.h; name = aes.h; path = third_party/boringssl/src/include/openssl/aes.h; sourceTree = SOURCE_ROOT; };
		F6C1BDF82C5FB91FF4F32284 /* p256_32.h */ = {isa = PBXFileReference; includeInIndex = 1; lastKnownFileType = sourcecode.c.h; name = p256_32.h; path = third_party/boringssl/src/third_party/fiat/p256_32.h; sourceTree = SOURCE_ROOT; };
		F8040B9CC2D1EEA80BF13CA9 /* pbkdf.c */ = {isa = PBXFileReference; includeInIndex = 1; name = pbkdf.c; path = third_party/boringssl/src/crypto/evp/pbkdf.c; sourceTree = SOURCE_ROOT; };
		F8E40C91F5B93B3FD55F9670 /* a_d2i_fp.c */ = {isa = PBXFileReference; includeInIndex = 1; name = a_d2i_fp.c; path = third_party/boringssl/src/crypto/asn1/a_d2i_fp.c; sourceTree = SOURCE_ROOT; };
		F92331D971CC4BDF6827B10F /* v3_crld.c */ = {isa = PBXFileReference; includeInIndex = 1; name = v3_crld.c; path = third_party/boringssl/src/crypto/x509v3/v3_crld.c; sourceTree = SOURCE_ROOT; };
		F9788E28FFE9FEFD5AA039D8 /* x509_v3.c */ = {isa = PBXFileReference; includeInIndex = 1; name = x509_v3.c; path = third_party/boringssl/src/crypto/x509/x509_v3.c; sourceTree = SOURCE_ROOT; };
		F9ADE38960E853381BB1192E /* ssl_aead_ctx.cc */ = {isa = PBXFileReference; includeInIndex = 1; name = ssl_aead_ctx.cc; path = third_party/boringssl/src/ssl/ssl_aead_ctx.cc; sourceTree = SOURCE_ROOT; };
		FA761223082B310EB7B0A8E1 /* thread_win.c */ = {isa = PBXFileReference; includeInIndex = 1; name = thread_win.c; path = third_party/boringssl/src/crypto/thread_win.c; sourceTree = SOURCE_ROOT; };
		FBA27C0D1449301A49026538 /* ghash-ssse3-x86.S */ = {isa = PBXFileReference; includeInIndex = 1; name = "ghash-ssse3-x86.S"; path = "third_party/boringssl/mac-x86/crypto/fipsmodule/ghash-ssse3-x86.S"; sourceTree = SOURCE_ROOT; };
		FDE1864CE0AC7B6F512B7F21 /* t_x509a.c */ = {isa = PBXFileReference; includeInIndex = 1; name = t_x509a.c; path = third_party/boringssl/src/crypto/x509/t_x509a.c; sourceTree = SOURCE_ROOT; };
		FE2D8EC51FCAFA4C2D25C787 /* pem_info.c */ = {isa = PBXFileReference; includeInIndex = 1; name = pem_info.c; path = third_party/boringssl/src/crypto/pem/pem_info.c; sourceTree = SOURCE_ROOT; };
		FF4F2FD521D7F76CD24CA446 /* pkcs8.h */ = {isa = PBXFileReference; includeInIndex = 1; lastKnownFileType = sourcecode.c.h; name = pkcs8.h; path = third_party/boringssl/src/include/openssl/pkcs8.h; sourceTree = SOURCE_ROOT; };
=======
>>>>>>> dbe70f20
/* End PBXFileReference section */

/* Begin PBXFrameworksBuildPhase section */
		9F00E8D4223C197900EC1EF3 /* Frameworks */ = {
			isa = PBXFrameworksBuildPhase;
			buildActionMask = 2147483647;
			files = (
				9F00E941223C1AFA00EC1EF3 /* openssl.framework in Frameworks */,
			);
			runOnlyForDeploymentPostprocessing = 0;
		};
		9F4A249E223A8D7F005CB63A /* Frameworks */ = {
			isa = PBXFrameworksBuildPhase;
			buildActionMask = 2147483647;
			files = (
				9FBD853D223BFB5E009EAEB3 /* openssl.framework in Frameworks */,
			);
			runOnlyForDeploymentPostprocessing = 0;
		};
		9F56693C25546397005CF297 /* Frameworks */ = {
			isa = PBXFrameworksBuildPhase;
			buildActionMask = 2147483647;
			files = (
			);
			runOnlyForDeploymentPostprocessing = 0;
		};
		9F56694D255463B5005CF297 /* Frameworks */ = {
			isa = PBXFrameworksBuildPhase;
			buildActionMask = 2147483647;
			files = (
			);
			runOnlyForDeploymentPostprocessing = 0;
		};
		9F70B2B9241D0FEC009CB629 /* Frameworks */ = {
			isa = PBXFrameworksBuildPhase;
			buildActionMask = 2147483647;
			files = (
				9F70B2DD241D16B4009CB629 /* openssl.framework in Frameworks */,
				9F70B2E1241D1753009CB629 /* themis.framework in Frameworks */,
			);
			runOnlyForDeploymentPostprocessing = 0;
		};
		9F70B2E4241D17A3009CB629 /* Frameworks */ = {
			isa = PBXFrameworksBuildPhase;
			buildActionMask = 2147483647;
			files = (
				9F70B2EC241D17A3009CB629 /* themis.framework in Frameworks */,
				9F70B2FB241D17D8009CB629 /* openssl.framework in Frameworks */,
			);
			runOnlyForDeploymentPostprocessing = 0;
		};
		9F70B3102420E16E009CB629 /* Frameworks */ = {
			isa = PBXFrameworksBuildPhase;
			buildActionMask = 2147483647;
			files = (
				9F70B3112420E16E009CB629 /* themis.framework in Frameworks */,
				9F70B3122420E16E009CB629 /* openssl.framework in Frameworks */,
			);
			runOnlyForDeploymentPostprocessing = 0;
		};
		9F70B3282420E176009CB629 /* Frameworks */ = {
			isa = PBXFrameworksBuildPhase;
			buildActionMask = 2147483647;
			files = (
				9F70B3292420E176009CB629 /* openssl.framework in Frameworks */,
				9F70B32A2420E176009CB629 /* themis.framework in Frameworks */,
			);
			runOnlyForDeploymentPostprocessing = 0;
		};
/* End PBXFrameworksBuildPhase section */

/* Begin PBXGroup section */
		0B3ABCA9CF4DA8B402318129 /* x86 */ = {
			isa = PBXGroup;
			children = (
				E0FE471AC87DCD791A1660C8 /* chacha-x86.S */,
				52709FD043287F666526E35F /* aesni-x86.S */,
				14BABBBF9DFE7AA9C2FD9E0E /* bn-586.S */,
				E3E7C0757719648786D8AD32 /* co-586.S */,
				FBA27C0D1449301A49026538 /* ghash-ssse3-x86.S */,
				F2058EFA8FFB0C88A670FA9A /* ghash-x86.S */,
				AE60B773FB00F389E1A45271 /* md5-586.S */,
				1501360BEF783ECAE4E3AA39 /* sha1-586.S */,
				E73C38919C91CDFB79FC256D /* sha256-586.S */,
				9F142DDDEA16A89F0696B0F2 /* sha512-586.S */,
				340CEF11EBCCCF31C4C44A09 /* vpaes-x86.S */,
				E86064153E80B408B494451D /* x86-mont.S */,
				EAF6C9311325EF4747C6A644 /* trampoline-x86.S */,
			);
			name = x86;
			sourceTree = "<group>";
		};
		3F3EA2FC7699904539266441 /* x86_64 */ = {
			isa = PBXGroup;
			children = (
				C935D5BED37C68409E6677A7 /* chacha-x86_64.S */,
				B2991B22ACCE7F6A44BA566E /* aes128gcmsiv-x86_64.S */,
				1E43AAB939593DB582313755 /* chacha20_poly1305_x86_64.S */,
				3ADEE369D8265CF897BC7A37 /* aesni-gcm-x86_64.S */,
				AE8ED46F05C4BB9B244E8D28 /* aesni-x86_64.S */,
				699CF476A8E660A1DA11A9CA /* ghash-ssse3-x86_64.S */,
				E6906B00C3E2282A8133444D /* ghash-x86_64.S */,
				CF1B5FF561CF36BC0AC10D5F /* md5-x86_64.S */,
				5B001C610B9903157D81B35C /* p256-x86_64-asm.S */,
				6E41B560C4081194F69C3316 /* p256_beeu-x86_64-asm.S */,
				79DA264908929F17D6DC09BD /* rdrand-x86_64.S */,
				3EE3DFBB3C397BEC734849EC /* rsaz-avx2.S */,
				637A88650AF52ACE8BF41414 /* sha1-x86_64.S */,
				027F768B3C4092F2B0C34908 /* sha256-x86_64.S */,
				B89B87A78000851FBEEC7D2F /* sha512-x86_64.S */,
				97D4EC317E640223585B1464 /* vpaes-x86_64.S */,
				73CB9D99654C15BF1970094C /* x86_64-mont.S */,
				B10B32D5E693C7AB2B3EC4C7 /* x86_64-mont5.S */,
				3509901AB8EE7A301809A0CB /* trampoline-x86_64.S */,
			);
			name = x86_64;
			sourceTree = "<group>";
		};
		4F357FE0C3BD2D91322B5048 /* libcrypto */ = {
			isa = PBXGroup;
			children = (
				003F2551708A65D09588819A /* err_data.c */,
				A9771EE8C6C71F85DA9FB13F /* a_bitstr.c */,
				9E4FEEECAFDF9195F8699F07 /* a_bool.c */,
				F8E40C91F5B93B3FD55F9670 /* a_d2i_fp.c */,
				102AF1D55456151F508A7C4A /* a_dup.c */,
				7086FCF8C238C1E4EBB9309D /* a_enum.c */,
				02648893B99FA192BF18C7D9 /* a_gentm.c */,
				BCA66DE8534D296D6BCA4DF7 /* a_i2d_fp.c */,
				A8F4B7092939D121EF7E978F /* a_int.c */,
				98BCE20CFFDAD2A77F39498C /* a_mbstr.c */,
				1950D98DFAE5150D6E4D25A6 /* a_object.c */,
				DDD636FFEC5FE587582861B5 /* a_octet.c */,
				8CE7FBEA00AECF0D990D28A7 /* a_print.c */,
				DB1CB34D3FADAB1D9D7A9BB4 /* a_strnid.c */,
				6378CA82DCEBFDCD843679F7 /* a_time.c */,
				08370EFE6E5E67DC2D897F6B /* a_type.c */,
				ABA9C9DC496226D0073AF034 /* a_utctm.c */,
				33D151529FF09F98CE101C54 /* a_utf8.c */,
				C7B550A5C58A5E48193F68A1 /* asn1_lib.c */,
				DFFE008C9904E44C1256C168 /* asn1_locl.h */,
				E91893910DB512AB776494C6 /* asn1_par.c */,
				6CCAD94536C6ED18C16CF7E3 /* asn_pack.c */,
				1B73F6BA3A6D4280D24319D9 /* f_enum.c */,
				14645F81C0FF2CA7CAD38BF2 /* f_int.c */,
				90D4F156E8AD3C01289C17BB /* f_string.c */,
				043E65BAE8B2FBA273C538C5 /* tasn_dec.c */,
				C42B8A74B1158CAC3B00377A /* tasn_enc.c */,
				8B6AEC8140C683C4A8B09766 /* tasn_fre.c */,
				35D7984E610B3D60BE049E02 /* tasn_new.c */,
				F2F0ABF5CAF6691C743AB30B /* tasn_typ.c */,
				93DBD9B95A237CF23D20BC51 /* tasn_utl.c */,
				87FE78FEDADDD59E21059F01 /* time_support.c */,
				6EB9FD1B2EC068C9811B11E1 /* base64.c */,
				A33A7702643E32246579EB2D /* bio.c */,
				17B8446F563EF1EAF315041D /* bio_mem.c */,
				076C03F157AB6EB1C6464A76 /* connect.c */,
				7FFCF8CA42EF6F7FA3646DFE /* fd.c */,
				29A7FB9838437DC90845D5E5 /* file.c */,
				9DCCA41CD887DC31F56A481E /* hexdump.c */,
				31E2B7F5F54CD4FFB40E0166 /* internal.h */,
				7EB848A937B59FF1C0E48C2C /* pair.c */,
				5A577CB220DB56BE1792AFA7 /* printf.c */,
				4548A24187C07A2099E69654 /* socket.c */,
				3BC1100D25BBEFB54BDF81E2 /* socket_helper.c */,
				C7BFFFC4F0F8D1D3BAAEFE09 /* bn_asn1.c */,
				EEE8FE52855E17345E8ED8D9 /* convert.c */,
				F1BA28C125375A96F5D75D04 /* buf.c */,
				22354C3686D4BD44D77ED990 /* asn1_compat.c */,
				1F462B8738F23CC847F3629B /* ber.c */,
				3A72594CE11062A04E626323 /* cbb.c */,
				5DC08DF270AFB29BE7484B90 /* cbs.c */,
				40C9077A4FBA10CD0D9B8DCC /* internal.h */,
				38A829938DD1A3BE15681B03 /* unicode.c */,
				8C8483FACDA514EE7D64C0F7 /* chacha.c */,
				1431566151214CF53931BCDE /* internal.h */,
				E28667BB32ADBB330DC018D2 /* cipher_extra.c */,
				72BE52AD3173633753933FE8 /* derive_key.c */,
				385351340F3777A72413B7BE /* e_aesccm.c */,
				82754E8AA82907E55AB63C59 /* e_aesctrhmac.c */,
				37C89F7FA949492FD92B4918 /* e_aesgcmsiv.c */,
				97644B8EC3FF3AD5EA2F59D8 /* e_chacha20poly1305.c */,
				1662F915750875363FF82D11 /* e_null.c */,
				A65E0EE9F0D7D3B6B4774847 /* e_rc2.c */,
				6413D786E773B4FA92B3EA28 /* e_rc4.c */,
				136B10737C2A992E86B7EC17 /* e_tls.c */,
				582318963545580466A57705 /* internal.h */,
				906940DC60EF4000C434BA4D /* tls_cbc.c */,
				79DC230DE6DE77EC7FE7EEDF /* cmac.c */,
				70E1093198E23200A5FD6181 /* conf.c */,
				3303AD88B0487CA3761ADF73 /* conf_def.h */,
				61C22051AED692CF7D6653D3 /* internal.h */,
				A7D0AF51092D48E8AE3EBA8C /* cpu-aarch64-fuchsia.c */,
				6D7EDA0FA370A0AB18644E01 /* cpu-aarch64-linux.c */,
				4C0ED393FA85526282634662 /* cpu-arm-linux.c */,
				CE71EDFF9835DF507B5285B9 /* cpu-arm-linux.h */,
				EADDB9E28528A5464FAA5B13 /* cpu-arm.c */,
				9DCF1E1E5903FDED6A994244 /* cpu-intel.c */,
				11487D804E6245C0D28CDE0F /* cpu-ppc64le.c */,
				148E127C993451F865C25E20 /* crypto.c */,
				8108DF0E1E0A6D8CBFF11998 /* curve25519.c */,
				EEC48E832DAB24AA0886CEBD /* curve25519_tables.h */,
				986EBE54841C81A6D0530319 /* internal.h */,
				3ED2034F44739EF4CB2FBC88 /* spake25519.c */,
				B4FE2BD55E53F74EEC023470 /* check.c */,
				75038091243834B880D4FD48 /* dh.c */,
				D9858FE588779BB2B1739917 /* dh_asn1.c */,
				8428B60460EC1BD94910BBC7 /* params.c */,
				378778FC6BD1CC062C411F7F /* digest_extra.c */,
				88D3C1AEF8FD1320EE422AE3 /* dsa.c */,
				92F57D1743D65892A41DDD97 /* dsa_asn1.c */,
				239801E138F254CB7FE9C0E0 /* ec_asn1.c */,
				944E25D4E83DBE736299E6ED /* ec_derive.c */,
				F69B079A646A58605138E330 /* hash_to_curve.c */,
				3270AF8E6E0EC697830557F8 /* internal.h */,
				DFA9D52C845A30AF215411A1 /* ecdh_extra.c */,
				91B76BAD835175216ADD4C06 /* ecdsa_asn1.c */,
				95CC2FCA0159642C9A4ECB6A /* engine.c */,
				622A8739543801456BBDA66F /* err.c */,
				04824F87B932C541B981F035 /* internal.h */,
				B98B7CE22540BB1217678A00 /* digestsign.c */,
				6E780F87E2AC3F150B4C81A5 /* evp.c */,
				BD16FA91465586A170434865 /* evp_asn1.c */,
				E945A9A5DE51372CBF3923C8 /* evp_ctx.c */,
				A0C994CC094848F8ADCE3044 /* internal.h */,
				4EBA6DA9BA0E52AB8839B4C8 /* p_dsa_asn1.c */,
				59921E0EBF5DE6FF6444AB33 /* p_ec.c */,
				4914822D1328CA2EC4B64178 /* p_ec_asn1.c */,
				8EC52C5890A368A58BB4BF7B /* p_ed25519.c */,
				315F65543860FC3FCF71C55B /* p_ed25519_asn1.c */,
				8DF59799E5E2E83C681B2AD7 /* p_rsa.c */,
				8BB0887EC587795C7DD1B950 /* p_rsa_asn1.c */,
				ADC8B32AED52AD9F6EF621D6 /* p_x25519.c */,
				E4095C2B4A0753EEEA9CD1E1 /* p_x25519_asn1.c */,
				F8040B9CC2D1EEA80BF13CA9 /* pbkdf.c */,
				AEDFF21C65CE91378BBF42E2 /* print.c */,
				7F7F9267CEC47A4AC5F1B7F3 /* scrypt.c */,
				B186A617FA9CF1C37B486F4C /* sign.c */,
				D85131D1BE23E9510D1F17CE /* ex_data.c */,
				B6843EF2F229AEF2A29BC077 /* internal.h */,
				ECB271261246EC820D9A2E1D /* bcm.c */,
				BDA9315BA77B3BF8D764470D /* internal.h */,
				9EE1A4BC0377338F78809545 /* rsaz_exp.h */,
				345C731A054B312D066CAD95 /* internal.h */,
				7F26D944DE7F0FAA47B9CB12 /* delocate.h */,
				311485E0365FAAF88702425D /* internal.h */,
				F459BB58B607DBEED1D36879 /* internal.h */,
				9CE91498F46D069A4D4C5E62 /* md32_common.h */,
				77DB8F716E0867DBF81D4294 /* internal.h */,
				23543DA64FB53E45DE2F8794 /* p256-x86_64-table.h */,
				80075ED44D0B8CABDB3A6CEC /* p256-x86_64.h */,
				E1BB22E1D558489261BDEE8B /* p256_table.h */,
				2148ED7084B556A740E18E14 /* fips_shared_support.c */,
				9AE14B72CFF044C05C767DA7 /* is_fips.c */,
				35863F9624DF00778A37D922 /* internal.h */,
				4230D87182D21863F22FA737 /* internal.h */,
				7A25F00B92A64DB27E2B16D4 /* fork_detect.h */,
				5903CD0B0B9AF424473EA027 /* getrandom_fillin.h */,
				E0DCFED547057C7EC6E6925A /* internal.h */,
				E8281D26AD22626F0AC29260 /* internal.h */,
				46A92E5AB98DB71A68ED8DD6 /* internal.h */,
				77F892463CFE6CCFBA96A1F6 /* internal.h */,
				5E6AC366157705E772E21A34 /* hkdf.c */,
				4DD75B725C8C6AFF73377FE1 /* hrss.c */,
				76D03C2023EE62EB63E3A393 /* internal.h */,
				D3D34DD4ABD4A85E0D2ADED3 /* internal.h */,
				E9A2E98F34BD07B657C5207E /* lhash.c */,
				20A84B6FBED4B872F9262B57 /* mem.c */,
				4AC445F076CA03A291762953 /* obj.c */,
				DB92CECBC984C6C6DAB329B1 /* obj_dat.h */,
				DEE5DF85BE2CA192F5BC3F7C /* obj_xref.c */,
				7A9760BB5B08D3D3BE9D6C42 /* pem_all.c */,
				FE2D8EC51FCAFA4C2D25C787 /* pem_info.c */,
				BBCF10BD5ED5068E500B30FF /* pem_lib.c */,
				E0B9715586C94F104257B401 /* pem_oth.c */,
				D1A7C1F5EF1E7013D323491A /* pem_pk8.c */,
				A4E7D91A437DF020D4F48BED /* pem_pkey.c */,
				65727C46B0B529DE60D49461 /* pem_x509.c */,
				6EE258C0E242CFEA4D755541 /* pem_xaux.c */,
				925263B169041363A7112C3D /* internal.h */,
				E7DCC0A684A040865FF6141B /* pkcs7.c */,
				36ECED028C795E6C35C4CEB6 /* pkcs7_x509.c */,
				404B7E35A96E1F3FDC8E9406 /* internal.h */,
				7811B9D6494A5AB21BEBBA0D /* p5_pbev2.c */,
				DD083D8B20F29BED52D6F48B /* pkcs8.c */,
				F3006166E130511A1992A82A /* pkcs8_x509.c */,
				52E560A080589BC0EB66C9A6 /* internal.h */,
				ABD25C05B204AED5CF5805C9 /* poly1305.c */,
				E66AAF697B0EF172FA2BBA08 /* poly1305_arm.c */,
				622DBF359D8430487A68FEC0 /* poly1305_vec.c */,
				DB175B2311EF7782E8E0198D /* internal.h */,
				CF2D5B25FF21AC3C2D2C3875 /* pool.c */,
				8C9E5D24B8DFD460712F74E4 /* deterministic.c */,
				818F63B8F54437740060E643 /* forkunsafe.c */,
				9A95045F93F8CB0DD158DEDD /* fuchsia.c */,
				17C5AF6267F93F474F74CE15 /* rand_extra.c */,
				642CD0E9E215ECA43275185B /* windows.c */,
				431AF269F1D171958CC80769 /* rc4.c */,
				0280A3D732820375556EC136 /* refcount_c11.c */,
				2301CF793788230F58289E12 /* refcount_lock.c */,
				168CB17B865EF3921ED536D7 /* rsa_asn1.c */,
				17087C55C2D10CBCEC2E39FA /* rsa_print.c */,
				2F2BE92783B72A2F21B0E093 /* siphash.c */,
				381CDDD9F69B86E2674A2203 /* stack.c */,
				E748E0F2D1FD5032311DEC5F /* thread.c */,
				EC279A306FA9A2787C567E2B /* thread_none.c */,
				9618195051F731FED87604C4 /* thread_pthread.c */,
				FA761223082B310EB7B0A8E1 /* thread_win.c */,
				8748FEF0B2E8FDB2DA3FA631 /* internal.h */,
				9313CF758A0348A8FA3759AC /* pmbtoken.c */,
				6E4DCE5480FADFDA683118CC /* trust_token.c */,
				D2D7A39BE7B688469C1ACB86 /* a_digest.c */,
				5D02D66741B1D9C6858A96B6 /* a_sign.c */,
				74B99B2B1BAD90A9D0CDE516 /* a_strex.c */,
				E6F9DB82D223F97BB866D904 /* a_verify.c */,
				C644D5783AE45767A8770C06 /* algorithm.c */,
				E4E009C8B2E7D963FC9C4253 /* asn1_gen.c */,
				1258860B218CC3CF285F880F /* by_dir.c */,
				6A983710429FB7C7B105ED74 /* by_file.c */,
				25EB746D9D567A9A0C0A04F0 /* charmap.h */,
				93A271CB1989BA640C107747 /* i2d_pr.c */,
				1D3DCBE38C0E700374D7137E /* internal.h */,
				65C257F11F97056D16E27186 /* rsa_pss.c */,
				3FA51A3AD44830372D0BECD3 /* t_crl.c */,
				6BBFB313860596FE96663ECB /* t_req.c */,
				9B3979357642B5C047A03E2A /* t_x509.c */,
				FDE1864CE0AC7B6F512B7F21 /* t_x509a.c */,
				3B1EBD3DF6F9ED2653A22F21 /* vpm_int.h */,
				21E124D303337F706E63497E /* x509.c */,
				227257FE24F35DBF96618204 /* x509_att.c */,
				411D9C112D2BEC83F1FBED52 /* x509_cmp.c */,
				57267DFA1DBC96BBF2D79360 /* x509_d2.c */,
				7EF28BEB6BACDA2EC13AD181 /* x509_def.c */,
				AC36D106F74AFBB099F93F84 /* x509_ext.c */,
				DFFECF9350D25752F74A8CBA /* x509_lu.c */,
				DCC463B08B4E4A06BA8F9E83 /* x509_obj.c */,
				E6A9D793D50908634812557F /* x509_r2x.c */,
				02A51C17489D420A71D7AC85 /* x509_req.c */,
				144B11BC120D749B56527711 /* x509_set.c */,
				8565B956EDD92173990B7013 /* x509_trs.c */,
				AFFDFC4C6DC120F106B4FE85 /* x509_txt.c */,
				F9788E28FFE9FEFD5AA039D8 /* x509_v3.c */,
				A32FB45D5F58A85A32D01DCF /* x509_vfy.c */,
				0E1D1E8E85B1918FD2BE3A17 /* x509_vpm.c */,
				E51C78B9B6F878AB5B3322AB /* x509cset.c */,
				163CE4A11AAC94EDA445E20F /* x509name.c */,
				11FC0D577EB9AC61C9413503 /* x509rset.c */,
				A76D3A032495B2E6A0FE81AB /* x509spki.c */,
				CC764578867C8C7AD2651E2A /* x_algor.c */,
				691D09F70E11969560013B0E /* x_all.c */,
				65AD780C8B21956EAA073425 /* x_attrib.c */,
				3E83F0A6E5DFCBCAD5B0BFE7 /* x_crl.c */,
				1CE277743B6A1901F40B2F9C /* x_exten.c */,
				B619A7C7E0450DFD135A4F66 /* x_info.c */,
				6CE20512C94B30F997E6EF38 /* x_name.c */,
				11CBF80145331DAD232B46DA /* x_pkey.c */,
				9359FB9D669D5BEC261292D9 /* x_pubkey.c */,
				16E7DC716B9C1642C99EEE04 /* x_req.c */,
				71A7CFA18E5FEDB346744D27 /* x_sig.c */,
				EA506D1C7B4C9776B3EBE802 /* x_spki.c */,
				342E05C9EBC2F2E072B5B69E /* x_val.c */,
				E37F2F6B1892541EFD385900 /* x_x509.c */,
				8B0289DA9C8571E91054CA26 /* x_x509a.c */,
				6BCAF6CE5C57D45C8F52525B /* ext_dat.h */,
				E466D310C80161BBF0829BDA /* internal.h */,
				0CF1D0153DF30C568C9147AD /* pcy_cache.c */,
				C84F8380687B00895BE940DC /* pcy_data.c */,
				98BAD203EEAC9BEB79581797 /* pcy_int.h */,
				5827BAC56090657E311CC8FD /* pcy_lib.c */,
				59FC75CF6DE8F8E2C45C4B09 /* pcy_map.c */,
				31498604FF0AF2E19071A302 /* pcy_node.c */,
				2B86F692353610B2666B8230 /* pcy_tree.c */,
				91D520844D49ADC49E1A70B8 /* v3_akey.c */,
				E5EBC45AE7D49F9859B62065 /* v3_akeya.c */,
				0E517017FF0C070A675CD744 /* v3_alt.c */,
				8C211BF17B97C47DA931555C /* v3_bcons.c */,
				19078C0D9FD1EDEA58B29987 /* v3_bitst.c */,
				5CA60B2BE5AA67EAD75774BC /* v3_conf.c */,
				5717D37A1D32B48E5812E828 /* v3_cpols.c */,
				F92331D971CC4BDF6827B10F /* v3_crld.c */,
				781039BE709E9A484FD9F050 /* v3_enum.c */,
				65A65C51BC92DDC624E888B9 /* v3_extku.c */,
				4B4EE9CD9AE016AF4425E1F1 /* v3_genn.c */,
				EE2F993735234F88B5D63BBF /* v3_ia5.c */,
				A60AFCC29FAA309FCF080E46 /* v3_info.c */,
				A92475E9E7597E89F577E4D3 /* v3_int.c */,
				DD0C06668D42A00A0BA3372C /* v3_lib.c */,
				388B50675A22B5705B4EB3B9 /* v3_ncons.c */,
				F48668D0996BE3AE88C0E50C /* v3_ocsp.c */,
				6A1172B7A0C810A62762D6AE /* v3_pci.c */,
				91A0A8696759B64EC82EA8DC /* v3_pcia.c */,
				4C50A854C1EAD9EF9B194814 /* v3_pcons.c */,
				CC5EE2F1740B1762E4BA7136 /* v3_pmaps.c */,
				74E902B3917408E045951319 /* v3_prn.c */,
				84E10FB8AD8145DCC442A8DA /* v3_purp.c */,
				5B0C6774ECB344A044A82C59 /* v3_skey.c */,
				1A3CF1EC54CAACAC9E7904BD /* v3_utl.c */,
				F3ABB5BE96D5EF6887ACAA06 /* aead.h */,
				F6BEEE754EAA135CA0426148 /* aes.h */,
				A52000842DFBCAC7B99ED4DC /* arm_arch.h */,
				B7879D7AA28E2D8FB8200E5C /* asn1.h */,
				714C0A11821D1BDB26676CA8 /* asn1_mac.h */,
				7978CF291703B36A587425BB /* asn1t.h */,
				B34D0EED6A7CF28CA22988B2 /* base.h */,
				B0D956142CDBA2B3232878BC /* base64.h */,
				B62A52F8EA53898BC8C716A5 /* bio.h */,
				42E9F7996CA4A8271C5BD614 /* blowfish.h */,
				3393A00E885DBD7EAB1B598E /* bn.h */,
				CE19AC93F884A334F1BD61D5 /* buf.h */,
				408C1853400081A9F3A79703 /* buffer.h */,
				4D8CF9C08C1C57695758F4AF /* bytestring.h */,
				69E0262BB483E9F51F43E6A6 /* cast.h */,
				53F81B8DA0D0EE6A19316A45 /* chacha.h */,
				6B2B89C7F5D823897EBB16A3 /* cipher.h */,
				A3105D2F513220714E7EF51F /* cmac.h */,
				0F28E86C2E11D1FDDB10BD9C /* conf.h */,
				D28537C4403B394F10B0DA71 /* cpu.h */,
				DA6C9F95793CBF2392F2D029 /* crypto.h */,
				D1679DEA8ACAC1EF3D2EDE86 /* curve25519.h */,
				65BBF5C6CBCB80EC87646306 /* des.h */,
				50932522CF41FC56F6AEA8C6 /* dh.h */,
				1F634ACDE9D45D78F2A70F41 /* digest.h */,
				F12FE581FF45E1100F922DCF /* dsa.h */,
				6C4CF550A889CCF25FC29E73 /* e_os2.h */,
				C0C42ECDFC203C2EC815008A /* ec.h */,
				1BE87FEDC9596FE408C2F1C9 /* ec_key.h */,
				444F441C87AABC440866A900 /* ecdh.h */,
				140601C4AC244CBDFBFFF359 /* ecdsa.h */,
				F063F94114AFB26895706326 /* engine.h */,
				B619769CA5B098821E98408E /* err.h */,
				308BCB682304D8E6968BFF34 /* evp.h */,
				91E947F686E016F5A06F8C82 /* ex_data.h */,
				4295E51900489B9C17B54D6F /* hkdf.h */,
				18DBD528980FDD683B495C8D /* hmac.h */,
				E4E6C44C21830CEDA40E7507 /* hrss.h */,
				625FBBBA88CF3186E60CCA47 /* is_boringssl.h */,
				CAFDF4FC52D1018709D8EA43 /* lhash.h */,
				E33FAEE3B869464168536BC1 /* md4.h */,
				8CBD2367EB12E18AFEEE2FC3 /* md5.h */,
				EDF773AD84E18E41F5273982 /* mem.h */,
				0F862C98C5A81A00100E0130 /* nid.h */,
				B934BF07ACFB2293A215D615 /* obj.h */,
				201291C68584D1429FD3B047 /* obj_mac.h */,
				BFB1DBA08CCD9C97A098F663 /* objects.h */,
				DC51A70B1E062932F26F8122 /* opensslconf.h */,
				10740AF3E4867C435195451D /* opensslv.h */,
				2C35A96D60A831415CDC12B7 /* ossl_typ.h */,
				ACE9ED75F02886A065F8876A /* pem.h */,
				EF5480230921DE10D5EBE2EA /* pkcs12.h */,
				081D6ECB5DE8C6DCCB2FB36D /* pkcs7.h */,
				FF4F2FD521D7F76CD24CA446 /* pkcs8.h */,
				3D42E6618B13266367C37EB4 /* poly1305.h */,
				E6719F4A83AD907BE14FD85B /* pool.h */,
				83C57D7357105D00DDCDFA01 /* rand.h */,
				2786829E57A4F4AC01D977BA /* rc4.h */,
				074C12921965F2E8784B6D10 /* ripemd.h */,
				5A9C0310D1A1186C0A2FAE3E /* rsa.h */,
				B0C2121CB284DCDD8DE65562 /* safestack.h */,
				6CE76ED22BCBD3400A95ADDF /* sha.h */,
				36194904259A158C5AD20F14 /* siphash.h */,
				1FDF5CB8C32C5FB5C66D8639 /* span.h */,
				C65523E0540C74C015D8591C /* stack.h */,
				E65FB2FACD0029EB1C71BCB1 /* thread.h */,
				6F749173CED7EBF53076E623 /* trust_token.h */,
				E569401E2990BFCE6665E1A8 /* type_check.h */,
				33C2A722F22443A0FCD4FEE7 /* x509.h */,
				30FC8E575F4775DB44ED500D /* x509_vfy.h */,
				9A4213668691076F6B8C1F0D /* x509v3.h */,
				419E292AB2D0B4B39CA88DA4 /* curve25519_32.h */,
				20100B7FBA99A9F9DC4EC2A3 /* curve25519_64.h */,
				F6C1BDF82C5FB91FF4F32284 /* p256_32.h */,
				892A42B51ED1E3869ED83FEE /* p256_64.h */,
				6E5FE0BB7FC46C61DA9D9B33 /* internal.h */,
				9F009525BAD3D69CA6CFDAD5 /* hpke.c */,
				B6DC26BDBA4BECBEA1224A77 /* internal.h */,
				AD89CDFA8DC57008B72E31F0 /* voprf.c */,
			);
			name = libcrypto;
			sourceTree = "<group>";
		};
		52C194FA529DE0DCC36A10C0 /* ARM64 */ = {
			isa = PBXGroup;
			children = (
				736145CD8FE9BBF0492F0C74 /* chacha-armv8.S */,
				2E84D0FE141E8BB72BD0B2A7 /* aesv8-armx64.S */,
				C403170A5CDA5BE5C2189AA7 /* armv8-mont.S */,
				3E521B6A5293815EBB174537 /* ghash-neon-armv8.S */,
				10A2F5F52141A7F40B177A5A /* ghashv8-armx64.S */,
				862E4AFDF144386000D3D672 /* sha1-armv8.S */,
				471E957D62C7F4C098C09F9D /* sha256-armv8.S */,
				B9F67A0ACB2C42D647BEEA34 /* sha512-armv8.S */,
				C72234EFA032595DF2800D31 /* vpaes-armv8.S */,
				31FE07A21E51732FB08E0C75 /* trampoline-armv8.S */,
			);
			name = ARM64;
			sourceTree = "<group>";
		};
		63783C4D6B21BB17030DC332 /* ARMv7 */ = {
			isa = PBXGroup;
			children = (
				EDA02D6A9B8AE353EB4EF67D /* chacha-armv4.S */,
				3214624B7F47959374F6FB7F /* aesv8-armx32.S */,
				760E02DCB7AEB159C22017C3 /* armv4-mont.S */,
				E74384388426899A16AB2C96 /* bsaes-armv7.S */,
				94D3D81B961C2DB34814BB12 /* ghash-armv4.S */,
				9BD4957244A5A9A33036B7E1 /* ghashv8-armx32.S */,
				994ACFE7CCE2EA2B54D2CAF2 /* sha1-armv4-large.S */,
				C382B826410DFBA264B3DF7B /* sha256-armv4.S */,
				DCAA01DBAA2E2D0BB4B8747E /* sha512-armv4.S */,
				B25B5A0437CFEEFDB6F243B1 /* vpaes-armv7.S */,
				6A5E8C0B8EF713A7A8AE23CB /* trampoline-armv4.S */,
			);
			name = ARMv7;
			sourceTree = "<group>";
		};
		738B81052239809D00A9947C = {
			isa = PBXGroup;
			children = (
				9F56693A2554637D005CF297 /* BoringSSL */,
				9F4A24A9223A8E01005CB63A /* Themis */,
				9F70B2B7241D0FA9009CB629 /* Tests */,
				738B81102239809D00A9947C /* Products */,
				9F4A2476223A885F005CB63A /* Frameworks */,
			);
			sourceTree = "<group>";
		};
		738B81102239809D00A9947C /* Products */ = {
			isa = PBXGroup;
			children = (
				9F4A24A1223A8D7F005CB63A /* themis.framework */,
				9F00E8D7223C197900EC1EF3 /* themis.framework */,
				9F70B2BC241D0FEC009CB629 /* Test Themis (Swift 5, macOS).xctest */,
				9F70B2E7241D17A3009CB629 /* Test Themis (Swift 5, iOS).xctest */,
				9F70B3192420E16F009CB629 /* Test Themis (Swift 4, iOS).xctest */,
				9F70B3312420E176009CB629 /* Test Themis (Swift 4, macOS).xctest */,
				9F56693F25546397005CF297 /* libboringssl.a */,
				9F56694F255463B5005CF297 /* libboringssl.a */,
			);
			name = Products;
			sourceTree = "<group>";
		};
		76C7C9433EB797C89172C955 /* macOS */ = {
			isa = PBXGroup;
			children = (
				0B3ABCA9CF4DA8B402318129 /* x86 */,
				3F3EA2FC7699904539266441 /* x86_64 */,
			);
			name = macOS;
			sourceTree = "<group>";
		};
		9F4A2370223A73B6005CB63A /* soter */ = {
			isa = PBXGroup;
			children = (
				9F7E521D2571DE970054558B /* include */,
				9F4A23A6223A742F005CB63A /* ed25519 */,
				9F4A2383223A740E005CB63A /* openssl */,
				9F4A2348223A73B0005CB63A /* soter_container.c */,
				9F4A2358223A73B1005CB63A /* soter_container.h */,
				9F4A234D223A73B0005CB63A /* soter_crc32.c */,
				9F4A234E223A73B0005CB63A /* soter_crc32.h */,
				9F874AB122CCB0D100E8DECA /* soter_ec_key.c */,
				9F4A2352223A73B1005CB63A /* soter_ec_key.h */,
				9F4A2353223A73B1005CB63A /* soter_hmac.c */,
				9F4A2357223A73B1005CB63A /* soter_kdf.c */,
				9FB1BC9D233BECB900930861 /* soter_portable_endian.h */,
				9F874AB222CCB0D100E8DECA /* soter_rsa_key.c */,
				9F4A2347223A73B0005CB63A /* soter_rsa_key.h */,
				9F4A2355223A73B1005CB63A /* soter_sign_ecdsa.h */,
				9F4A2344223A73B0005CB63A /* soter_sign_rsa.h */,
				9F4A2351223A73B1005CB63A /* soter_sign.c */,
				9F4A2346223A73B0005CB63A /* soter_t.h */,
			);
			name = soter;
			sourceTree = "<group>";
		};
		9F4A2383223A740E005CB63A /* openssl */ = {
			isa = PBXGroup;
			children = (
				9F4A238F223A7426005CB63A /* soter_asym_cipher.c */,
				9F4A2388223A7425005CB63A /* soter_asym_ka.c */,
				9F4A2392223A7426005CB63A /* soter_ec_key.c */,
				9F4A2387223A7425005CB63A /* soter_ecdsa_common.c */,
				9F4A2384223A7425005CB63A /* soter_ecdsa_common.h */,
				9F4A238B223A7425005CB63A /* soter_engine.h */,
				9F4A2390223A7426005CB63A /* soter_hash.c */,
				9F33485723B38D9B00368291 /* soter_kdf.c */,
				9F4A238E223A7426005CB63A /* soter_rand.c */,
				9F4A2386223A7425005CB63A /* soter_rsa_common.c */,
				9F4A2391223A7426005CB63A /* soter_rsa_common.h */,
				9F4A238A223A7425005CB63A /* soter_rsa_key_pair_gen.c */,
				9F4A2385223A7425005CB63A /* soter_rsa_key.c */,
				9F4A2389223A7425005CB63A /* soter_sign_ecdsa.c */,
				9F4A238C223A7425005CB63A /* soter_sign_rsa.c */,
				9F4A2394223A7426005CB63A /* soter_sym.c */,
				9F4A2393223A7426005CB63A /* soter_verify_ecdsa.c */,
				9F4A238D223A7426005CB63A /* soter_verify_rsa.c */,
				9F98F32722CCEB0E008E14E6 /* soter_wipe.c */,
			);
			name = openssl;
			sourceTree = "<group>";
		};
		9F4A23A6223A742F005CB63A /* ed25519 */ = {
			isa = PBXGroup;
			children = (
				9F4A23D6223A745D005CB63A /* api.h */,
				9F4A23D4223A745D005CB63A /* base.h */,
				9F4A23C8223A745C005CB63A /* base2.h */,
				9F4A23D9223A745D005CB63A /* d.h */,
				9F4A23BD223A745B005CB63A /* d2.h */,
				9F4A23B3223A745B005CB63A /* fe_0.c */,
				9F4A23CF223A745C005CB63A /* fe_1.c */,
				9F4A23B1223A745A005CB63A /* fe_add.c */,
				9F4A23A8223A745A005CB63A /* fe_cmov.c */,
				9F4A23B6223A745B005CB63A /* fe_copy.c */,
				9F4A23AC223A745A005CB63A /* fe_frombytes.c */,
				9F4A23D3223A745D005CB63A /* fe_invert.c */,
				9F4A23BE223A745B005CB63A /* fe_isnegative.c */,
				9F4A23B9223A745B005CB63A /* fe_isnonzero.c */,
				9F4A23D1223A745C005CB63A /* fe_mul.c */,
				9F4A23BC223A745B005CB63A /* fe_neg.c */,
				9F4A23DD223A745D005CB63A /* fe_pow22523.c */,
				9F4A23E0223A745D005CB63A /* fe_sq.c */,
				9F4A23B8223A745B005CB63A /* fe_sq2.c */,
				9F4A23A9223A745A005CB63A /* fe_sub.c */,
				9F4A23D2223A745D005CB63A /* fe_tobytes.c */,
				9F4A23DE223A745D005CB63A /* fe.h */,
				9F4A23DA223A745D005CB63A /* ge_add.c */,
				9F4A23CB223A745C005CB63A /* ge_add.h */,
				9F4A23C0223A745B005CB63A /* ge_cmp.c */,
				9F4A23BA223A745B005CB63A /* ge_double_scalarmult.c */,
				9F4A23D5223A745D005CB63A /* ge_frombytes_no_negate.c */,
				9F4A23A7223A745A005CB63A /* ge_frombytes.c */,
				9F4A23DB223A745D005CB63A /* ge_madd.c */,
				9F4A23CD223A745C005CB63A /* ge_madd.h */,
				9F4A23C6223A745C005CB63A /* ge_msub.c */,
				9F4A23D0223A745C005CB63A /* ge_msub.h */,
				9F4A23CC223A745C005CB63A /* ge_p1p1_to_p2.c */,
				9F4A23DC223A745D005CB63A /* ge_p1p1_to_p3.c */,
				9F4A23D7223A745D005CB63A /* ge_p2_0.c */,
				9F4A23B4223A745B005CB63A /* ge_p2_dbl.c */,
				9F4A23AB223A745A005CB63A /* ge_p2_dbl.h */,
				9F4A23B2223A745A005CB63A /* ge_p2_to_p3.c */,
				9F4A23BB223A745B005CB63A /* ge_p3_0.c */,
				9F4A23B0223A745A005CB63A /* ge_p3_dbl.c */,
				9F4A23AA223A745A005CB63A /* ge_p3_sub.c */,
				9F4A23B7223A745B005CB63A /* ge_p3_to_cached.c */,
				9F4A23C7223A745C005CB63A /* ge_p3_to_p2.c */,
				9F4A23C9223A745C005CB63A /* ge_p3_tobytes.c */,
				9F4A23BF223A745B005CB63A /* ge_precomp_0.c */,
				9F4A23DF223A745D005CB63A /* ge_scalarmult_base.c */,
				9F4A23E1223A745E005CB63A /* ge_scalarmult.c */,
				9F4A23B5223A745B005CB63A /* ge_sub.c */,
				9F4A23CA223A745C005CB63A /* ge_sub.h */,
				9F4A23AD223A745A005CB63A /* ge_tobytes.c */,
				9F4A23C5223A745C005CB63A /* ge_utils.h */,
				9F4A23C1223A745B005CB63A /* ge.h */,
				9F4A23D8223A745D005CB63A /* gen_rand_32.c */,
				9F4A23AE223A745A005CB63A /* pow22523.h */,
				9F4A23AF223A745A005CB63A /* pow225521.h */,
				9F4A23CE223A745C005CB63A /* sc_muladd.c */,
				9F4A23C2223A745B005CB63A /* sc_reduce.c */,
				9F4A23C3223A745B005CB63A /* sc.h */,
				9F4A23C4223A745C005CB63A /* sqrtm1.h */,
			);
			name = ed25519;
			sourceTree = "<group>";
		};
		9F4A241D223A7493005CB63A /* themis */ = {
			isa = PBXGroup;
			children = (
				9F7E522B2571DED30054558B /* include */,
				9F4A2430223A74AF005CB63A /* secure_cell_alg.h */,
				9F4A241E223A74AE005CB63A /* secure_cell.c */,
				9F6B385423D9D11600EA5D1B /* secure_cell_seal_passphrase.c */,
				9F34EA3023D9CA0A0079A1D7 /* secure_cell_seal_passphrase.h */,
				9F4A241F223A74AE005CB63A /* secure_comparator_t.h */,
				9F4A2432223A74AF005CB63A /* secure_comparator.c */,
				9F4A2427223A74AE005CB63A /* secure_keygen.c */,
				9F4A2422223A74AE005CB63A /* secure_message_wrapper.c */,
				9F4A2420223A74AE005CB63A /* secure_message_wrapper.h */,
				9F4A2437223A74AF005CB63A /* secure_message.c */,
				9F4A2435223A74AF005CB63A /* secure_session_message.c */,
				9F4A2429223A74AF005CB63A /* secure_session_peer.c */,
				9F4A2428223A74AE005CB63A /* secure_session_peer.h */,
				9F4A2425223A74AE005CB63A /* secure_session_serialize.c */,
				9F4A2426223A74AE005CB63A /* secure_session_t.h */,
				9F4A242E223A74AF005CB63A /* secure_session_utils.c */,
				9F4A2439223A74AF005CB63A /* secure_session_utils.h */,
				9F4A2438223A74AF005CB63A /* secure_session.c */,
				9F4A2431223A74AF005CB63A /* sym_enc_message.c */,
				9F4A242B223A74AF005CB63A /* sym_enc_message.h */,
				9FB1BC9A233BEC9900930861 /* themis_portable_endian.h */,
			);
			name = themis;
			sourceTree = "<group>";
		};
		9F4A2476223A885F005CB63A /* Frameworks */ = {
			isa = PBXGroup;
			children = (
				9F70B2DC241D16A9009CB629 /* iOS */,
				9F70B2DB241D16A2009CB629 /* macOS */,
			);
			name = Frameworks;
			sourceTree = "<group>";
		};
		9F4A24A9223A8E01005CB63A /* Themis */ = {
			isa = PBXGroup;
			children = (
				9F4A24AF223A8F85005CB63A /* objcthemis */,
				9F4A2370223A73B6005CB63A /* soter */,
				9F4A241D223A7493005CB63A /* themis */,
				9F4A24AA223A8E15005CB63A /* Info.plist */,
				9F0BBCE824E6FC810073CA52 /* themis.h */,
			);
			name = Themis;
			sourceTree = "<group>";
		};
		9F4A24AF223A8F85005CB63A /* objcthemis */ = {
			isa = PBXGroup;
			children = (
				9F4A24B5223A8FA8005CB63A /* objcthemis.h */,
				9F4A24B9223A8FA8005CB63A /* scell_context_imprint.h */,
				9F4A24B4223A8FA8005CB63A /* scell_context_imprint.m */,
				9F4A24BC223A8FA8005CB63A /* scell_seal.h */,
				9F4A24B0223A8FA7005CB63A /* scell_seal.m */,
				9F4A24C3223A8FA8005CB63A /* scell_token.h */,
				9F4A24BD223A8FA8005CB63A /* scell_token.m */,
				9F4A24B3223A8FA7005CB63A /* scell.h */,
				9F4A24BE223A8FA8005CB63A /* scell.m */,
				9F4A24C0223A8FA8005CB63A /* scomparator.h */,
				9F4A24B6223A8FA8005CB63A /* scomparator.m */,
				9F4A24BB223A8FA8005CB63A /* serror.h */,
				9F4A24C1223A8FA8005CB63A /* skeygen.h */,
				9F4A24B7223A8FA8005CB63A /* skeygen.m */,
				9F4A24C2223A8FA8005CB63A /* smessage.h */,
				9F4A24B8223A8FA8005CB63A /* smessage.m */,
				9F4A24BF223A8FA8005CB63A /* ssession_transport_interface.h */,
				9F4A24B2223A8FA7005CB63A /* ssession_transport_interface.m */,
				9F4A24B1223A8FA7005CB63A /* ssession.h */,
				9F4A24BA223A8FA8005CB63A /* ssession.m */,
			);
			name = objcthemis;
			sourceTree = "<group>";
		};
		9F56693A2554637D005CF297 /* BoringSSL */ = {
			isa = PBXGroup;
			children = (
				A189CD7587094DF1F1F604D5 /* libssl */,
				4F357FE0C3BD2D91322B5048 /* libcrypto */,
				EDE6B954E564E6D35702F95C /* iOS */,
				76C7C9433EB797C89172C955 /* macOS */,
			);
			name = BoringSSL;
			sourceTree = "<group>";
		};
		9F70B2B7241D0FA9009CB629 /* Tests */ = {
			isa = PBXGroup;
			children = (
				9F70B2C8241D1042009CB629 /* SecureCellTests.m */,
				9F70B2CF241D1043009CB629 /* SecureCellTestsSwift.swift */,
				9F70B2C7241D1042009CB629 /* SecureComparatorTests.m */,
				9F70B2CA241D1042009CB629 /* SecureComparatorTestsSwift.swift */,
				9F70B2CE241D1043009CB629 /* SecureMessageTests.m */,
				9F70B2CB241D1042009CB629 /* SecureMessageTestsSwift.swift */,
				9F70B2CC241D1043009CB629 /* StaticKeys.h */,
				9F70B2C9241D1042009CB629 /* objthemis-Bridging-Header.h */,
				9F70B2CD241D1043009CB629 /* Info.plist */,
			);
			name = Tests;
			sourceTree = "<group>";
		};
		9F70B2DB241D16A2009CB629 /* macOS */ = {
			isa = PBXGroup;
			children = (
				9F00E940223C1AFA00EC1EF3 /* openssl.framework */,
			);
			name = macOS;
			sourceTree = "<group>";
		};
		9F70B2DC241D16A9009CB629 /* iOS */ = {
			isa = PBXGroup;
			children = (
				9FBD853C223BFB5E009EAEB3 /* openssl.framework */,
			);
			name = iOS;
			sourceTree = "<group>";
		};
<<<<<<< HEAD
		A189CD7587094DF1F1F604D5 /* libssl */ = {
			isa = PBXGroup;
			children = (
				55B90CE40474569D54E1B6E0 /* dtls1.h */,
				C65CAA9D9996AC8A8A008D31 /* srtp.h */,
				986276C3E10EEAE1DB64BD3A /* ssl.h */,
				93BBF9014D6D99E070DEAF91 /* ssl3.h */,
				AA5E1B1495F5557F3829598C /* tls1.h */,
				509EC4B4C141CE301D66CA8D /* bio_ssl.cc */,
				5FD5429150CF6F236AA79092 /* d1_both.cc */,
				D2B1BC48935DB173DE3A8ACD /* d1_lib.cc */,
				75CC11DB98B917751D40CBC9 /* d1_pkt.cc */,
				6ECD5BC194DE9BAC99069EBC /* d1_srtp.cc */,
				784859AE5972882460B912F7 /* dtls_method.cc */,
				72D32A1FE0BEE57F117FF294 /* dtls_record.cc */,
				BC39820C190CAF570198E400 /* handoff.cc */,
				BB8ABFC2B7CE8E15FB839DFF /* handshake.cc */,
				3DEB93AA2EAA7D93D19EFFA9 /* handshake_client.cc */,
				BEBB73DE3A09B3842EA2017E /* handshake_server.cc */,
				B269DC2580FF48FDDA8D96FF /* internal.h */,
				8B52A92B582E327EB340F704 /* s3_both.cc */,
				BB5843A05A8B43CE098360C3 /* s3_lib.cc */,
				750BD9572A318597650FF40C /* s3_pkt.cc */,
				F9ADE38960E853381BB1192E /* ssl_aead_ctx.cc */,
				7EC9609F096A873390D3ADC1 /* ssl_asn1.cc */,
				086C342E6E720CE9A198E53E /* ssl_buffer.cc */,
				CF2B71789F563370D0E352BA /* ssl_cert.cc */,
				CB17E06F0D2D1839DD16B048 /* ssl_cipher.cc */,
				2506934288FF25BF533BC4AC /* ssl_file.cc */,
				98BA6AE516364FB93C3190D6 /* ssl_key_share.cc */,
				0E6FD5DCEACDFD8AE76B594D /* ssl_lib.cc */,
				8EEE759D2A321C7FB49D1850 /* ssl_privkey.cc */,
				B9515B5B877FD5C828A22DBE /* ssl_session.cc */,
				5846535852E32910F573CF3B /* ssl_stat.cc */,
				D81A2F99D8704AB0684D39DC /* ssl_transcript.cc */,
				2186DB31312D4217D9226D8D /* ssl_versions.cc */,
				16A269E3C635C41FC96EC64D /* ssl_x509.cc */,
				9D90E9045EC9AC8D4EB8D5CA /* t1_enc.cc */,
				B00B882D2657E731447A774A /* t1_lib.cc */,
				047D28E799D2A99356A1291F /* tls13_both.cc */,
				298734224B865AD166C3D367 /* tls13_client.cc */,
				2AD3FB487F9EC11E8E3328BD /* tls13_enc.cc */,
				E12A0C10E2AA54F36031DC55 /* tls13_server.cc */,
				D33701E6552427B848DA9C38 /* tls_method.cc */,
				6CC5F754CF1DB8F286B78FBA /* tls_record.cc */,
			);
			name = libssl;
			sourceTree = "<group>";
		};
		EDE6B954E564E6D35702F95C /* iOS */ = {
			isa = PBXGroup;
			children = (
				52C194FA529DE0DCC36A10C0 /* ARM64 */,
				63783C4D6B21BB17030DC332 /* ARMv7 */,
			);
			name = iOS;
=======
		9F7E521D2571DE970054558B /* include */ = {
			isa = PBXGroup;
			children = (
				9F7E52212571DEBB0054558B /* soter_api.h */,
				9F7E52222571DEBB0054558B /* soter_asym_cipher.h */,
				9F7E521E2571DEBB0054558B /* soter_asym_ka.h */,
				9F7E52262571DEBB0054558B /* soter_asym_sign.h */,
				9F7E521F2571DEBB0054558B /* soter_error.h */,
				9F7E522A2571DEBC0054558B /* soter_hash.h */,
				9F7E52292571DEBC0054558B /* soter_hmac.h */,
				9F7E52232571DEBB0054558B /* soter_kdf.h */,
				9F7E52272571DEBC0054558B /* soter_rand.h */,
				9F7E52282571DEBC0054558B /* soter_rsa_key_pair_gen.h */,
				9F7E52252571DEBB0054558B /* soter_sym.h */,
				9F7E52202571DEBB0054558B /* soter_wipe.h */,
				9F7E52242571DEBB0054558B /* soter.h */,
			);
			name = include;
			sourceTree = "<group>";
		};
		9F7E522B2571DED30054558B /* include */ = {
			isa = PBXGroup;
			children = (
				9F7E52312571DEE50054558B /* secure_cell.h */,
				9F7E52332571DEE50054558B /* secure_comparator.h */,
				9F7E522E2571DEE50054558B /* secure_keygen.h */,
				9F7E522C2571DEE50054558B /* secure_message.h */,
				9F7E522D2571DEE50054558B /* secure_session.h */,
				9F7E522F2571DEE50054558B /* themis_api.h */,
				9F7E52322571DEE50054558B /* themis_error.h */,
				9F7E52302571DEE50054558B /* themis.h */,
			);
			name = include;
>>>>>>> dbe70f20
			sourceTree = "<group>";
		};
/* End PBXGroup section */

/* Begin PBXHeadersBuildPhase section */
		9F00E8D2223C197900EC1EF3 /* Headers */ = {
			isa = PBXHeadersBuildPhase;
			buildActionMask = 2147483647;
			files = (
				9F0BBCEA24E6FC820073CA52 /* themis.h in Headers */,
				9F00E8E2223C1A3300EC1EF3 /* objcthemis.h in Headers */,
				9F00E8E3223C1A3300EC1EF3 /* scell_context_imprint.h in Headers */,
				9F00E8E4223C1A3300EC1EF3 /* scell_seal.h in Headers */,
				9F00E8E5223C1A3300EC1EF3 /* scell_token.h in Headers */,
				9F00E8E6223C1A3300EC1EF3 /* scell.h in Headers */,
				9F00E8E7223C1A3300EC1EF3 /* scomparator.h in Headers */,
				9F00E8E8223C1A3300EC1EF3 /* serror.h in Headers */,
				9F00E8E9223C1A3300EC1EF3 /* skeygen.h in Headers */,
				9F00E8EA223C1A3300EC1EF3 /* smessage.h in Headers */,
				9F00E8EB223C1A3300EC1EF3 /* ssession_transport_interface.h in Headers */,
				9F00E8EC223C1A3300EC1EF3 /* ssession.h in Headers */,
			);
			runOnlyForDeploymentPostprocessing = 0;
		};
		9F4A249C223A8D7F005CB63A /* Headers */ = {
			isa = PBXHeadersBuildPhase;
			buildActionMask = 2147483647;
			files = (
				9F0BBCE924E6FC820073CA52 /* themis.h in Headers */,
				9F4A24DA223A918A005CB63A /* objcthemis.h in Headers */,
				9F4A24DB223A918A005CB63A /* scell_context_imprint.h in Headers */,
				9F4A24DC223A918A005CB63A /* scell_seal.h in Headers */,
				9F4A24DD223A918A005CB63A /* scell_token.h in Headers */,
				9F4A24DE223A918A005CB63A /* scell.h in Headers */,
				9F4A24DF223A918A005CB63A /* scomparator.h in Headers */,
				9F4A24E0223A918A005CB63A /* serror.h in Headers */,
				9F4A24E1223A918A005CB63A /* skeygen.h in Headers */,
				9F4A24E2223A918A005CB63A /* smessage.h in Headers */,
				9F4A24E3223A918A005CB63A /* ssession_transport_interface.h in Headers */,
				9F4A24E4223A918A005CB63A /* ssession.h in Headers */,
			);
			runOnlyForDeploymentPostprocessing = 0;
		};
		9F56694B255463B5005CF297 /* Headers */ = {
			isa = PBXHeadersBuildPhase;
			buildActionMask = 2147483647;
			files = (
			);
			runOnlyForDeploymentPostprocessing = 0;
		};
		9F70B2D7241D105D009CB629 /* Headers */ = {
			isa = PBXHeadersBuildPhase;
			buildActionMask = 2147483647;
			files = (
				9F70B2D8241D1064009CB629 /* objthemis-Bridging-Header.h in Headers */,
				9F70B2D9241D1065009CB629 /* StaticKeys.h in Headers */,
			);
			runOnlyForDeploymentPostprocessing = 0;
		};
		9F70B2F2241D17B9009CB629 /* Headers */ = {
			isa = PBXHeadersBuildPhase;
			buildActionMask = 2147483647;
			files = (
				9F70B2F3241D17BF009CB629 /* objthemis-Bridging-Header.h in Headers */,
				9F70B2F4241D17C2009CB629 /* StaticKeys.h in Headers */,
			);
			runOnlyForDeploymentPostprocessing = 0;
		};
		9F70B3062420E16E009CB629 /* Headers */ = {
			isa = PBXHeadersBuildPhase;
			buildActionMask = 2147483647;
			files = (
				9F70B3072420E16E009CB629 /* objthemis-Bridging-Header.h in Headers */,
				9F70B3082420E16E009CB629 /* StaticKeys.h in Headers */,
			);
			runOnlyForDeploymentPostprocessing = 0;
		};
		9F70B31E2420E176009CB629 /* Headers */ = {
			isa = PBXHeadersBuildPhase;
			buildActionMask = 2147483647;
			files = (
				9F70B31F2420E176009CB629 /* objthemis-Bridging-Header.h in Headers */,
				9F70B3202420E176009CB629 /* StaticKeys.h in Headers */,
			);
			runOnlyForDeploymentPostprocessing = 0;
		};
/* End PBXHeadersBuildPhase section */

/* Begin PBXNativeTarget section */
		9F00E8D6223C197900EC1EF3 /* Themis (macOS) */ = {
			isa = PBXNativeTarget;
			buildConfigurationList = 9F00E8DE223C197A00EC1EF3 /* Build configuration list for PBXNativeTarget "Themis (macOS)" */;
			buildPhases = (
				9F00E8D2223C197900EC1EF3 /* Headers */,
				9F00E8D3223C197900EC1EF3 /* Sources */,
				9F00E8D4223C197900EC1EF3 /* Frameworks */,
			);
			buildRules = (
			);
			dependencies = (
			);
			name = "Themis (macOS)";
			packageProductDependencies = (
			);
			productName = "Themis (macOS)";
			productReference = 9F00E8D7223C197900EC1EF3 /* themis.framework */;
			productType = "com.apple.product-type.framework";
		};
		9F4A24A0223A8D7F005CB63A /* Themis (iOS) */ = {
			isa = PBXNativeTarget;
			buildConfigurationList = 9F4A24A6223A8D7F005CB63A /* Build configuration list for PBXNativeTarget "Themis (iOS)" */;
			buildPhases = (
				9F4A249C223A8D7F005CB63A /* Headers */,
				9F4A249D223A8D7F005CB63A /* Sources */,
				9F4A249E223A8D7F005CB63A /* Frameworks */,
			);
			buildRules = (
			);
			dependencies = (
			);
			name = "Themis (iOS)";
			packageProductDependencies = (
			);
			productName = Themis;
			productReference = 9F4A24A1223A8D7F005CB63A /* themis.framework */;
			productType = "com.apple.product-type.framework";
		};
		9F56693E25546397005CF297 /* BoringSSL (iOS) */ = {
			isa = PBXNativeTarget;
			buildConfigurationList = 9F56694525546397005CF297 /* Build configuration list for PBXNativeTarget "BoringSSL (iOS)" */;
			buildPhases = (
				9F56693B25546397005CF297 /* Sources */,
				9F56693C25546397005CF297 /* Frameworks */,
				9F56693D25546397005CF297 /* CopyFiles */,
			);
			buildRules = (
			);
			dependencies = (
			);
			name = "BoringSSL (iOS)";
			productName = "BoringSSL (iOS)";
			productReference = 9F56693F25546397005CF297 /* libboringssl.a */;
			productType = "com.apple.product-type.library.static";
		};
		9F56694E255463B5005CF297 /* BoringSSL (macOS) */ = {
			isa = PBXNativeTarget;
			buildConfigurationList = 9F566950255463B5005CF297 /* Build configuration list for PBXNativeTarget "BoringSSL (macOS)" */;
			buildPhases = (
				9F56694B255463B5005CF297 /* Headers */,
				9F56694C255463B5005CF297 /* Sources */,
				9F56694D255463B5005CF297 /* Frameworks */,
			);
			buildRules = (
			);
			dependencies = (
			);
			name = "BoringSSL (macOS)";
			productName = "BoringSSL (macOS)";
			productReference = 9F56694F255463B5005CF297 /* libboringssl.a */;
			productType = "com.apple.product-type.library.static";
		};
		9F70B2BB241D0FEC009CB629 /* Test Themis (Swift 5, macOS) */ = {
			isa = PBXNativeTarget;
			buildConfigurationList = 9F70B2C4241D0FEC009CB629 /* Build configuration list for PBXNativeTarget "Test Themis (Swift 5, macOS)" */;
			buildPhases = (
				9F70B2D7241D105D009CB629 /* Headers */,
				9F70B2B8241D0FEC009CB629 /* Sources */,
				9F70B2B9241D0FEC009CB629 /* Frameworks */,
				9F70B2DE241D172E009CB629 /* Embed Frameworks */,
			);
			buildRules = (
			);
			dependencies = (
				9F70B2C3241D0FEC009CB629 /* PBXTargetDependency */,
			);
			name = "Test Themis (Swift 5, macOS)";
			productName = "Test Themis (macOS)";
			productReference = 9F70B2BC241D0FEC009CB629 /* Test Themis (Swift 5, macOS).xctest */;
			productType = "com.apple.product-type.bundle.unit-test";
		};
		9F70B2E6241D17A3009CB629 /* Test Themis (Swift 5, iOS) */ = {
			isa = PBXNativeTarget;
			buildConfigurationList = 9F70B2EF241D17A3009CB629 /* Build configuration list for PBXNativeTarget "Test Themis (Swift 5, iOS)" */;
			buildPhases = (
				9F70B2F2241D17B9009CB629 /* Headers */,
				9F70B2E3241D17A3009CB629 /* Sources */,
				9F70B2E4241D17A3009CB629 /* Frameworks */,
				9F70B2FC241D17E4009CB629 /* Embed Frameworks */,
			);
			buildRules = (
			);
			dependencies = (
				9F70B2EE241D17A3009CB629 /* PBXTargetDependency */,
			);
			name = "Test Themis (Swift 5, iOS)";
			productName = "Test Themis (iOS)";
			productReference = 9F70B2E7241D17A3009CB629 /* Test Themis (Swift 5, iOS).xctest */;
			productType = "com.apple.product-type.bundle.unit-test";
		};
		9F70B3032420E16E009CB629 /* Test Themis (Swift 4, iOS) */ = {
			isa = PBXNativeTarget;
			buildConfigurationList = 9F70B3162420E16E009CB629 /* Build configuration list for PBXNativeTarget "Test Themis (Swift 4, iOS)" */;
			buildPhases = (
				9F70B3062420E16E009CB629 /* Headers */,
				9F70B3092420E16E009CB629 /* Sources */,
				9F70B3102420E16E009CB629 /* Frameworks */,
				9F70B3132420E16E009CB629 /* Embed Frameworks */,
			);
			buildRules = (
			);
			dependencies = (
				9F70B3042420E16E009CB629 /* PBXTargetDependency */,
			);
			name = "Test Themis (Swift 4, iOS)";
			productName = "Test Themis (iOS)";
			productReference = 9F70B3192420E16F009CB629 /* Test Themis (Swift 4, iOS).xctest */;
			productType = "com.apple.product-type.bundle.unit-test";
		};
		9F70B31B2420E176009CB629 /* Test Themis (Swift 4, macOS) */ = {
			isa = PBXNativeTarget;
			buildConfigurationList = 9F70B32E2420E176009CB629 /* Build configuration list for PBXNativeTarget "Test Themis (Swift 4, macOS)" */;
			buildPhases = (
				9F70B31E2420E176009CB629 /* Headers */,
				9F70B3212420E176009CB629 /* Sources */,
				9F70B3282420E176009CB629 /* Frameworks */,
				9F70B32B2420E176009CB629 /* Embed Frameworks */,
			);
			buildRules = (
			);
			dependencies = (
				9F70B31C2420E176009CB629 /* PBXTargetDependency */,
			);
			name = "Test Themis (Swift 4, macOS)";
			productName = "Test Themis (macOS)";
			productReference = 9F70B3312420E176009CB629 /* Test Themis (Swift 4, macOS).xctest */;
			productType = "com.apple.product-type.bundle.unit-test";
		};
/* End PBXNativeTarget section */

/* Begin PBXProject section */
		738B81062239809D00A9947C /* Project object */ = {
			isa = PBXProject;
			attributes = {
				LastUpgradeCheck = 1220;
				ORGANIZATIONNAME = "Cossack Labs";
				TargetAttributes = {
					9F00E8D6223C197900EC1EF3 = {
						CreatedOnToolsVersion = 10.1;
					};
					9F4A24A0223A8D7F005CB63A = {
						CreatedOnToolsVersion = 10.1;
					};
					9F56693E25546397005CF297 = {
						CreatedOnToolsVersion = 12.0.1;
					};
					9F56694E255463B5005CF297 = {
						CreatedOnToolsVersion = 12.0.1;
					};
					9F70B2BB241D0FEC009CB629 = {
						CreatedOnToolsVersion = 11.2.1;
						LastSwiftMigration = 1120;
					};
					9F70B2E6241D17A3009CB629 = {
						CreatedOnToolsVersion = 11.2.1;
					};
				};
			};
			buildConfigurationList = 738B81092239809D00A9947C /* Build configuration list for PBXProject "Themis" */;
			compatibilityVersion = "Xcode 9.3";
			developmentRegion = en;
			hasScannedForEncodings = 0;
			knownRegions = (
				en,
				Base,
			);
			mainGroup = 738B81052239809D00A9947C;
			packageReferences = (
			);
			productRefGroup = 738B81102239809D00A9947C /* Products */;
			projectDirPath = "";
			projectRoot = "";
			targets = (
				9F4A24A0223A8D7F005CB63A /* Themis (iOS) */,
				9F00E8D6223C197900EC1EF3 /* Themis (macOS) */,
				9F70B3032420E16E009CB629 /* Test Themis (Swift 4, iOS) */,
				9F70B31B2420E176009CB629 /* Test Themis (Swift 4, macOS) */,
				9F70B2E6241D17A3009CB629 /* Test Themis (Swift 5, iOS) */,
				9F70B2BB241D0FEC009CB629 /* Test Themis (Swift 5, macOS) */,
				9F56693E25546397005CF297 /* BoringSSL (iOS) */,
				9F56694E255463B5005CF297 /* BoringSSL (macOS) */,
			);
		};
/* End PBXProject section */

/* Begin PBXSourcesBuildPhase section */
		9F00E8D3223C197900EC1EF3 /* Sources */ = {
			isa = PBXSourcesBuildPhase;
			buildActionMask = 2147483647;
			files = (
				9F00E935223C1AE600EC1EF3 /* secure_cell.c in Sources */,
				9F00E936223C1AE600EC1EF3 /* secure_comparator.c in Sources */,
				9F00E937223C1AE600EC1EF3 /* secure_keygen.c in Sources */,
				9F00E938223C1AE600EC1EF3 /* secure_message_wrapper.c in Sources */,
				9F00E939223C1AE600EC1EF3 /* secure_message.c in Sources */,
				9F00E93A223C1AE600EC1EF3 /* secure_session_message.c in Sources */,
				9F00E93B223C1AE600EC1EF3 /* secure_session_peer.c in Sources */,
				9F00E93C223C1AE600EC1EF3 /* secure_session_serialize.c in Sources */,
				9F00E93D223C1AE600EC1EF3 /* secure_session_utils.c in Sources */,
				9F00E93E223C1AE600EC1EF3 /* secure_session.c in Sources */,
				9F00E93F223C1AE600EC1EF3 /* sym_enc_message.c in Sources */,
				9F00E92F223C1ACF00EC1EF3 /* soter_container.c in Sources */,
				9F00E930223C1ACF00EC1EF3 /* soter_crc32.c in Sources */,
				9F00E931223C1ACF00EC1EF3 /* soter_hmac.c in Sources */,
				9F00E932223C1ACF00EC1EF3 /* soter_kdf.c in Sources */,
				9F00E933223C1ACF00EC1EF3 /* soter_sign.c in Sources */,
				9F00E921223C1AC000EC1EF3 /* soter_asym_cipher.c in Sources */,
				9F00E922223C1AC000EC1EF3 /* soter_asym_ka.c in Sources */,
				9F00E923223C1AC000EC1EF3 /* soter_ec_key.c in Sources */,
				9F00E924223C1AC000EC1EF3 /* soter_ecdsa_common.c in Sources */,
				9F00E925223C1AC000EC1EF3 /* soter_hash.c in Sources */,
				9F00E926223C1AC000EC1EF3 /* soter_rand.c in Sources */,
				9F874AB422CCB0D100E8DECA /* soter_ec_key.c in Sources */,
				9F6B385623D9D11600EA5D1B /* secure_cell_seal_passphrase.c in Sources */,
				9F00E927223C1AC000EC1EF3 /* soter_rsa_common.c in Sources */,
				9F00E928223C1AC000EC1EF3 /* soter_rsa_key_pair_gen.c in Sources */,
				9F00E929223C1AC000EC1EF3 /* soter_rsa_key.c in Sources */,
				9F33485923B38D9B00368291 /* soter_kdf.c in Sources */,
				9F98F32922CCEB0E008E14E6 /* soter_wipe.c in Sources */,
				9F00E92A223C1AC000EC1EF3 /* soter_sign_ecdsa.c in Sources */,
				9F00E92B223C1AC000EC1EF3 /* soter_sign_rsa.c in Sources */,
				9F00E92C223C1AC000EC1EF3 /* soter_sym.c in Sources */,
				9F00E92D223C1AC000EC1EF3 /* soter_verify_ecdsa.c in Sources */,
				9F00E92E223C1AC000EC1EF3 /* soter_verify_rsa.c in Sources */,
				9F00E912223C1AB100EC1EF3 /* ge_p2_to_p3.c in Sources */,
				9F00E913223C1AB100EC1EF3 /* ge_p3_0.c in Sources */,
				9F874AB622CCB0D100E8DECA /* soter_rsa_key.c in Sources */,
				9F00E914223C1AB100EC1EF3 /* ge_p3_dbl.c in Sources */,
				9F00E915223C1AB100EC1EF3 /* ge_p3_sub.c in Sources */,
				9F00E916223C1AB100EC1EF3 /* ge_p3_to_cached.c in Sources */,
				9F00E917223C1AB100EC1EF3 /* ge_p3_to_p2.c in Sources */,
				9F00E918223C1AB100EC1EF3 /* ge_p3_tobytes.c in Sources */,
				9F00E919223C1AB100EC1EF3 /* ge_precomp_0.c in Sources */,
				9F00E91A223C1AB100EC1EF3 /* ge_scalarmult_base.c in Sources */,
				9F00E91B223C1AB100EC1EF3 /* ge_scalarmult.c in Sources */,
				9F00E91C223C1AB100EC1EF3 /* ge_sub.c in Sources */,
				9F00E91D223C1AB100EC1EF3 /* ge_tobytes.c in Sources */,
				9F00E91E223C1AB100EC1EF3 /* gen_rand_32.c in Sources */,
				9F00E91F223C1AB100EC1EF3 /* sc_muladd.c in Sources */,
				9F00E920223C1AB100EC1EF3 /* sc_reduce.c in Sources */,
				9F00E908223C1AA500EC1EF3 /* ge_cmp.c in Sources */,
				9F00E909223C1AA500EC1EF3 /* ge_double_scalarmult.c in Sources */,
				9F00E90A223C1AA500EC1EF3 /* ge_frombytes_no_negate.c in Sources */,
				9F00E90B223C1AA500EC1EF3 /* ge_frombytes.c in Sources */,
				9F00E90C223C1AA500EC1EF3 /* ge_madd.c in Sources */,
				9F00E90D223C1AA500EC1EF3 /* ge_msub.c in Sources */,
				9F00E90E223C1AA500EC1EF3 /* ge_p1p1_to_p2.c in Sources */,
				9F00E90F223C1AA500EC1EF3 /* ge_p1p1_to_p3.c in Sources */,
				9F00E910223C1AA500EC1EF3 /* ge_p2_0.c in Sources */,
				9F00E911223C1AA500EC1EF3 /* ge_p2_dbl.c in Sources */,
				9F00E8F7223C1A9600EC1EF3 /* fe_0.c in Sources */,
				9F00E8F8223C1A9600EC1EF3 /* fe_1.c in Sources */,
				9F00E8F9223C1A9600EC1EF3 /* fe_add.c in Sources */,
				9F00E8FA223C1A9600EC1EF3 /* fe_cmov.c in Sources */,
				9F00E8FB223C1A9600EC1EF3 /* fe_copy.c in Sources */,
				9F00E8FC223C1A9600EC1EF3 /* fe_frombytes.c in Sources */,
				9F00E8FD223C1A9600EC1EF3 /* fe_invert.c in Sources */,
				9F00E8FE223C1A9600EC1EF3 /* fe_isnegative.c in Sources */,
				9F00E8FF223C1A9600EC1EF3 /* fe_isnonzero.c in Sources */,
				9F00E900223C1A9600EC1EF3 /* fe_mul.c in Sources */,
				9F00E901223C1A9600EC1EF3 /* fe_neg.c in Sources */,
				9F00E902223C1A9600EC1EF3 /* fe_pow22523.c in Sources */,
				9F00E903223C1A9600EC1EF3 /* fe_sq.c in Sources */,
				9F00E904223C1A9600EC1EF3 /* fe_sq2.c in Sources */,
				9F00E905223C1A9600EC1EF3 /* fe_sub.c in Sources */,
				9F00E906223C1A9600EC1EF3 /* fe_tobytes.c in Sources */,
				9F00E907223C1A9600EC1EF3 /* ge_add.c in Sources */,
				9F00E8EE223C1A8C00EC1EF3 /* scell_context_imprint.m in Sources */,
				9F00E8EF223C1A8C00EC1EF3 /* scell_seal.m in Sources */,
				9F00E8F0223C1A8C00EC1EF3 /* scell_token.m in Sources */,
				9F00E8F1223C1A8C00EC1EF3 /* scell.m in Sources */,
				9F00E8F2223C1A8C00EC1EF3 /* scomparator.m in Sources */,
				9F00E8F3223C1A8C00EC1EF3 /* skeygen.m in Sources */,
				9F00E8F4223C1A8C00EC1EF3 /* smessage.m in Sources */,
				9F00E8F5223C1A8C00EC1EF3 /* ssession_transport_interface.m in Sources */,
				9F00E8F6223C1A8C00EC1EF3 /* ssession.m in Sources */,
			);
			runOnlyForDeploymentPostprocessing = 0;
		};
		9F4A249D223A8D7F005CB63A /* Sources */ = {
			isa = PBXSourcesBuildPhase;
			buildActionMask = 2147483647;
			files = (
				9F4A2618223ABEF2005CB63A /* secure_cell.c in Sources */,
				9F4A2619223ABEF2005CB63A /* secure_comparator.c in Sources */,
				9F4A261A223ABEF2005CB63A /* secure_keygen.c in Sources */,
				9F4A261B223ABEF2005CB63A /* secure_message_wrapper.c in Sources */,
				9F4A261C223ABEF2005CB63A /* secure_message.c in Sources */,
				9F4A261D223ABEF2005CB63A /* secure_session_message.c in Sources */,
				9F4A261E223ABEF2005CB63A /* secure_session_peer.c in Sources */,
				9F4A261F223ABEF2005CB63A /* secure_session_serialize.c in Sources */,
				9F4A2620223ABEF2005CB63A /* secure_session_utils.c in Sources */,
				9F4A2621223ABEF2005CB63A /* secure_session.c in Sources */,
				9F4A2622223ABEF2005CB63A /* sym_enc_message.c in Sources */,
				9F4A2612223ABEDF005CB63A /* soter_container.c in Sources */,
				9F4A2613223ABEDF005CB63A /* soter_crc32.c in Sources */,
				9F4A2614223ABEDF005CB63A /* soter_hmac.c in Sources */,
				9F4A2615223ABEDF005CB63A /* soter_kdf.c in Sources */,
				9F4A2616223ABEDF005CB63A /* soter_sign.c in Sources */,
				9F4A2604223ABECC005CB63A /* soter_asym_cipher.c in Sources */,
				9F4A2605223ABECC005CB63A /* soter_asym_ka.c in Sources */,
				9F4A2606223ABECC005CB63A /* soter_ec_key.c in Sources */,
				9F4A2607223ABECC005CB63A /* soter_ecdsa_common.c in Sources */,
				9F4A2608223ABECC005CB63A /* soter_hash.c in Sources */,
				9F4A2609223ABECC005CB63A /* soter_rand.c in Sources */,
				9F874AB322CCB0D100E8DECA /* soter_ec_key.c in Sources */,
				9F6B385523D9D11600EA5D1B /* secure_cell_seal_passphrase.c in Sources */,
				9F4A260A223ABECC005CB63A /* soter_rsa_common.c in Sources */,
				9F4A260B223ABECC005CB63A /* soter_rsa_key_pair_gen.c in Sources */,
				9F4A260C223ABECC005CB63A /* soter_rsa_key.c in Sources */,
				9F33485823B38D9B00368291 /* soter_kdf.c in Sources */,
				9F98F32822CCEB0E008E14E6 /* soter_wipe.c in Sources */,
				9F4A260D223ABECC005CB63A /* soter_sign_ecdsa.c in Sources */,
				9F4A260E223ABECC005CB63A /* soter_sign_rsa.c in Sources */,
				9F4A260F223ABECC005CB63A /* soter_sym.c in Sources */,
				9F4A2610223ABECC005CB63A /* soter_verify_ecdsa.c in Sources */,
				9F4A2611223ABECC005CB63A /* soter_verify_rsa.c in Sources */,
				9F4A25DA223ABEB6005CB63A /* fe_0.c in Sources */,
				9F4A25DB223ABEB6005CB63A /* fe_1.c in Sources */,
				9F874AB522CCB0D100E8DECA /* soter_rsa_key.c in Sources */,
				9F4A25DC223ABEB6005CB63A /* fe_add.c in Sources */,
				9F4A25DD223ABEB6005CB63A /* fe_cmov.c in Sources */,
				9F4A25DE223ABEB6005CB63A /* fe_copy.c in Sources */,
				9F4A25DF223ABEB6005CB63A /* fe_frombytes.c in Sources */,
				9F4A25E0223ABEB6005CB63A /* fe_invert.c in Sources */,
				9F4A25E1223ABEB6005CB63A /* fe_isnegative.c in Sources */,
				9F4A25E2223ABEB6005CB63A /* fe_isnonzero.c in Sources */,
				9F4A25E3223ABEB6005CB63A /* fe_mul.c in Sources */,
				9F4A25E4223ABEB6005CB63A /* fe_neg.c in Sources */,
				9F4A25E5223ABEB6005CB63A /* fe_pow22523.c in Sources */,
				9F4A25E6223ABEB6005CB63A /* fe_sq.c in Sources */,
				9F4A25E7223ABEB6005CB63A /* fe_sq2.c in Sources */,
				9F4A25E8223ABEB6005CB63A /* fe_sub.c in Sources */,
				9F4A25E9223ABEB6005CB63A /* fe_tobytes.c in Sources */,
				9F4A25EA223ABEB6005CB63A /* ge_add.c in Sources */,
				9F4A25EB223ABEB6005CB63A /* ge_cmp.c in Sources */,
				9F4A25EC223ABEB6005CB63A /* ge_double_scalarmult.c in Sources */,
				9F4A25ED223ABEB6005CB63A /* ge_frombytes_no_negate.c in Sources */,
				9F4A25EE223ABEB6005CB63A /* ge_frombytes.c in Sources */,
				9F4A25EF223ABEB6005CB63A /* ge_madd.c in Sources */,
				9F4A25F0223ABEB6005CB63A /* ge_msub.c in Sources */,
				9F4A25F1223ABEB6005CB63A /* ge_p1p1_to_p2.c in Sources */,
				9F4A25F2223ABEB6005CB63A /* ge_p1p1_to_p3.c in Sources */,
				9F4A25F3223ABEB6005CB63A /* ge_p2_0.c in Sources */,
				9F4A25F4223ABEB6005CB63A /* ge_p2_dbl.c in Sources */,
				9F4A25F5223ABEB6005CB63A /* ge_p2_to_p3.c in Sources */,
				9F4A25F6223ABEB6005CB63A /* ge_p3_0.c in Sources */,
				9F4A25F7223ABEB6005CB63A /* ge_p3_dbl.c in Sources */,
				9F4A25F8223ABEB6005CB63A /* ge_p3_sub.c in Sources */,
				9F4A25F9223ABEB6005CB63A /* ge_p3_to_cached.c in Sources */,
				9F4A25FA223ABEB6005CB63A /* ge_p3_to_p2.c in Sources */,
				9F4A25FB223ABEB6005CB63A /* ge_p3_tobytes.c in Sources */,
				9F4A25FC223ABEB6005CB63A /* ge_precomp_0.c in Sources */,
				9F4A25FD223ABEB6005CB63A /* ge_scalarmult_base.c in Sources */,
				9F4A25FE223ABEB6005CB63A /* ge_scalarmult.c in Sources */,
				9F4A25FF223ABEB6005CB63A /* ge_sub.c in Sources */,
				9F4A2600223ABEB6005CB63A /* ge_tobytes.c in Sources */,
				9F4A2601223ABEB6005CB63A /* gen_rand_32.c in Sources */,
				9F4A2602223ABEB6005CB63A /* sc_muladd.c in Sources */,
				9F4A2603223ABEB6005CB63A /* sc_reduce.c in Sources */,
				9F4A24D2223A8FA9005CB63A /* scell.m in Sources */,
				9F4A24C6223A8FA9005CB63A /* ssession_transport_interface.m in Sources */,
				9F4A24CC223A8FA9005CB63A /* smessage.m in Sources */,
				9F4A24CE223A8FA9005CB63A /* ssession.m in Sources */,
				9F4A24D1223A8FA9005CB63A /* scell_token.m in Sources */,
				9F4A24C8223A8FA9005CB63A /* scell_context_imprint.m in Sources */,
				9F4A24C4223A8FA9005CB63A /* scell_seal.m in Sources */,
				9F4A24CB223A8FA9005CB63A /* skeygen.m in Sources */,
				9F4A24CA223A8FA9005CB63A /* scomparator.m in Sources */,
			);
			runOnlyForDeploymentPostprocessing = 0;
		};
		9F56693B25546397005CF297 /* Sources */ = {
			isa = PBXSourcesBuildPhase;
			buildActionMask = 2147483647;
			files = (
				17EAC63D85F027E9CA771C57 /* bio_ssl.cc in Sources */,
				5B2AFACD6445E311562E0AA1 /* d1_both.cc in Sources */,
				2C3651FA89368A30368F6BE6 /* d1_lib.cc in Sources */,
				88500C74833A8E71C9259AD0 /* d1_pkt.cc in Sources */,
				62635E7CAF132C2E8B77B0E2 /* d1_srtp.cc in Sources */,
				2703446A791D39066F3E5097 /* dtls_method.cc in Sources */,
				9A6BD415CC5999B1D8DEA235 /* dtls_record.cc in Sources */,
				94902B75B33F95CBF17623D1 /* handoff.cc in Sources */,
				1B9681A5F4DC9D329A06A371 /* handshake.cc in Sources */,
				BEC59F866D763718D4841F07 /* handshake_client.cc in Sources */,
				49EDACA726ED8487F4D0AEFD /* handshake_server.cc in Sources */,
				B63EEA65D3CF0D54665D0D5B /* s3_both.cc in Sources */,
				5AE3DFB922177CD825C9ED47 /* s3_lib.cc in Sources */,
				B2144693B3867D5E896F7130 /* s3_pkt.cc in Sources */,
				1EB65ECE376ED7A56F2D04B6 /* ssl_aead_ctx.cc in Sources */,
				61FB1FD3FAA3626502D6EA6F /* ssl_asn1.cc in Sources */,
				D5BD236A1D660A52D43041A3 /* ssl_buffer.cc in Sources */,
				37FA26F137AD90C616390DB0 /* ssl_cert.cc in Sources */,
				1A35E909190D77B387D6D494 /* ssl_cipher.cc in Sources */,
				3B2A2D5181B9D2523729BA29 /* ssl_file.cc in Sources */,
				D045D3BBB688AD03B41B0E5C /* ssl_key_share.cc in Sources */,
				6BB9341462C0541CA43F6C35 /* ssl_lib.cc in Sources */,
				37A2EA96F6334F4322F2F938 /* ssl_privkey.cc in Sources */,
				0D50B00714063FCB2B1E905B /* ssl_session.cc in Sources */,
				3052B55F816ECBFC5EAB79E6 /* ssl_stat.cc in Sources */,
				D51642A37267911A979573E4 /* ssl_transcript.cc in Sources */,
				79CD6BA8411D0599F5931106 /* ssl_versions.cc in Sources */,
				6A071284369E9F785CBB5A42 /* ssl_x509.cc in Sources */,
				6BC009FC1FAE45422273CAE7 /* t1_enc.cc in Sources */,
				34DE553C2D20341704AC578E /* t1_lib.cc in Sources */,
				7E0F1B8E048D14BB7F8EEF3D /* tls13_both.cc in Sources */,
				44C83D8946CA84CAE10EBCF0 /* tls13_client.cc in Sources */,
				FB8501704A7A2F4632216547 /* tls13_enc.cc in Sources */,
				490D770E24C9CED82390B52D /* tls13_server.cc in Sources */,
				49AC091FF369E6B9AB2F98E0 /* tls_method.cc in Sources */,
				562B9F02E56100FDADF199D7 /* tls_record.cc in Sources */,
				2F740AAB90BBEDAD53E42626 /* err_data.c in Sources */,
				01FD716BC1C0188B0FD2E195 /* a_bitstr.c in Sources */,
				8BAB26C2356DD938AF5A6EE2 /* a_bool.c in Sources */,
				A296501CEDBB84279A22AD66 /* a_d2i_fp.c in Sources */,
				DBCD69B4776B3694B5543399 /* a_dup.c in Sources */,
				5F2030D63CAFF29CD2A5D654 /* a_enum.c in Sources */,
				73DDE8CAC60142D82B7A916D /* a_gentm.c in Sources */,
				54A2C6692A2B5364C634FA1B /* a_i2d_fp.c in Sources */,
				4E3D2D46C2CC12154F2F4FF7 /* a_int.c in Sources */,
				501902A3E86557DC2D68AEB4 /* a_mbstr.c in Sources */,
				BAE89B9C5C5CCF25158A65BD /* a_object.c in Sources */,
				46C0B1AAFEF103C3D5964EB0 /* a_octet.c in Sources */,
				4516FF8423AB52A88EBFC4C2 /* a_print.c in Sources */,
				8E18831246C37254FB7B98BC /* a_strnid.c in Sources */,
				7D71D54C78887AD48F87B8E7 /* a_time.c in Sources */,
				1D276CB5CED4C14ECF6A339C /* a_type.c in Sources */,
				88303405FDD6FCF337579C3E /* a_utctm.c in Sources */,
				2758FF6D7CB6E6F97E65AE76 /* a_utf8.c in Sources */,
				8E623100E5BA9336AF0B9D91 /* asn1_lib.c in Sources */,
				FE58518A1CF88D6AC2587B08 /* asn1_par.c in Sources */,
				93126A43AB7412B42633251B /* asn_pack.c in Sources */,
				FAF64D8F5CBCBD55867E5E64 /* f_enum.c in Sources */,
				E5655AE4E2D2434957CC4225 /* f_int.c in Sources */,
				3626796056891CA565E6C6DC /* f_string.c in Sources */,
				7F3A626AC7CF798EF7F1271C /* tasn_dec.c in Sources */,
				8C6143C18F6A436CFF0E604F /* tasn_enc.c in Sources */,
				D0E8F4F86BF61A33DE300798 /* tasn_fre.c in Sources */,
				0E03E4E20AE0601C7744CBC7 /* tasn_new.c in Sources */,
				7E0F98E988386FAA5E824DDB /* tasn_typ.c in Sources */,
				ABB87780BCD28CB6830112E0 /* tasn_utl.c in Sources */,
				1187E2330B1CDA4C8CF2C8AE /* time_support.c in Sources */,
				C9DC6595AF889990981644AA /* base64.c in Sources */,
				8A7F36618F9B88D0017ADC63 /* bio.c in Sources */,
				9C7CFD9BA0065C091EA3F3B9 /* bio_mem.c in Sources */,
				15C02ED1E55E82E90DCA70AE /* connect.c in Sources */,
				1D683711B22881657AFE2F38 /* fd.c in Sources */,
				61DCDDEDD2EE5739C1EEB5B0 /* file.c in Sources */,
				28FB10256A4E58B949BCEE52 /* hexdump.c in Sources */,
				776737C4F97C0F95B7B10E69 /* pair.c in Sources */,
				7745990A96FFCBA792C376ED /* printf.c in Sources */,
				EF26794088CFC040DF57241B /* socket.c in Sources */,
				586101F7A6907579377F7E49 /* socket_helper.c in Sources */,
				C473D6013E0FE9F944F14294 /* bn_asn1.c in Sources */,
				6DF4D3D48656F19734F61F56 /* convert.c in Sources */,
				1D21296AB535D863B04BBF87 /* buf.c in Sources */,
				98E8012F0D2C2748E26DA524 /* asn1_compat.c in Sources */,
				A80DA39794401A4A57806704 /* ber.c in Sources */,
				B16D2AAAEC757E12A0FA4B8D /* cbb.c in Sources */,
				A5785613BFAE93205B1E2EAF /* cbs.c in Sources */,
				F8ED25A6E7E3904BFF89757E /* unicode.c in Sources */,
				6276B92793073248507326E1 /* chacha.c in Sources */,
				018EE780A8CB28AD5B4CA010 /* cipher_extra.c in Sources */,
				D419FCA43FC70F1F2FA20F70 /* derive_key.c in Sources */,
				D137B4C88C03CEA2D329EA3F /* e_aesccm.c in Sources */,
				FC18EDD8194374493E1780C9 /* e_aesctrhmac.c in Sources */,
				A8EE38FFC614A01661F2CFB2 /* e_aesgcmsiv.c in Sources */,
				B9F431CFB35B71C7BA2B25FC /* e_chacha20poly1305.c in Sources */,
				64480168FCE48AE30D8AACD6 /* e_null.c in Sources */,
				CEA0232613E3BAEAC1ECC876 /* e_rc2.c in Sources */,
				8F14CA39AAE3F519859D5A08 /* e_rc4.c in Sources */,
				E6211D45AE1448E0B969B245 /* e_tls.c in Sources */,
				C9AB0BCBA5229DFC00A1E560 /* tls_cbc.c in Sources */,
				1CD6028458FBF0416EC76B0E /* cmac.c in Sources */,
				1F1AF31A94C152B12D12D651 /* conf.c in Sources */,
				5B57F1D55E09C49C0CBABE78 /* cpu-aarch64-fuchsia.c in Sources */,
				25D3A6B0772AB0D4B751BD39 /* cpu-aarch64-linux.c in Sources */,
				4A1F5A665A1842D861F7175F /* cpu-arm-linux.c in Sources */,
				3A770C70133081AF5414A38C /* cpu-arm.c in Sources */,
				35F6D695DD128F0B6B0A45AC /* cpu-intel.c in Sources */,
				AAB94E620A60FAC8E97F4C0F /* cpu-ppc64le.c in Sources */,
				51370471CFBE01E41916195B /* crypto.c in Sources */,
				FDC1AA4620EB7817E1201572 /* curve25519.c in Sources */,
				52B63B709D1901958DF63070 /* spake25519.c in Sources */,
				4960656D84CFCF2BECFA388F /* check.c in Sources */,
				BCEC4AC09B9E0C91CBE2BC28 /* dh.c in Sources */,
				6149F66CA7F650F243709CA0 /* dh_asn1.c in Sources */,
				350D48872BA6A21FB03FDE43 /* params.c in Sources */,
				FA633840578DC05E0CF0D6A2 /* digest_extra.c in Sources */,
				61C4C63527B0310956789DFE /* dsa.c in Sources */,
				D47BF42A32D2BFF4DD8ED8BE /* dsa_asn1.c in Sources */,
				3DCCE4B4FE49BD88311FF8D6 /* ec_asn1.c in Sources */,
				08D40297FD1469BD103FA948 /* ec_derive.c in Sources */,
				99580A142AE55B184E38A708 /* hash_to_curve.c in Sources */,
				78F51793DEAFED77BE3233EA /* ecdh_extra.c in Sources */,
				3E3880B37A3D71734426B2E9 /* ecdsa_asn1.c in Sources */,
				95A8372CC32642CB97A5EF2C /* engine.c in Sources */,
				06DC3AF26A72FD9500BC090A /* err.c in Sources */,
				FCB31DF6E65D102938363814 /* digestsign.c in Sources */,
				7DEAA0154B3ABB053C34C73E /* evp.c in Sources */,
				6493313DD7E7C00257339FE2 /* evp_asn1.c in Sources */,
				611F877467789981E7106926 /* evp_ctx.c in Sources */,
				7CB4B8BE5A3C25B461CA085B /* p_dsa_asn1.c in Sources */,
				A59A9F667356A53640179B67 /* p_ec.c in Sources */,
				394795CF0C2CB04AD57A6D66 /* p_ec_asn1.c in Sources */,
				45CCD52A6E328D1F0CD72BD2 /* p_ed25519.c in Sources */,
				CD9F43E40D07C3990A97173D /* p_ed25519_asn1.c in Sources */,
				118BAFE80E73400F140D7DD7 /* p_rsa.c in Sources */,
				5E6749E98C7A1075DEC25EC4 /* p_rsa_asn1.c in Sources */,
				89EF79990902B227BEA7C84C /* p_x25519.c in Sources */,
				AE533CE36406DE383473773C /* p_x25519_asn1.c in Sources */,
				7049D19A94F392F6AD0C1A84 /* pbkdf.c in Sources */,
				36D1BF7258C8F63A02C805A1 /* print.c in Sources */,
				A6DE26A523F540D02B4855B1 /* scrypt.c in Sources */,
				BDC102681453DE1A54AA151C /* sign.c in Sources */,
				3B3559D64CAE11BAEB967F5C /* ex_data.c in Sources */,
				28FCFD58B68E73098C15D5AD /* bcm.c in Sources */,
				3B98B242EE8FED9C2357FF33 /* fips_shared_support.c in Sources */,
				2BF6E7EDC845E7C95D8DC2CD /* is_fips.c in Sources */,
				F107D00C4C8926BB32A56A04 /* hkdf.c in Sources */,
				3DBF7CA212F416B23DF648A7 /* hrss.c in Sources */,
				BBCA8F846F579C52394C4E7D /* lhash.c in Sources */,
				66394A9F95D38CDD74AAF595 /* mem.c in Sources */,
				FF96003D08D90CD92CE1F91C /* obj.c in Sources */,
				915BD8EE9FFF0299156A7671 /* obj_xref.c in Sources */,
				E1E2941D02FDDD07C7B4F617 /* pem_all.c in Sources */,
				1AE53F7F2E3AB77A0F5F450F /* pem_info.c in Sources */,
				90836A68A17E9A2A1E748CEA /* pem_lib.c in Sources */,
				43E11138FAAE2EFDF81CB7BA /* pem_oth.c in Sources */,
				BF487B75277B957DD38F862B /* pem_pk8.c in Sources */,
				B163496D246934B52B3400FD /* pem_pkey.c in Sources */,
				847828B5B3C19D7A2E5B39BC /* pem_x509.c in Sources */,
				7802CEB5C4A643F9F1B292C1 /* pem_xaux.c in Sources */,
				216B09FADAC7DC1D8F90FD53 /* pkcs7.c in Sources */,
				4DBEB11609C74754FEE64F5B /* pkcs7_x509.c in Sources */,
				56582FC351B0A72F8FD83254 /* p5_pbev2.c in Sources */,
				5FF3598E55179C29119EEB11 /* pkcs8.c in Sources */,
				0A070B34055F7410505B91C5 /* pkcs8_x509.c in Sources */,
				7BD1391024EC420052658E16 /* poly1305.c in Sources */,
				55DE436455A20282EA080F0E /* poly1305_arm.c in Sources */,
				5A68F278C83E03C27E4F59FE /* poly1305_vec.c in Sources */,
				1A0A47D591B9170BB55062E2 /* pool.c in Sources */,
				731C2901ADEAFFEED5B210D5 /* deterministic.c in Sources */,
				C8F58F33428E2E35E7A1DAEC /* forkunsafe.c in Sources */,
				30A39BCA2F56EA31D3955981 /* fuchsia.c in Sources */,
				9D57B973EE61B0BDC8721F02 /* rand_extra.c in Sources */,
				166161D59BBEAA9B32EB30D7 /* windows.c in Sources */,
				C93FCB2DE7B6135B8604EA95 /* rc4.c in Sources */,
				16B888F8C99F76400DB869CE /* refcount_c11.c in Sources */,
				993984B0C9A9D15EA2838CED /* refcount_lock.c in Sources */,
				968B0C8A797DD9BC7B454EA8 /* rsa_asn1.c in Sources */,
				31F58B3DBC91D7B481EF4129 /* rsa_print.c in Sources */,
				58C7FEECCF2032F5B97C4850 /* siphash.c in Sources */,
				C428EAE8C07E6DE980DCCA74 /* stack.c in Sources */,
				ACFEFC8BC170A565C82556F7 /* thread.c in Sources */,
				2C8528A68D987921D607D2C2 /* thread_none.c in Sources */,
				69325C0ED38D89FDC4A3DEB4 /* thread_pthread.c in Sources */,
				9B91D02C903FC090E206D1C2 /* thread_win.c in Sources */,
				7BC5D63A800D91C835A3970B /* pmbtoken.c in Sources */,
				543C532F482A5095DC98CB4D /* trust_token.c in Sources */,
				2BDD978A1B7B0ADF80EBA66E /* a_digest.c in Sources */,
				BDC0EE3DA5721F4CBD30D7AE /* a_sign.c in Sources */,
				7AFAA1AECDF6DDEC4097C52E /* a_strex.c in Sources */,
				2BD7704FACC59AC8028B0FB9 /* a_verify.c in Sources */,
				13CDB180FC581E77C30A514C /* algorithm.c in Sources */,
				46D22A4C867C9D7FEFD23BB2 /* asn1_gen.c in Sources */,
				0105639509A1E43307959913 /* by_dir.c in Sources */,
				6361852F6BE0C8CAE88C870C /* by_file.c in Sources */,
				CAEE2FFC3D3C65ACA77095E6 /* i2d_pr.c in Sources */,
				2F4BCD604E48C619A391B3D9 /* rsa_pss.c in Sources */,
				BADF175835F6F543D478E515 /* t_crl.c in Sources */,
				9210E3F76FF34970C9E59B9D /* t_req.c in Sources */,
				423A6457F66546235105535F /* t_x509.c in Sources */,
				78802AA1FEA8ABFB6D59DE77 /* t_x509a.c in Sources */,
				A8BA780599AACDF5FB934BA8 /* x509.c in Sources */,
				29B207B6DCEAD605F75354C0 /* x509_att.c in Sources */,
				45BB564067C692E2D0D97591 /* x509_cmp.c in Sources */,
				9C985A512D2C6952A3F8FDE2 /* x509_d2.c in Sources */,
				03E71D9EB41A39B5B2C112D1 /* x509_def.c in Sources */,
				493D8D46A818F4902A549D67 /* x509_ext.c in Sources */,
				9D95657CEADC836890AC7A26 /* x509_lu.c in Sources */,
				55CBCCDEF6ED579B53A97062 /* x509_obj.c in Sources */,
				AF5BDFD99CED0A9F7D90413C /* x509_r2x.c in Sources */,
				70E4BB109AE70408403B2C25 /* x509_req.c in Sources */,
				CB36584E09A8A2F85AE2D91C /* x509_set.c in Sources */,
				118EB82D6E9022B96E1079AF /* x509_trs.c in Sources */,
				2929048DF8A07F61D10C0DDE /* x509_txt.c in Sources */,
				A84541467945783DF34A5E77 /* x509_v3.c in Sources */,
				ADCCC1165BB374AD2B52E1EB /* x509_vfy.c in Sources */,
				9D510F51BB800CC028E4D3D2 /* x509_vpm.c in Sources */,
				FA1D781788CD08FD7D5E737D /* x509cset.c in Sources */,
				B0523B5E49525E8F715BB9F7 /* x509name.c in Sources */,
				10D135443E3AE8A0AF4CD5C4 /* x509rset.c in Sources */,
				073E8E037F4B1FA8E8AA792A /* x509spki.c in Sources */,
				E5950C5DCA3F5B1D8AB3F5A7 /* x_algor.c in Sources */,
				70044FD74C83892F36B98A34 /* x_all.c in Sources */,
				F0912E3A125A55FDBC7AF419 /* x_attrib.c in Sources */,
				0604EBF20967C481D6CA8D91 /* x_crl.c in Sources */,
				6A648134677FDF8569103138 /* x_exten.c in Sources */,
				C20AAC1980EEEDB74E4CD1A3 /* x_info.c in Sources */,
				DD4AF9024DDD95CD9FC51463 /* x_name.c in Sources */,
				28D4A7D9A1D7CCC3968057AD /* x_pkey.c in Sources */,
				033E7B691361C0563121D276 /* x_pubkey.c in Sources */,
				447FA09D58B5797F9B818404 /* x_req.c in Sources */,
				6A210B9C768DCE43332F0EFA /* x_sig.c in Sources */,
				F8F57E76517D9BEEA8D644FC /* x_spki.c in Sources */,
				4FA31F447362D34ACD1EC7D0 /* x_val.c in Sources */,
				73FDBABF4CAF49E46CFFBEB6 /* x_x509.c in Sources */,
				976F4BE0D6367CF998A132D9 /* x_x509a.c in Sources */,
				F75FDC2F205C177307E3DD15 /* pcy_cache.c in Sources */,
				68E069C9F4EA00503869D4F1 /* pcy_data.c in Sources */,
				DD0D1024FFA448E5E4C65E02 /* pcy_lib.c in Sources */,
				AC48B681579AAAE628540C86 /* pcy_map.c in Sources */,
				40356BAF72410D5F750305A8 /* pcy_node.c in Sources */,
				6A71667C78F13F00F7154680 /* pcy_tree.c in Sources */,
				33C3A3BEF250652DB7C1E077 /* v3_akey.c in Sources */,
				E92E332C1268CBBE12B22B08 /* v3_akeya.c in Sources */,
				D00DD993676FB4B8EECCD1AE /* v3_alt.c in Sources */,
				34EF6E1D5766601F554D801B /* v3_bcons.c in Sources */,
				D7573D5C90AC84EE84A0500A /* v3_bitst.c in Sources */,
				770D956C87AA78100DE88E07 /* v3_conf.c in Sources */,
				AC44F24A695BE251B1EE2BF4 /* v3_cpols.c in Sources */,
				B50F5E7D5F90CABF7654ACE8 /* v3_crld.c in Sources */,
				5AC270CB716F5A8E7DF6E444 /* v3_enum.c in Sources */,
				31A2CC31592794087DAC24D8 /* v3_extku.c in Sources */,
				1DCA26A470420AFCFEDFFD05 /* v3_genn.c in Sources */,
				5B61FB4F6034E4BD6E02484F /* v3_ia5.c in Sources */,
				F53B3A9035E93436D4945B58 /* v3_info.c in Sources */,
				70BD3667CEE5029D0FEAED00 /* v3_int.c in Sources */,
				42487C57C6AE4E10A5E8469A /* v3_lib.c in Sources */,
				4F7BE1E590DE5784850851E2 /* v3_ncons.c in Sources */,
				8D6FAE7B0C80F8F0E04EB0A6 /* v3_ocsp.c in Sources */,
				8BC0D733242F08D9361432C5 /* v3_pci.c in Sources */,
				F2EEA1C5AC1D124862A16FE3 /* v3_pcia.c in Sources */,
				E334698AC10261D271AE77C9 /* v3_pcons.c in Sources */,
				F52856EAD80B4904C40D0C88 /* BuildFile in Sources */,
				81047581B0DA4B73D9F10125 /* v3_pmaps.c in Sources */,
				67CEB7830BA42D523C4C423C /* v3_prn.c in Sources */,
				A97057B53717391EBD321DB2 /* v3_purp.c in Sources */,
				46D0984532B8FE15B3CD1701 /* v3_skey.c in Sources */,
				67C0A6CF7887D47BBC235F0E /* BuildFile in Sources */,
				FDA3278BB661923943AB30B6 /* v3_utl.c in Sources */,
				561AB0BA658F1A20945A5A54 /* chacha-armv8.S in Sources */,
				2F7F5FA26031220B8869A1A1 /* aesv8-armx64.S in Sources */,
				1B2F22BB5A8A37DAFC323E14 /* armv8-mont.S in Sources */,
				C1D5AB76A3B73D1E98A93583 /* ghash-neon-armv8.S in Sources */,
				1648DC1B4256F2F7D96C25F6 /* ghashv8-armx64.S in Sources */,
				3F50DB817A46EAECE6F12DD5 /* sha1-armv8.S in Sources */,
				8F149C09EA66679B3D6D608C /* sha256-armv8.S in Sources */,
				2E8E2ACFA325740F188C9E55 /* sha512-armv8.S in Sources */,
				1B056733A5A9A484A11940D9 /* vpaes-armv8.S in Sources */,
				5227172E306D5490F2C90C7E /* trampoline-armv8.S in Sources */,
				72A9DFEBAE2B1F83E01EE6E5 /* chacha-armv4.S in Sources */,
				86E5E55B0EC256A91D170D41 /* aesv8-armx32.S in Sources */,
				65D8714AA9176E567001DCC8 /* armv4-mont.S in Sources */,
				3984A7A9719C0B3E0991C566 /* bsaes-armv7.S in Sources */,
				7D863D307F833B95FC702CAB /* ghash-armv4.S in Sources */,
				68FC2D3905057E6F29C51EA3 /* ghashv8-armx32.S in Sources */,
				C2528D7147D8D8A5F025C56A /* sha1-armv4-large.S in Sources */,
				C22437D3AC35FD370D0C2321 /* sha256-armv4.S in Sources */,
				3A9294BD816B3EE92E692347 /* sha512-armv4.S in Sources */,
				852540E7992C41D1BB4FD105 /* vpaes-armv7.S in Sources */,
				41432E778C262E23B54BF1F6 /* trampoline-armv4.S in Sources */,
				E9EA1FE182C3B31B7F9B1DA1 /* hpke.c in Sources */,
				BBB5FC3960F65EED253BD996 /* voprf.c in Sources */,
			);
			runOnlyForDeploymentPostprocessing = 0;
		};
		9F56694C255463B5005CF297 /* Sources */ = {
			isa = PBXSourcesBuildPhase;
			buildActionMask = 2147483647;
			files = (
				766D1AE6381B685E62386F18 /* bio_ssl.cc in Sources */,
				7F6D8E66C8F0A9448C2FFB4F /* d1_both.cc in Sources */,
				4D2FA827533D7910A9EE2008 /* d1_lib.cc in Sources */,
				224E8C8D6C041677A3D5D5F9 /* d1_pkt.cc in Sources */,
				0268AEC06E1EA1416BACA77E /* d1_srtp.cc in Sources */,
				08BC87942CBF6D05B45833A2 /* dtls_method.cc in Sources */,
				7C21999169C167DC64D7D320 /* dtls_record.cc in Sources */,
				9973CB826D61EE04063C32F7 /* handoff.cc in Sources */,
				3EF35E5C96674A4ACFF6A716 /* handshake.cc in Sources */,
				F0E9E7D0ED9FD6A088F0244E /* handshake_client.cc in Sources */,
				C3EAB548A4D54B8A6E963918 /* handshake_server.cc in Sources */,
				9083F56321CBB21A6375B69E /* s3_both.cc in Sources */,
				617923A6BF1E4A36340DC0B6 /* s3_lib.cc in Sources */,
				26EAF7EC08AA7D8EB1427B6A /* s3_pkt.cc in Sources */,
				6EED196FFE03C2358C1F246E /* ssl_aead_ctx.cc in Sources */,
				11536D5CFCE0D75C07445FF3 /* ssl_asn1.cc in Sources */,
				3BC036950BFDA116298718CA /* ssl_buffer.cc in Sources */,
				7E20134EBC2B4947A30004C4 /* ssl_cert.cc in Sources */,
				4E2C7E4C5DF42EFDDC649C50 /* ssl_cipher.cc in Sources */,
				A1C52E68748E9F15B347084B /* ssl_file.cc in Sources */,
				3FFB008B53A1110439891410 /* ssl_key_share.cc in Sources */,
				298FC85EDFA7B675F2A605B3 /* ssl_lib.cc in Sources */,
				8C2C03027910887F87C41CCA /* ssl_privkey.cc in Sources */,
				62D8E1E782AFE9FDAC5EDD39 /* ssl_session.cc in Sources */,
				8AF14CCB44470DB7DFAC1139 /* ssl_stat.cc in Sources */,
				E58AE69EA7A1BDAE2BA6086B /* ssl_transcript.cc in Sources */,
				AFD9F97660F6B2B29FF4EA9D /* ssl_versions.cc in Sources */,
				B9F7C8A9E21C1474A769BB67 /* ssl_x509.cc in Sources */,
				47961784047AA8C0262322FB /* t1_enc.cc in Sources */,
				37138F894C392FCCD2E5D2D7 /* t1_lib.cc in Sources */,
				D7BBECA9D3E244E652A4E1D8 /* tls13_both.cc in Sources */,
				1FA7B7BE43E790F6ACFAE8E5 /* tls13_client.cc in Sources */,
				FB0C51E3B04DE776B05A0475 /* tls13_enc.cc in Sources */,
				4A8347CEFB33ED5AF117812D /* tls13_server.cc in Sources */,
				95F66580DCC8786B6B6F4204 /* tls_method.cc in Sources */,
				0ACC2F6384DF614680259D44 /* tls_record.cc in Sources */,
				9AF5F84F4971A8A2F419EA43 /* err_data.c in Sources */,
				6A34E90A533DD74CAC154E61 /* a_bitstr.c in Sources */,
				5BF29FCAF510954F36095AFC /* a_bool.c in Sources */,
				E69A9D104EA3C853FDF6C0B6 /* a_d2i_fp.c in Sources */,
				4E95B7544EF866AFFA43694F /* a_dup.c in Sources */,
				F8CFED85A924E1368E90171D /* a_enum.c in Sources */,
				E7612744B21FBA98B6C27978 /* a_gentm.c in Sources */,
				5F9BCDC1BB148BFEC29401A5 /* a_i2d_fp.c in Sources */,
				B65093E0BB25B3CCA7962185 /* a_int.c in Sources */,
				8F011AD36151F4C5055D3941 /* a_mbstr.c in Sources */,
				A6E03D3096A6F00415342147 /* a_object.c in Sources */,
				6C56639C3F24DA5935B90026 /* a_octet.c in Sources */,
				70B53B388C0F5B25315EF0B8 /* a_print.c in Sources */,
				35027C9AD29018ECAE82F534 /* a_strnid.c in Sources */,
				43BD1B3E2D4FA605511EA00D /* a_time.c in Sources */,
				1F13F800F43120139B33948C /* a_type.c in Sources */,
				456E33C768281D3288C063B3 /* a_utctm.c in Sources */,
				BC0DCA321B15D3A55D0A63D2 /* a_utf8.c in Sources */,
				7447267EAF54E1AD1C16A643 /* asn1_lib.c in Sources */,
				88AF7FC3A0C54C93EE4ACA53 /* asn1_par.c in Sources */,
				6183EF7C0D72DC782A8CD0DE /* asn_pack.c in Sources */,
				DAF9E8934D9CD86CEEFD1B2C /* f_enum.c in Sources */,
				8E2081DA1BD5E033F64ADCA1 /* f_int.c in Sources */,
				A92B9F588FD8DEF53CCF1DFE /* f_string.c in Sources */,
				A5305B38B32819B634B296A7 /* tasn_dec.c in Sources */,
				841572601AA102E4C449A9EB /* tasn_enc.c in Sources */,
				98900268EAC82EFF3AAB69AF /* tasn_fre.c in Sources */,
				33FECDFE6D8337B419550ED8 /* tasn_new.c in Sources */,
				1A3DC31F84BE6A287333A953 /* tasn_typ.c in Sources */,
				7CB46C708808AC0F8E81619C /* tasn_utl.c in Sources */,
				5275EB4E76A952AE1C6CC7BF /* time_support.c in Sources */,
				C0252705D83FA2FF839829D6 /* base64.c in Sources */,
				EF69A2BA72967CC8FAE1BFCA /* bio.c in Sources */,
				B68A325CA3DED2441796E89F /* bio_mem.c in Sources */,
				E0EE21F067FCCD57F4452EB4 /* connect.c in Sources */,
				B209E18269DC03AA75711758 /* fd.c in Sources */,
				E29334074647724088E05ED6 /* file.c in Sources */,
				53114229AEEDA81126376A50 /* hexdump.c in Sources */,
				AF47B3319159F300C088AA1E /* pair.c in Sources */,
				A70854D9DFB29472510D9051 /* printf.c in Sources */,
				F8CA35590C7BE0293F3F6FC4 /* socket.c in Sources */,
				FC9FA9FE4AAA80F95CF1C60E /* socket_helper.c in Sources */,
				CABD573F7168209A77490C88 /* bn_asn1.c in Sources */,
				5F49B1A0D5F7D4A85D6E5BBD /* convert.c in Sources */,
				5FEAA33F60E349DA4444D0C7 /* buf.c in Sources */,
				EDF8D6D3E65714E0E5F7B6B4 /* asn1_compat.c in Sources */,
				8CAAC0AE0671B4F73DD36E76 /* ber.c in Sources */,
				060D0CC9C82D307DB91587E8 /* cbb.c in Sources */,
				C476FB7539609CFCF40BF847 /* cbs.c in Sources */,
				10837919A960A21983528FBF /* unicode.c in Sources */,
				F751F3522CBC8ED1264EB2E7 /* chacha.c in Sources */,
				6B79D106C41F11E999FA195B /* cipher_extra.c in Sources */,
				BA5D25252820567A524F83B5 /* derive_key.c in Sources */,
				D7078EF1E1C3B8767627B341 /* e_aesccm.c in Sources */,
				1037981DB7C47F8AB093EA63 /* e_aesctrhmac.c in Sources */,
				62E32C3A26D03BF57AD753E5 /* e_aesgcmsiv.c in Sources */,
				FB00E15388AB037F1F8C531F /* e_chacha20poly1305.c in Sources */,
				E124B22ED598B83BFB1D6497 /* e_null.c in Sources */,
				5423581175FF15B4B16848F8 /* e_rc2.c in Sources */,
				95939769BFC549378E746E6C /* e_rc4.c in Sources */,
				A3718C97323073252A79FD07 /* e_tls.c in Sources */,
				D83E5FA84B33C329D46E4087 /* tls_cbc.c in Sources */,
				D6797F0D2DAD39EE79F1DC1E /* cmac.c in Sources */,
				58E259AFBB4203107D655A2B /* conf.c in Sources */,
				C7B85B1FAC98705AAC83E228 /* cpu-aarch64-fuchsia.c in Sources */,
				905C749F69D7D25DB4539100 /* cpu-aarch64-linux.c in Sources */,
				A8E75E224F2E29FDC007AE51 /* cpu-arm-linux.c in Sources */,
				8296213B2F86071A1ED7354D /* cpu-arm.c in Sources */,
				EA53F0364191E656042C14F5 /* cpu-intel.c in Sources */,
				407A17BB1993DDBF865A39DD /* cpu-ppc64le.c in Sources */,
				A6138F7F8BB4BB3A8C9BF6A6 /* crypto.c in Sources */,
				191B80362FB79DF2F2EC1ED6 /* curve25519.c in Sources */,
				C73C668207609FF32C18767B /* spake25519.c in Sources */,
				EE1F18457E58DB2DE923736E /* check.c in Sources */,
				95FE4E59B77B67919213295D /* dh.c in Sources */,
				22CB9C82519B308F61574066 /* dh_asn1.c in Sources */,
				02E9439882A4864DC0A34FD8 /* params.c in Sources */,
				1D87BB81898EA45D0B475B4D /* digest_extra.c in Sources */,
				4B6DC412BA68E1539B03A239 /* dsa.c in Sources */,
				0D00EC09894950934444C46E /* dsa_asn1.c in Sources */,
				D147BB0D532C76C979E455F5 /* ec_asn1.c in Sources */,
				E6979FA1831E2E4C3228A19E /* ec_derive.c in Sources */,
				20FC40501C8BAF025F461FEB /* hash_to_curve.c in Sources */,
				75567E14AF9EF4DA0B0FDF27 /* ecdh_extra.c in Sources */,
				BAC65464CCD5BF7DD49416D5 /* ecdsa_asn1.c in Sources */,
				D9481CD2DC5532D259532DD3 /* engine.c in Sources */,
				72AA683592AB306D1ED3A429 /* err.c in Sources */,
				89075C2301FBB614BC720312 /* digestsign.c in Sources */,
				37F89306301A708503B2DB65 /* evp.c in Sources */,
				DB640B3A86C13D5B2A09DECB /* evp_asn1.c in Sources */,
				8E9AEE9D338FA01438F58212 /* evp_ctx.c in Sources */,
				9135E830B133355FDDEA137F /* p_dsa_asn1.c in Sources */,
				672AC86CB3C593704E697530 /* p_ec.c in Sources */,
				318FD614D5A1B68B29EF5EF9 /* p_ec_asn1.c in Sources */,
				6C4A31172030E6227586268D /* p_ed25519.c in Sources */,
				553BA595BE6BDC421C3BF372 /* p_ed25519_asn1.c in Sources */,
				610B729CA0DE45C00CFE8DCD /* p_rsa.c in Sources */,
				EA080302B8826557F304969D /* p_rsa_asn1.c in Sources */,
				5DE9FFEDA770485C44AC2F87 /* p_x25519.c in Sources */,
				FD89E2465B0F8130B8BFB926 /* p_x25519_asn1.c in Sources */,
				5C2A8AF6C9D550C6E7DAC5AD /* pbkdf.c in Sources */,
				CCA1551FDE6EF303BA90C9E1 /* print.c in Sources */,
				7A4FD7979ECB9946E1997C14 /* scrypt.c in Sources */,
				0D5474C3710E25C05CFDC341 /* sign.c in Sources */,
				8E020DACE9872B68FC3E6052 /* ex_data.c in Sources */,
				C4B7E30F8924A8B15956C718 /* bcm.c in Sources */,
				4B2FCACD5B4D88212F190D42 /* fips_shared_support.c in Sources */,
				182FBDF3338C6AB3DB980B81 /* is_fips.c in Sources */,
				088F268D54BF1F51BFCB6797 /* hkdf.c in Sources */,
				56BD4C3033EB5AF45580EDE8 /* hrss.c in Sources */,
				32593A65C4F530BE1268EF1A /* lhash.c in Sources */,
				42A21580843AEB221326DA8C /* mem.c in Sources */,
				4D91233F729E3FF653043128 /* obj.c in Sources */,
				2B190A07927823BD6A88EDED /* obj_xref.c in Sources */,
				AC362A0448270F4DCD109F30 /* pem_all.c in Sources */,
				22D04738EF9B0F20B59B0595 /* pem_info.c in Sources */,
				8A5421446B7788EDFC876DB0 /* pem_lib.c in Sources */,
				38715C899B30DC431377C5DD /* pem_oth.c in Sources */,
				53E2A7313DD580871DDD42E9 /* pem_pk8.c in Sources */,
				BF7A58248236B2DEB365EB25 /* pem_pkey.c in Sources */,
				FB2CCB6CD77108E5DB3760F4 /* pem_x509.c in Sources */,
				138E79FD192E94A4BE5632F8 /* pem_xaux.c in Sources */,
				9B53A6F156B079F64B0B27C9 /* pkcs7.c in Sources */,
				D4D56C2BBFD79CF66438E349 /* pkcs7_x509.c in Sources */,
				5607EF3B3AE3BC160AB0FD8B /* p5_pbev2.c in Sources */,
				F33735D2F7298FF059A4F215 /* pkcs8.c in Sources */,
				5292E4A72BC733B86DFF57D0 /* pkcs8_x509.c in Sources */,
				3E066F3097D645D88C5806BE /* poly1305.c in Sources */,
				48DF38FC21952CA55EBD4D9A /* poly1305_arm.c in Sources */,
				2994B6EFC9387420E6D9FD55 /* poly1305_vec.c in Sources */,
				B0FC96493F43BB0AE1A2EF54 /* pool.c in Sources */,
				405514699746E072B04A2BBA /* deterministic.c in Sources */,
				A4360DFD492BD95879D9C02D /* forkunsafe.c in Sources */,
				2CA5AE6D970AF0E8AB6D07BF /* fuchsia.c in Sources */,
				120BAEDCBD87A16258DB2754 /* rand_extra.c in Sources */,
				A842FC602977FA66928224A1 /* windows.c in Sources */,
				83C66B6FB625F79BFCA6C2B5 /* rc4.c in Sources */,
				BECA3BDAF3EFA1A54E223E3B /* refcount_c11.c in Sources */,
				A2E5560409B1457AA2013D6B /* refcount_lock.c in Sources */,
				97EBB9D5BEA02BC9A70DEE82 /* rsa_asn1.c in Sources */,
				4BE3B931E8DFC72E24077BA1 /* rsa_print.c in Sources */,
				0DBE90F642DDB7FBF8DF4B97 /* siphash.c in Sources */,
				E0E4069403F575AB60C424EA /* stack.c in Sources */,
				3CDE08A38BE71A60768C48A8 /* thread.c in Sources */,
				A1D784F0537449166788142C /* thread_none.c in Sources */,
				CA1346CEBDC682F53BC4B421 /* thread_pthread.c in Sources */,
				F0377E3AAE488098C249360C /* thread_win.c in Sources */,
				1C67FDB3E86BA6915861BA6D /* pmbtoken.c in Sources */,
				DE6EE62FF85E2D37247F478B /* trust_token.c in Sources */,
				CBBBA9F42DE573C99EA85567 /* a_digest.c in Sources */,
				CD15FBCA4EBF43C37A7282F1 /* a_sign.c in Sources */,
				A035C6D5CE56250F1088E027 /* a_strex.c in Sources */,
				0C2A90442F6AE21923566AAD /* a_verify.c in Sources */,
				4B9E0CFEDC29B3E5F38004B0 /* algorithm.c in Sources */,
				B70A0D96A712C6450C3EE6D2 /* asn1_gen.c in Sources */,
				A38527051C50AE736726CC17 /* by_dir.c in Sources */,
				9BCAE6315BF5D63AA2BA0ACC /* by_file.c in Sources */,
				3A0A3562156B7A0BA0F5644B /* i2d_pr.c in Sources */,
				D5C0F444E94B6E035F02853A /* rsa_pss.c in Sources */,
				560C1799145B24EB8D627145 /* t_crl.c in Sources */,
				63525A82AFCAC5F65ADC194A /* t_req.c in Sources */,
				F8D8A6FDF2740290F8D6F110 /* t_x509.c in Sources */,
				50F30C481E8769D0161B970E /* t_x509a.c in Sources */,
				764E30F2348FA53D138894FF /* x509.c in Sources */,
				CC0E3E3A1C76E68922C486A2 /* x509_att.c in Sources */,
				A55CA7BEC8CEA338939EE3C1 /* x509_cmp.c in Sources */,
				240F52513D8C09B304F9DB91 /* x509_d2.c in Sources */,
				3C480BDB1160546C05437187 /* x509_def.c in Sources */,
				2E06848746D3CF2378264BF7 /* x509_ext.c in Sources */,
				3A9F8998B0164D80AE443187 /* x509_lu.c in Sources */,
				614484A9C160DE7F9FD30C21 /* x509_obj.c in Sources */,
				397A455350C69A71E1B39C04 /* x509_r2x.c in Sources */,
				DB7EB4B066174CF47D408EB0 /* x509_req.c in Sources */,
				A6E4EF438C542077A488C4B3 /* x509_set.c in Sources */,
				00715282C8D28EECA6F225B6 /* x509_trs.c in Sources */,
				09F6309C8A751C081A905241 /* x509_txt.c in Sources */,
				17FAEB9CF96F6C6124570875 /* x509_v3.c in Sources */,
				C03E3EB33BAB2B23517529AB /* x509_vfy.c in Sources */,
				09BCE64A01F6D9DE5F5D96B2 /* x509_vpm.c in Sources */,
				AE2FDA266A7E7AF10AD5F363 /* x509cset.c in Sources */,
				8F484BA80AD59D5CE3666D80 /* x509name.c in Sources */,
				69AC94E133967CD8205A8199 /* x509rset.c in Sources */,
				4A3D988F1505B9BA9DEDE3BE /* x509spki.c in Sources */,
				02B1DE2F13C9F69176A71B4F /* x_algor.c in Sources */,
				B85D8F1B6DB2CA3F5E414D0E /* x_all.c in Sources */,
				990B3D8A06CED9461B5393F6 /* x_attrib.c in Sources */,
				6F4E1BB3F5FF49DA19CEFE81 /* x_crl.c in Sources */,
				9577BC90CF013F1DD0AD65E6 /* x_exten.c in Sources */,
				1F360DF1D4BDD0058151DB57 /* x_info.c in Sources */,
				15916C97F664330664FA49BD /* x_name.c in Sources */,
				A9A75C26074580196258931D /* x_pkey.c in Sources */,
				C9B7353C1DFD165A74E46705 /* x_pubkey.c in Sources */,
				B766FD90A18763DB6E7A314D /* x_req.c in Sources */,
				881A096DA629D3EBDC3767DB /* x_sig.c in Sources */,
				631DB9BB33207274E88BBC41 /* x_spki.c in Sources */,
				6C8273E0FEEE84389466CCC3 /* x_val.c in Sources */,
				5A00C7ECB0E8C51F71AC2D5F /* x_x509.c in Sources */,
				06165E0601EA2690FED3A972 /* x_x509a.c in Sources */,
				03E6884B7F77E1BDB8E8C324 /* pcy_cache.c in Sources */,
				9AE434F33E0B0322461173E7 /* pcy_data.c in Sources */,
				8F98393502D93E04D070CE9F /* pcy_lib.c in Sources */,
				BC706B7AE48199DE00A971B5 /* pcy_map.c in Sources */,
				222B1AF606E755465F23A038 /* pcy_node.c in Sources */,
				B35008E0BA76E8698DF722B0 /* pcy_tree.c in Sources */,
				E64A41FAC5B61DD8757C2CF1 /* v3_akey.c in Sources */,
				FF4836E5C545B5FBA26561B5 /* v3_akeya.c in Sources */,
				6CBB7E62C3C092A21B3D1074 /* v3_alt.c in Sources */,
				814B1614A75802258A403753 /* v3_bcons.c in Sources */,
				8F15E722CB24A1604432EDCE /* v3_bitst.c in Sources */,
				B1DAE9411A5EB0358DD75FE9 /* v3_conf.c in Sources */,
				5AC89FE8FD81768934684584 /* v3_cpols.c in Sources */,
				2AE3AB381A44D9C4130E4771 /* v3_crld.c in Sources */,
				F8323A6147836458304A2139 /* v3_enum.c in Sources */,
				8996DCADA8AB563D99284225 /* v3_extku.c in Sources */,
				0E3BDC6E1077A3624B7DCE37 /* v3_genn.c in Sources */,
				1F1A92281E36C34D5FFA90D5 /* v3_ia5.c in Sources */,
				3F8441722F1EEC03840F7EFC /* v3_info.c in Sources */,
				D979724485776601BAC5061F /* v3_int.c in Sources */,
				444AA334E305003BE74A51D2 /* v3_lib.c in Sources */,
				24A0C953BC2309B1BF8DBD0A /* v3_ncons.c in Sources */,
				ED806EF61781490AE85CB483 /* v3_ocsp.c in Sources */,
				48B8D48BABE257F119C5B8AD /* v3_pci.c in Sources */,
				686298E16BA3CB5FDD38C1E2 /* v3_pcia.c in Sources */,
				A06116E75A90B9DE1B6A43F8 /* v3_pcons.c in Sources */,
				FCE8884952D94C7EA445BC40 /* BuildFile in Sources */,
				CC070075846EE226C6F932C6 /* v3_pmaps.c in Sources */,
				538E3329C097151B2D64B34D /* v3_prn.c in Sources */,
				F81A3B959BBB20880D5088EB /* v3_purp.c in Sources */,
				C7D117145C4457B151A128D2 /* v3_skey.c in Sources */,
				FD7BB83D1A974EC2D1AC116B /* BuildFile in Sources */,
				B6BA78E65BE24651B2560AEE /* v3_utl.c in Sources */,
				8E9C07F5BDED73EF170C96A1 /* chacha-x86.S in Sources */,
				1ED96538E54E862F880AE3AF /* aesni-x86.S in Sources */,
				30E5CAA1F675FEB1086182D7 /* bn-586.S in Sources */,
				F0919D96DD681230E2D61779 /* co-586.S in Sources */,
				3D2D405AB38A2176506B6349 /* ghash-ssse3-x86.S in Sources */,
				001FFF61CD680060AB1BED0D /* ghash-x86.S in Sources */,
				9C0BE3ABC7B866988B0DC5C1 /* md5-586.S in Sources */,
				CCB8AA9AC0B6B7702A747486 /* sha1-586.S in Sources */,
				CB985BD7156063EB38CEC562 /* sha256-586.S in Sources */,
				3397D7EF47B95D6F2154BD1C /* sha512-586.S in Sources */,
				A2589CB25D88CC3BC608AE80 /* vpaes-x86.S in Sources */,
				9F4F7C57C0E7986C44CFAE37 /* x86-mont.S in Sources */,
				5E7792314B7C17B62B1A6B4F /* trampoline-x86.S in Sources */,
				1D5741C158B018BE59AF03B1 /* chacha-x86_64.S in Sources */,
				A32587A0E6C55D21196DC424 /* aes128gcmsiv-x86_64.S in Sources */,
				6DC5DCACCA06708CBD05E78C /* chacha20_poly1305_x86_64.S in Sources */,
				5D047520D3CBCA2836A89E7F /* aesni-gcm-x86_64.S in Sources */,
				6DA8046AA88A71BB57435465 /* aesni-x86_64.S in Sources */,
				25D78B2BE3694E12B3E18483 /* ghash-ssse3-x86_64.S in Sources */,
				214B29C73CFC2F40325D98F0 /* ghash-x86_64.S in Sources */,
				28CACE988565726CB0AAC899 /* md5-x86_64.S in Sources */,
				F8B88AB4F04F603B7856C895 /* p256-x86_64-asm.S in Sources */,
				08E64D37D36AA5BE136B7BE5 /* p256_beeu-x86_64-asm.S in Sources */,
				55557B89BC5DEFAC9313E916 /* rdrand-x86_64.S in Sources */,
				56F9BE28BB5CB7D6F205D896 /* rsaz-avx2.S in Sources */,
				825774580BB7F2A382AAD09E /* sha1-x86_64.S in Sources */,
				3456532B5861C3A786DD8B29 /* sha256-x86_64.S in Sources */,
				AB700C7F7CECE1B9000EDABE /* sha512-x86_64.S in Sources */,
				BB7C53AE645A8A78EF8323EA /* vpaes-x86_64.S in Sources */,
				A301E0D17A39C99E5E135555 /* x86_64-mont.S in Sources */,
				D9B3B3BF30E803302297B814 /* x86_64-mont5.S in Sources */,
				F2E318B9484D62DB15BF71BA /* trampoline-x86_64.S in Sources */,
				2CA657B68D19D78AC1942A0F /* hpke.c in Sources */,
				2D9BC916CCA11F0412B07977 /* voprf.c in Sources */,
			);
			runOnlyForDeploymentPostprocessing = 0;
		};
		9F70B2B8241D0FEC009CB629 /* Sources */ = {
			isa = PBXSourcesBuildPhase;
			buildActionMask = 2147483647;
			files = (
				9F70B2D6241D1043009CB629 /* SecureCellTestsSwift.swift in Sources */,
				9F70B2D3241D1043009CB629 /* SecureMessageTestsSwift.swift in Sources */,
				9F70B2D1241D1043009CB629 /* SecureCellTests.m in Sources */,
				9F70B2D0241D1043009CB629 /* SecureComparatorTests.m in Sources */,
				9F70B2D2241D1043009CB629 /* SecureComparatorTestsSwift.swift in Sources */,
				9F70B2D5241D1043009CB629 /* SecureMessageTests.m in Sources */,
			);
			runOnlyForDeploymentPostprocessing = 0;
		};
		9F70B2E3241D17A3009CB629 /* Sources */ = {
			isa = PBXSourcesBuildPhase;
			buildActionMask = 2147483647;
			files = (
				9F70B2F8241D17D0009CB629 /* SecureComparatorTestsSwift.swift in Sources */,
				9F70B2F7241D17CE009CB629 /* SecureComparatorTests.m in Sources */,
				9F70B2F5241D17CB009CB629 /* SecureCellTests.m in Sources */,
				9F70B2FA241D17D3009CB629 /* SecureMessageTestsSwift.swift in Sources */,
				9F70B2F9241D17D1009CB629 /* SecureMessageTests.m in Sources */,
				9F70B2F6241D17CD009CB629 /* SecureCellTestsSwift.swift in Sources */,
			);
			runOnlyForDeploymentPostprocessing = 0;
		};
		9F70B3092420E16E009CB629 /* Sources */ = {
			isa = PBXSourcesBuildPhase;
			buildActionMask = 2147483647;
			files = (
				9F70B30A2420E16E009CB629 /* SecureComparatorTestsSwift.swift in Sources */,
				9F70B30B2420E16E009CB629 /* SecureComparatorTests.m in Sources */,
				9F70B30C2420E16E009CB629 /* SecureCellTests.m in Sources */,
				9F70B30D2420E16E009CB629 /* SecureMessageTestsSwift.swift in Sources */,
				9F70B30E2420E16E009CB629 /* SecureMessageTests.m in Sources */,
				9F70B30F2420E16E009CB629 /* SecureCellTestsSwift.swift in Sources */,
			);
			runOnlyForDeploymentPostprocessing = 0;
		};
		9F70B3212420E176009CB629 /* Sources */ = {
			isa = PBXSourcesBuildPhase;
			buildActionMask = 2147483647;
			files = (
				9F70B3222420E176009CB629 /* SecureCellTestsSwift.swift in Sources */,
				9F70B3232420E176009CB629 /* SecureMessageTestsSwift.swift in Sources */,
				9F70B3242420E176009CB629 /* SecureCellTests.m in Sources */,
				9F70B3252420E176009CB629 /* SecureComparatorTests.m in Sources */,
				9F70B3262420E176009CB629 /* SecureComparatorTestsSwift.swift in Sources */,
				9F70B3272420E176009CB629 /* SecureMessageTests.m in Sources */,
			);
			runOnlyForDeploymentPostprocessing = 0;
		};
/* End PBXSourcesBuildPhase section */

/* Begin PBXTargetDependency section */
		9F70B2C3241D0FEC009CB629 /* PBXTargetDependency */ = {
			isa = PBXTargetDependency;
			target = 9F00E8D6223C197900EC1EF3 /* Themis (macOS) */;
			targetProxy = 9F70B2C2241D0FEC009CB629 /* PBXContainerItemProxy */;
		};
		9F70B2EE241D17A3009CB629 /* PBXTargetDependency */ = {
			isa = PBXTargetDependency;
			target = 9F4A24A0223A8D7F005CB63A /* Themis (iOS) */;
			targetProxy = 9F70B2ED241D17A3009CB629 /* PBXContainerItemProxy */;
		};
		9F70B3042420E16E009CB629 /* PBXTargetDependency */ = {
			isa = PBXTargetDependency;
			target = 9F4A24A0223A8D7F005CB63A /* Themis (iOS) */;
			targetProxy = 9F70B3052420E16E009CB629 /* PBXContainerItemProxy */;
		};
		9F70B31C2420E176009CB629 /* PBXTargetDependency */ = {
			isa = PBXTargetDependency;
			target = 9F00E8D6223C197900EC1EF3 /* Themis (macOS) */;
			targetProxy = 9F70B31D2420E176009CB629 /* PBXContainerItemProxy */;
		};
/* End PBXTargetDependency section */

/* Begin XCBuildConfiguration section */
		738B81152239809D00A9947C /* Debug */ = {
			isa = XCBuildConfiguration;
			buildSettings = {
				CLANG_ANALYZER_NONNULL = YES;
				CLANG_ANALYZER_NUMBER_OBJECT_CONVERSION = YES_AGGRESSIVE;
				CLANG_CXX_LANGUAGE_STANDARD = "gnu++14";
				CLANG_CXX_LIBRARY = "libc++";
				CLANG_ENABLE_MODULES = YES;
				CLANG_ENABLE_OBJC_ARC = YES;
				CLANG_ENABLE_OBJC_WEAK = YES;
				CLANG_WARN_BLOCK_CAPTURE_AUTORELEASING = YES;
				CLANG_WARN_BOOL_CONVERSION = YES;
				CLANG_WARN_COMMA = YES;
				CLANG_WARN_CONSTANT_CONVERSION = YES;
				CLANG_WARN_DEPRECATED_OBJC_IMPLEMENTATIONS = YES;
				CLANG_WARN_DIRECT_OBJC_ISA_USAGE = YES_ERROR;
				CLANG_WARN_DOCUMENTATION_COMMENTS = YES;
				CLANG_WARN_EMPTY_BODY = YES;
				CLANG_WARN_ENUM_CONVERSION = YES;
				CLANG_WARN_INFINITE_RECURSION = YES;
				CLANG_WARN_INT_CONVERSION = YES;
				CLANG_WARN_NON_LITERAL_NULL_CONVERSION = YES;
				CLANG_WARN_OBJC_IMPLICIT_RETAIN_SELF = YES;
				CLANG_WARN_OBJC_LITERAL_CONVERSION = YES;
				CLANG_WARN_OBJC_ROOT_CLASS = YES_ERROR;
				CLANG_WARN_QUOTED_INCLUDE_IN_FRAMEWORK_HEADER = NO;
				CLANG_WARN_RANGE_LOOP_ANALYSIS = YES;
				CLANG_WARN_STRICT_PROTOTYPES = YES;
				CLANG_WARN_SUSPICIOUS_MOVE = YES;
				CLANG_WARN_UNGUARDED_AVAILABILITY = YES_AGGRESSIVE;
				CLANG_WARN_UNREACHABLE_CODE = YES;
				CLANG_WARN__DUPLICATE_METHOD_MATCH = YES;
				COPY_PHASE_STRIP = NO;
				CURRENT_PROJECT_VERSION = 6;
				DEBUG_INFORMATION_FORMAT = dwarf;
				ENABLE_STRICT_OBJC_MSGSEND = YES;
				ENABLE_TESTABILITY = YES;
				GCC_C_LANGUAGE_STANDARD = gnu11;
				GCC_DYNAMIC_NO_PIC = NO;
				GCC_NO_COMMON_BLOCKS = YES;
				GCC_OPTIMIZATION_LEVEL = 0;
				GCC_PREPROCESSOR_DEFINITIONS = (
					"DEBUG=1",
					"$(inherited)",
				);
				GCC_TREAT_IMPLICIT_FUNCTION_DECLARATIONS_AS_ERRORS = YES;
				GCC_TREAT_INCOMPATIBLE_POINTER_TYPE_WARNINGS_AS_ERRORS = YES;
				GCC_TREAT_WARNINGS_AS_ERRORS = YES;
				GCC_WARN_64_TO_32_BIT_CONVERSION = YES;
				GCC_WARN_ABOUT_RETURN_TYPE = YES_ERROR;
				GCC_WARN_UNDECLARED_SELECTOR = YES;
				GCC_WARN_UNINITIALIZED_AUTOS = YES_AGGRESSIVE;
				GCC_WARN_UNUSED_FUNCTION = YES;
				GCC_WARN_UNUSED_VARIABLE = YES;
				IPHONEOS_DEPLOYMENT_TARGET = 10.0;
				MACOSX_DEPLOYMENT_TARGET = 10.11;
				MARKETING_VERSION = 0.13.6;
				ONLY_ACTIVE_ARCH = YES;
				SUPPORTS_MACCATALYST = NO;
				SWIFT_ACTIVE_COMPILATION_CONDITIONS = DEBUG;
				SWIFT_OPTIMIZATION_LEVEL = "-Onone";
				TARGETED_DEVICE_FAMILY = "1,2";
				VERSIONING_SYSTEM = "apple-generic";
			};
			name = Debug;
		};
		738B81162239809D00A9947C /* Release */ = {
			isa = XCBuildConfiguration;
			buildSettings = {
				CLANG_ANALYZER_NONNULL = YES;
				CLANG_ANALYZER_NUMBER_OBJECT_CONVERSION = YES_AGGRESSIVE;
				CLANG_CXX_LANGUAGE_STANDARD = "gnu++14";
				CLANG_CXX_LIBRARY = "libc++";
				CLANG_ENABLE_MODULES = YES;
				CLANG_ENABLE_OBJC_ARC = YES;
				CLANG_ENABLE_OBJC_WEAK = YES;
				CLANG_WARN_BLOCK_CAPTURE_AUTORELEASING = YES;
				CLANG_WARN_BOOL_CONVERSION = YES;
				CLANG_WARN_COMMA = YES;
				CLANG_WARN_CONSTANT_CONVERSION = YES;
				CLANG_WARN_DEPRECATED_OBJC_IMPLEMENTATIONS = YES;
				CLANG_WARN_DIRECT_OBJC_ISA_USAGE = YES_ERROR;
				CLANG_WARN_DOCUMENTATION_COMMENTS = YES;
				CLANG_WARN_EMPTY_BODY = YES;
				CLANG_WARN_ENUM_CONVERSION = YES;
				CLANG_WARN_INFINITE_RECURSION = YES;
				CLANG_WARN_INT_CONVERSION = YES;
				CLANG_WARN_NON_LITERAL_NULL_CONVERSION = YES;
				CLANG_WARN_OBJC_IMPLICIT_RETAIN_SELF = YES;
				CLANG_WARN_OBJC_LITERAL_CONVERSION = YES;
				CLANG_WARN_OBJC_ROOT_CLASS = YES_ERROR;
				CLANG_WARN_QUOTED_INCLUDE_IN_FRAMEWORK_HEADER = NO;
				CLANG_WARN_RANGE_LOOP_ANALYSIS = YES;
				CLANG_WARN_STRICT_PROTOTYPES = YES;
				CLANG_WARN_SUSPICIOUS_MOVE = YES;
				CLANG_WARN_UNGUARDED_AVAILABILITY = YES_AGGRESSIVE;
				CLANG_WARN_UNREACHABLE_CODE = YES;
				CLANG_WARN__DUPLICATE_METHOD_MATCH = YES;
				COPY_PHASE_STRIP = NO;
				CURRENT_PROJECT_VERSION = 6;
				DEBUG_INFORMATION_FORMAT = "dwarf-with-dsym";
				ENABLE_NS_ASSERTIONS = NO;
				ENABLE_STRICT_OBJC_MSGSEND = YES;
				GCC_C_LANGUAGE_STANDARD = gnu11;
				GCC_NO_COMMON_BLOCKS = YES;
				GCC_TREAT_IMPLICIT_FUNCTION_DECLARATIONS_AS_ERRORS = YES;
				GCC_TREAT_INCOMPATIBLE_POINTER_TYPE_WARNINGS_AS_ERRORS = YES;
				GCC_TREAT_WARNINGS_AS_ERRORS = YES;
				GCC_WARN_64_TO_32_BIT_CONVERSION = YES;
				GCC_WARN_ABOUT_RETURN_TYPE = YES_ERROR;
				GCC_WARN_UNDECLARED_SELECTOR = YES;
				GCC_WARN_UNINITIALIZED_AUTOS = YES_AGGRESSIVE;
				GCC_WARN_UNUSED_FUNCTION = YES;
				GCC_WARN_UNUSED_VARIABLE = YES;
				IPHONEOS_DEPLOYMENT_TARGET = 10.0;
				MACOSX_DEPLOYMENT_TARGET = 10.11;
				MARKETING_VERSION = 0.13.6;
				SUPPORTS_MACCATALYST = NO;
				SWIFT_COMPILATION_MODE = wholemodule;
				TARGETED_DEVICE_FAMILY = "1,2";
				VALIDATE_PRODUCT = YES;
				VERSIONING_SYSTEM = "apple-generic";
			};
			name = Release;
		};
		9F00E8DC223C197A00EC1EF3 /* Debug */ = {
			isa = XCBuildConfiguration;
			buildSettings = {
				CURRENT_PROJECT_VERSION = 7;
				DEFINES_MODULE = YES;
				DYLIB_COMPATIBILITY_VERSION = 1;
				DYLIB_CURRENT_VERSION = 1;
				DYLIB_INSTALL_NAME_BASE = "@rpath";
				EXPORTED_SYMBOLS_FILE = "$(PROJECT_DIR)/src/wrappers/themis/Obj-C/exported.symbols";
				FRAMEWORK_SEARCH_PATHS = (
					"$(inherited)",
					"$(PROJECT_DIR)/Carthage/Build/Mac",
				);
				FRAMEWORK_VERSION = A;
				HEADER_SEARCH_PATHS = (
					"$(PROJECT_DIR)/include",
					"$(PROJECT_DIR)/src",
					"$(PROJECT_DIR)/src/wrappers/themis/Obj-C",
				);
				INFOPLIST_FILE = "src/wrappers/themis/Obj-c/Themis/Info.plist";
				INSTALL_PATH = "$(LOCAL_LIBRARY_DIR)/Frameworks";
				LD_RUNPATH_SEARCH_PATHS = (
					"$(inherited)",
					"@executable_path/../Frameworks",
					"@loader_path/Frameworks",
				);
				MARKETING_VERSION = 0.13.7;
				PRODUCT_BUNDLE_IDENTIFIER = com.cossacklabs.themis;
				PRODUCT_MODULE_NAME = themis;
				PRODUCT_NAME = themis;
				SDKROOT = macosx;
				SKIP_INSTALL = YES;
				WARNING_CFLAGS = "-Wno-documentation";
			};
			name = Debug;
		};
		9F00E8DD223C197A00EC1EF3 /* Release */ = {
			isa = XCBuildConfiguration;
			buildSettings = {
				CURRENT_PROJECT_VERSION = 7;
				DEFINES_MODULE = YES;
				DYLIB_COMPATIBILITY_VERSION = 1;
				DYLIB_CURRENT_VERSION = 1;
				DYLIB_INSTALL_NAME_BASE = "@rpath";
				EXPORTED_SYMBOLS_FILE = "$(PROJECT_DIR)/src/wrappers/themis/Obj-C/exported.symbols";
				FRAMEWORK_SEARCH_PATHS = (
					"$(inherited)",
					"$(PROJECT_DIR)/Carthage/Build/Mac",
				);
				FRAMEWORK_VERSION = A;
				HEADER_SEARCH_PATHS = (
					"$(PROJECT_DIR)/include",
					"$(PROJECT_DIR)/src",
					"$(PROJECT_DIR)/src/wrappers/themis/Obj-C",
				);
				INFOPLIST_FILE = "src/wrappers/themis/Obj-c/Themis/Info.plist";
				INSTALL_PATH = "$(LOCAL_LIBRARY_DIR)/Frameworks";
				LD_RUNPATH_SEARCH_PATHS = (
					"$(inherited)",
					"@executable_path/../Frameworks",
					"@loader_path/Frameworks",
				);
				MARKETING_VERSION = 0.13.7;
				PRODUCT_BUNDLE_IDENTIFIER = com.cossacklabs.themis;
				PRODUCT_MODULE_NAME = themis;
				PRODUCT_NAME = themis;
				SDKROOT = macosx;
				SKIP_INSTALL = YES;
				WARNING_CFLAGS = "-Wno-documentation";
			};
			name = Release;
		};
		9F4A24A7223A8D7F005CB63A /* Debug */ = {
			isa = XCBuildConfiguration;
			buildSettings = {
				CURRENT_PROJECT_VERSION = 7;
				DEFINES_MODULE = YES;
				DYLIB_COMPATIBILITY_VERSION = 1;
				DYLIB_CURRENT_VERSION = 1;
				DYLIB_INSTALL_NAME_BASE = "@rpath";
				ENABLE_BITCODE = YES;
				EXCLUDED_ARCHS = "";
				"EXCLUDED_ARCHS[sdk=iphonesimulator*]" = arm64;
				EXPORTED_SYMBOLS_FILE = "$(PROJECT_DIR)/src/wrappers/themis/Obj-C/exported.symbols";
				FRAMEWORK_SEARCH_PATHS = (
					"$(inherited)",
					"$(PROJECT_DIR)/Carthage/Build/iOS",
				);
				HEADER_SEARCH_PATHS = (
					"$(PROJECT_DIR)/include",
					"$(PROJECT_DIR)/src",
					"$(PROJECT_DIR)/src/wrappers/themis/Obj-C",
				);
				INFOPLIST_FILE = "src/wrappers/themis/Obj-c/Themis/Info.plist";
				INSTALL_PATH = "$(LOCAL_LIBRARY_DIR)/Frameworks";
				LD_RUNPATH_SEARCH_PATHS = (
					"$(inherited)",
					"@executable_path/Frameworks",
					"@loader_path/Frameworks",
				);
				MARKETING_VERSION = 0.13.7;
				PRODUCT_BUNDLE_IDENTIFIER = com.cossacklabs.themis;
				PRODUCT_MODULE_NAME = themis;
				PRODUCT_NAME = themis;
				SDKROOT = iphoneos;
				SKIP_INSTALL = YES;
				SUPPORTS_MACCATALYST = NO;
				WARNING_CFLAGS = "-Wno-documentation";
			};
			name = Debug;
		};
		9F4A24A8223A8D7F005CB63A /* Release */ = {
			isa = XCBuildConfiguration;
			buildSettings = {
				CURRENT_PROJECT_VERSION = 7;
				DEFINES_MODULE = YES;
				DYLIB_COMPATIBILITY_VERSION = 1;
				DYLIB_CURRENT_VERSION = 1;
				DYLIB_INSTALL_NAME_BASE = "@rpath";
				ENABLE_BITCODE = YES;
				EXCLUDED_ARCHS = "";
				"EXCLUDED_ARCHS[sdk=iphonesimulator*]" = arm64;
				EXPORTED_SYMBOLS_FILE = "$(PROJECT_DIR)/src/wrappers/themis/Obj-C/exported.symbols";
				FRAMEWORK_SEARCH_PATHS = (
					"$(inherited)",
					"$(PROJECT_DIR)/Carthage/Build/iOS",
				);
				HEADER_SEARCH_PATHS = (
					"$(PROJECT_DIR)/include",
					"$(PROJECT_DIR)/src",
					"$(PROJECT_DIR)/src/wrappers/themis/Obj-C",
				);
				INFOPLIST_FILE = "src/wrappers/themis/Obj-c/Themis/Info.plist";
				INSTALL_PATH = "$(LOCAL_LIBRARY_DIR)/Frameworks";
				LD_RUNPATH_SEARCH_PATHS = (
					"$(inherited)",
					"@executable_path/Frameworks",
					"@loader_path/Frameworks",
				);
				MARKETING_VERSION = 0.13.7;
				PRODUCT_BUNDLE_IDENTIFIER = com.cossacklabs.themis;
				PRODUCT_MODULE_NAME = themis;
				PRODUCT_NAME = themis;
				SDKROOT = iphoneos;
				SKIP_INSTALL = YES;
				SUPPORTS_MACCATALYST = NO;
				WARNING_CFLAGS = "-Wno-documentation";
			};
			name = Release;
		};
		9F56694625546397005CF297 /* Debug */ = {
			isa = XCBuildConfiguration;
			buildSettings = {
				ARCHS = (
					"$(ARCHS_STANDARD)",
					arm64e,
				);
				EXCLUDED_SOURCE_FILE_NAMES = (
					"*armx32*.S",
					"*armx64*.S",
					"*armv4*.S",
					"*armv7*.S",
					"*armv8*.S",
				);
				"GCC_PREPROCESSOR_DEFINITIONS[sdk=iphonesimulator*]" = "OPENSSL_NO_ASM=1 $(inherited)";
				GCC_WARN_INHIBIT_ALL_WARNINGS = YES;
				HEADER_SEARCH_PATHS = "$(PROJECT_DIR)/third_party/boringssl/src/include";
				"INCLUDED_SOURCE_FILE_NAMES[sdk=iphoneos*][arch=arm64*]" = "*armx64*.S *armv8*.S";
				"INCLUDED_SOURCE_FILE_NAMES[sdk=iphoneos*][arch=armv7*]" = "*armx32*.S *armv4*.S *armv7*.S";
				PRODUCT_NAME = boringssl;
				SDKROOT = iphoneos;
				SKIP_INSTALL = YES;
			};
			name = Debug;
		};
		9F56694725546397005CF297 /* Release */ = {
			isa = XCBuildConfiguration;
			buildSettings = {
				ARCHS = (
					"$(ARCHS_STANDARD)",
					arm64e,
				);
				EXCLUDED_SOURCE_FILE_NAMES = (
					"*armx32*.S",
					"*armx64*.S",
					"*armv4*.S",
					"*armv7*.S",
					"*armv8*.S",
				);
				"GCC_PREPROCESSOR_DEFINITIONS[sdk=iphonesimulator*]" = "OPENSSL_NO_ASM=1 $(inherited)";
				GCC_WARN_INHIBIT_ALL_WARNINGS = YES;
				HEADER_SEARCH_PATHS = "$(PROJECT_DIR)/third_party/boringssl/src/include";
				"INCLUDED_SOURCE_FILE_NAMES[sdk=iphoneos*][arch=arm64*]" = "*armx64*.S *armv8*.S";
				"INCLUDED_SOURCE_FILE_NAMES[sdk=iphoneos*][arch=armv7*]" = "*armx32*.S *armv4*.S *armv7*.S";
				PRODUCT_NAME = boringssl;
				SDKROOT = iphoneos;
				SKIP_INSTALL = YES;
			};
			name = Release;
		};
		9F566951255463B5005CF297 /* Debug */ = {
			isa = XCBuildConfiguration;
			buildSettings = {
				EXCLUDED_SOURCE_FILE_NAMES = (
					"x86-*.S",
					"x86_64-*.S",
					"*-586.S",
					"*-x86.S",
					"*-x86_64.S",
					"*-x86_64-*.S",
				);
				EXECUTABLE_PREFIX = lib;
				"GCC_PREPROCESSOR_DEFINITIONS[sdk=macosx*][arch=arm64]" = "OPENSSL_NO_ASM=1 $(inherited)";
				GCC_WARN_INHIBIT_ALL_WARNINGS = YES;
				HEADER_SEARCH_PATHS = "$(PROJECT_DIR)/third_party/boringssl/src/include";
				"INCLUDED_SOURCE_FILE_NAMES[sdk=macosx*][arch=i386]" = "x86-*.S *-586.S *-x86.S";
				"INCLUDED_SOURCE_FILE_NAMES[sdk=macosx*][arch=x86_64]" = "x86_64-*.S *-x86_64.S *-x86_64-*.S";
				PRODUCT_NAME = boringssl;
				SDKROOT = macosx;
				SKIP_INSTALL = YES;
			};
			name = Debug;
		};
		9F566952255463B5005CF297 /* Release */ = {
			isa = XCBuildConfiguration;
			buildSettings = {
				EXCLUDED_SOURCE_FILE_NAMES = (
					"x86-*.S",
					"x86_64-*.S",
					"*-586.S",
					"*-x86.S",
					"*-x86_64.S",
					"*-x86_64-*.S",
				);
				EXECUTABLE_PREFIX = lib;
				"GCC_PREPROCESSOR_DEFINITIONS[sdk=macosx*][arch=arm64]" = "OPENSSL_NO_ASM=1 $(inherited)";
				GCC_WARN_INHIBIT_ALL_WARNINGS = YES;
				HEADER_SEARCH_PATHS = "$(PROJECT_DIR)/third_party/boringssl/src/include";
				"INCLUDED_SOURCE_FILE_NAMES[sdk=macosx*][arch=i386]" = "x86-*.S *-586.S *-x86.S";
				"INCLUDED_SOURCE_FILE_NAMES[sdk=macosx*][arch=x86_64]" = "x86_64-*.S *-x86_64.S *-x86_64-*.S";
				PRODUCT_NAME = boringssl;
				SDKROOT = macosx;
				SKIP_INSTALL = YES;
			};
			name = Release;
		};
		9F70B2C5241D0FEC009CB629 /* Debug */ = {
			isa = XCBuildConfiguration;
			buildSettings = {
				FRAMEWORK_SEARCH_PATHS = (
					"$(inherited)",
					"$(PROJECT_DIR)/Carthage/Build/Mac",
				);
				INFOPLIST_FILE = tests/objcthemis/objthemis/Info.plist;
				LD_RUNPATH_SEARCH_PATHS = (
					"$(inherited)",
					"@executable_path/../Frameworks",
					"@loader_path/../Frameworks",
				);
				PRODUCT_BUNDLE_IDENTIFIER = com.cossacklabs.themis.tests;
				PRODUCT_MODULE_NAME = themis_test;
				PRODUCT_NAME = "$(TARGET_NAME)";
				SDKROOT = macosx;
				SWIFT_OBJC_BRIDGING_HEADER = "tests/objcthemis/objthemis/objthemis-Bridging-Header.h";
				SWIFT_VERSION = 5.0;
			};
			name = Debug;
		};
		9F70B2C6241D0FEC009CB629 /* Release */ = {
			isa = XCBuildConfiguration;
			buildSettings = {
				FRAMEWORK_SEARCH_PATHS = (
					"$(inherited)",
					"$(PROJECT_DIR)/Carthage/Build/Mac",
				);
				INFOPLIST_FILE = tests/objcthemis/objthemis/Info.plist;
				LD_RUNPATH_SEARCH_PATHS = (
					"$(inherited)",
					"@executable_path/../Frameworks",
					"@loader_path/../Frameworks",
				);
				PRODUCT_BUNDLE_IDENTIFIER = com.cossacklabs.themis.tests;
				PRODUCT_MODULE_NAME = themis_test;
				PRODUCT_NAME = "$(TARGET_NAME)";
				SDKROOT = macosx;
				SWIFT_OBJC_BRIDGING_HEADER = "tests/objcthemis/objthemis/objthemis-Bridging-Header.h";
				SWIFT_VERSION = 5.0;
			};
			name = Release;
		};
		9F70B2F0241D17A3009CB629 /* Debug */ = {
			isa = XCBuildConfiguration;
			buildSettings = {
				ENABLE_BITCODE = NO;
				"EXCLUDED_ARCHS[sdk=iphonesimulator*]" = arm64;
				FRAMEWORK_SEARCH_PATHS = (
					"$(inherited)",
					"$(PROJECT_DIR)/Carthage/Build/iOS",
				);
				INFOPLIST_FILE = tests/objcthemis/objthemis/Info.plist;
				LD_RUNPATH_SEARCH_PATHS = (
					"$(inherited)",
					"@executable_path/Frameworks",
					"@loader_path/Frameworks",
				);
				PRODUCT_BUNDLE_IDENTIFIER = com.cossacklabs.themis.tests;
				PRODUCT_MODULE_NAME = themis_test;
				PRODUCT_NAME = "$(TARGET_NAME)";
				SDKROOT = iphoneos;
				SWIFT_OBJC_BRIDGING_HEADER = "tests/objcthemis/objthemis/objthemis-Bridging-Header.h";
				SWIFT_VERSION = 5.0;
			};
			name = Debug;
		};
		9F70B2F1241D17A3009CB629 /* Release */ = {
			isa = XCBuildConfiguration;
			buildSettings = {
				ENABLE_BITCODE = NO;
				"EXCLUDED_ARCHS[sdk=iphonesimulator*]" = arm64;
				FRAMEWORK_SEARCH_PATHS = (
					"$(inherited)",
					"$(PROJECT_DIR)/Carthage/Build/iOS",
				);
				INFOPLIST_FILE = tests/objcthemis/objthemis/Info.plist;
				LD_RUNPATH_SEARCH_PATHS = (
					"$(inherited)",
					"@executable_path/Frameworks",
					"@loader_path/Frameworks",
				);
				PRODUCT_BUNDLE_IDENTIFIER = com.cossacklabs.themis.tests;
				PRODUCT_MODULE_NAME = themis_test;
				PRODUCT_NAME = "$(TARGET_NAME)";
				SDKROOT = iphoneos;
				SWIFT_OBJC_BRIDGING_HEADER = "tests/objcthemis/objthemis/objthemis-Bridging-Header.h";
				SWIFT_VERSION = 5.0;
			};
			name = Release;
		};
		9F70B3172420E16E009CB629 /* Debug */ = {
			isa = XCBuildConfiguration;
			buildSettings = {
				ENABLE_BITCODE = NO;
				"EXCLUDED_ARCHS[sdk=iphonesimulator*]" = arm64;
				FRAMEWORK_SEARCH_PATHS = (
					"$(inherited)",
					"$(PROJECT_DIR)/Carthage/Build/iOS",
				);
				INFOPLIST_FILE = tests/objcthemis/objthemis/Info.plist;
				LD_RUNPATH_SEARCH_PATHS = (
					"$(inherited)",
					"@executable_path/Frameworks",
					"@loader_path/Frameworks",
				);
				PRODUCT_BUNDLE_IDENTIFIER = com.cossacklabs.themis.tests;
				PRODUCT_MODULE_NAME = themis_test;
				PRODUCT_NAME = "$(TARGET_NAME)";
				SDKROOT = iphoneos;
				SWIFT_OBJC_BRIDGING_HEADER = "tests/objcthemis/objthemis/objthemis-Bridging-Header.h";
				SWIFT_VERSION = 4.0;
			};
			name = Debug;
		};
		9F70B3182420E16E009CB629 /* Release */ = {
			isa = XCBuildConfiguration;
			buildSettings = {
				ENABLE_BITCODE = NO;
				"EXCLUDED_ARCHS[sdk=iphonesimulator*]" = arm64;
				FRAMEWORK_SEARCH_PATHS = (
					"$(inherited)",
					"$(PROJECT_DIR)/Carthage/Build/iOS",
				);
				INFOPLIST_FILE = tests/objcthemis/objthemis/Info.plist;
				LD_RUNPATH_SEARCH_PATHS = (
					"$(inherited)",
					"@executable_path/Frameworks",
					"@loader_path/Frameworks",
				);
				PRODUCT_BUNDLE_IDENTIFIER = com.cossacklabs.themis.tests;
				PRODUCT_MODULE_NAME = themis_test;
				PRODUCT_NAME = "$(TARGET_NAME)";
				SDKROOT = iphoneos;
				SWIFT_OBJC_BRIDGING_HEADER = "tests/objcthemis/objthemis/objthemis-Bridging-Header.h";
				SWIFT_VERSION = 4.0;
			};
			name = Release;
		};
		9F70B32F2420E176009CB629 /* Debug */ = {
			isa = XCBuildConfiguration;
			buildSettings = {
				FRAMEWORK_SEARCH_PATHS = (
					"$(inherited)",
					"$(PROJECT_DIR)/Carthage/Build/Mac",
				);
				INFOPLIST_FILE = tests/objcthemis/objthemis/Info.plist;
				LD_RUNPATH_SEARCH_PATHS = (
					"$(inherited)",
					"@executable_path/../Frameworks",
					"@loader_path/../Frameworks",
				);
				PRODUCT_BUNDLE_IDENTIFIER = com.cossacklabs.themis.tests;
				PRODUCT_MODULE_NAME = themis_test;
				PRODUCT_NAME = "$(TARGET_NAME)";
				SDKROOT = macosx;
				SWIFT_OBJC_BRIDGING_HEADER = "tests/objcthemis/objthemis/objthemis-Bridging-Header.h";
				SWIFT_VERSION = 4.0;
			};
			name = Debug;
		};
		9F70B3302420E176009CB629 /* Release */ = {
			isa = XCBuildConfiguration;
			buildSettings = {
				FRAMEWORK_SEARCH_PATHS = (
					"$(inherited)",
					"$(PROJECT_DIR)/Carthage/Build/Mac",
				);
				INFOPLIST_FILE = tests/objcthemis/objthemis/Info.plist;
				LD_RUNPATH_SEARCH_PATHS = (
					"$(inherited)",
					"@executable_path/../Frameworks",
					"@loader_path/../Frameworks",
				);
				PRODUCT_BUNDLE_IDENTIFIER = com.cossacklabs.themis.tests;
				PRODUCT_MODULE_NAME = themis_test;
				PRODUCT_NAME = "$(TARGET_NAME)";
				SDKROOT = macosx;
				SWIFT_OBJC_BRIDGING_HEADER = "tests/objcthemis/objthemis/objthemis-Bridging-Header.h";
				SWIFT_VERSION = 4.0;
			};
			name = Release;
		};
/* End XCBuildConfiguration section */

/* Begin XCConfigurationList section */
		738B81092239809D00A9947C /* Build configuration list for PBXProject "Themis" */ = {
			isa = XCConfigurationList;
			buildConfigurations = (
				738B81152239809D00A9947C /* Debug */,
				738B81162239809D00A9947C /* Release */,
			);
			defaultConfigurationIsVisible = 0;
			defaultConfigurationName = Release;
		};
		9F00E8DE223C197A00EC1EF3 /* Build configuration list for PBXNativeTarget "Themis (macOS)" */ = {
			isa = XCConfigurationList;
			buildConfigurations = (
				9F00E8DC223C197A00EC1EF3 /* Debug */,
				9F00E8DD223C197A00EC1EF3 /* Release */,
			);
			defaultConfigurationIsVisible = 0;
			defaultConfigurationName = Release;
		};
		9F4A24A6223A8D7F005CB63A /* Build configuration list for PBXNativeTarget "Themis (iOS)" */ = {
			isa = XCConfigurationList;
			buildConfigurations = (
				9F4A24A7223A8D7F005CB63A /* Debug */,
				9F4A24A8223A8D7F005CB63A /* Release */,
			);
			defaultConfigurationIsVisible = 0;
			defaultConfigurationName = Release;
		};
		9F56694525546397005CF297 /* Build configuration list for PBXNativeTarget "BoringSSL (iOS)" */ = {
			isa = XCConfigurationList;
			buildConfigurations = (
				9F56694625546397005CF297 /* Debug */,
				9F56694725546397005CF297 /* Release */,
			);
			defaultConfigurationIsVisible = 0;
			defaultConfigurationName = Release;
		};
		9F566950255463B5005CF297 /* Build configuration list for PBXNativeTarget "BoringSSL (macOS)" */ = {
			isa = XCConfigurationList;
			buildConfigurations = (
				9F566951255463B5005CF297 /* Debug */,
				9F566952255463B5005CF297 /* Release */,
			);
			defaultConfigurationIsVisible = 0;
			defaultConfigurationName = Release;
		};
		9F70B2C4241D0FEC009CB629 /* Build configuration list for PBXNativeTarget "Test Themis (Swift 5, macOS)" */ = {
			isa = XCConfigurationList;
			buildConfigurations = (
				9F70B2C5241D0FEC009CB629 /* Debug */,
				9F70B2C6241D0FEC009CB629 /* Release */,
			);
			defaultConfigurationIsVisible = 0;
			defaultConfigurationName = Release;
		};
		9F70B2EF241D17A3009CB629 /* Build configuration list for PBXNativeTarget "Test Themis (Swift 5, iOS)" */ = {
			isa = XCConfigurationList;
			buildConfigurations = (
				9F70B2F0241D17A3009CB629 /* Debug */,
				9F70B2F1241D17A3009CB629 /* Release */,
			);
			defaultConfigurationIsVisible = 0;
			defaultConfigurationName = Release;
		};
		9F70B3162420E16E009CB629 /* Build configuration list for PBXNativeTarget "Test Themis (Swift 4, iOS)" */ = {
			isa = XCConfigurationList;
			buildConfigurations = (
				9F70B3172420E16E009CB629 /* Debug */,
				9F70B3182420E16E009CB629 /* Release */,
			);
			defaultConfigurationIsVisible = 0;
			defaultConfigurationName = Release;
		};
		9F70B32E2420E176009CB629 /* Build configuration list for PBXNativeTarget "Test Themis (Swift 4, macOS)" */ = {
			isa = XCConfigurationList;
			buildConfigurations = (
				9F70B32F2420E176009CB629 /* Debug */,
				9F70B3302420E176009CB629 /* Release */,
			);
			defaultConfigurationIsVisible = 0;
			defaultConfigurationName = Release;
		};
/* End XCConfigurationList section */
	};
	rootObject = 738B81062239809D00A9947C /* Project object */;
}<|MERGE_RESOLUTION|>--- conflicted
+++ resolved
@@ -1401,174 +1401,6 @@
 		9FB1BC9A233BEC9900930861 /* themis_portable_endian.h */ = {isa = PBXFileReference; fileEncoding = 4; lastKnownFileType = sourcecode.c.h; name = themis_portable_endian.h; path = src/themis/themis_portable_endian.h; sourceTree = "<group>"; };
 		9FB1BC9D233BECB900930861 /* soter_portable_endian.h */ = {isa = PBXFileReference; fileEncoding = 4; lastKnownFileType = sourcecode.c.h; name = soter_portable_endian.h; path = src/soter/soter_portable_endian.h; sourceTree = "<group>"; };
 		9FBD853C223BFB5E009EAEB3 /* openssl.framework */ = {isa = PBXFileReference; lastKnownFileType = wrapper.framework; name = openssl.framework; path = Carthage/Build/iOS/openssl.framework; sourceTree = "<group>"; };
-<<<<<<< HEAD
-		9FD4C3522260D41700132A88 /* soter_api.h */ = {isa = PBXFileReference; lastKnownFileType = sourcecode.c.h; name = soter_api.h; path = src/soter/soter_api.h; sourceTree = "<group>"; };
-		9FD4C3532260D43B00132A88 /* themis_api.h */ = {isa = PBXFileReference; lastKnownFileType = sourcecode.c.h; name = themis_api.h; path = src/themis/themis_api.h; sourceTree = "<group>"; };
-		A0C994CC094848F8ADCE3044 /* internal.h */ = {isa = PBXFileReference; includeInIndex = 1; lastKnownFileType = sourcecode.c.h; name = internal.h; path = third_party/boringssl/src/crypto/evp/internal.h; sourceTree = SOURCE_ROOT; };
-		A3105D2F513220714E7EF51F /* cmac.h */ = {isa = PBXFileReference; includeInIndex = 1; lastKnownFileType = sourcecode.c.h; name = cmac.h; path = third_party/boringssl/src/include/openssl/cmac.h; sourceTree = SOURCE_ROOT; };
-		A32FB45D5F58A85A32D01DCF /* x509_vfy.c */ = {isa = PBXFileReference; includeInIndex = 1; name = x509_vfy.c; path = third_party/boringssl/src/crypto/x509/x509_vfy.c; sourceTree = SOURCE_ROOT; };
-		A33A7702643E32246579EB2D /* bio.c */ = {isa = PBXFileReference; includeInIndex = 1; name = bio.c; path = third_party/boringssl/src/crypto/bio/bio.c; sourceTree = SOURCE_ROOT; };
-		A4E7D91A437DF020D4F48BED /* pem_pkey.c */ = {isa = PBXFileReference; includeInIndex = 1; name = pem_pkey.c; path = third_party/boringssl/src/crypto/pem/pem_pkey.c; sourceTree = SOURCE_ROOT; };
-		A52000842DFBCAC7B99ED4DC /* arm_arch.h */ = {isa = PBXFileReference; includeInIndex = 1; lastKnownFileType = sourcecode.c.h; name = arm_arch.h; path = third_party/boringssl/src/include/openssl/arm_arch.h; sourceTree = SOURCE_ROOT; };
-		A60AFCC29FAA309FCF080E46 /* v3_info.c */ = {isa = PBXFileReference; includeInIndex = 1; name = v3_info.c; path = third_party/boringssl/src/crypto/x509v3/v3_info.c; sourceTree = SOURCE_ROOT; };
-		A65E0EE9F0D7D3B6B4774847 /* e_rc2.c */ = {isa = PBXFileReference; includeInIndex = 1; name = e_rc2.c; path = third_party/boringssl/src/crypto/cipher_extra/e_rc2.c; sourceTree = SOURCE_ROOT; };
-		A76D3A032495B2E6A0FE81AB /* x509spki.c */ = {isa = PBXFileReference; includeInIndex = 1; name = x509spki.c; path = third_party/boringssl/src/crypto/x509/x509spki.c; sourceTree = SOURCE_ROOT; };
-		A7D0AF51092D48E8AE3EBA8C /* cpu-aarch64-fuchsia.c */ = {isa = PBXFileReference; includeInIndex = 1; name = "cpu-aarch64-fuchsia.c"; path = "third_party/boringssl/src/crypto/cpu-aarch64-fuchsia.c"; sourceTree = SOURCE_ROOT; };
-		A8F4B7092939D121EF7E978F /* a_int.c */ = {isa = PBXFileReference; includeInIndex = 1; name = a_int.c; path = third_party/boringssl/src/crypto/asn1/a_int.c; sourceTree = SOURCE_ROOT; };
-		A92475E9E7597E89F577E4D3 /* v3_int.c */ = {isa = PBXFileReference; includeInIndex = 1; name = v3_int.c; path = third_party/boringssl/src/crypto/x509v3/v3_int.c; sourceTree = SOURCE_ROOT; };
-		A9771EE8C6C71F85DA9FB13F /* a_bitstr.c */ = {isa = PBXFileReference; includeInIndex = 1; name = a_bitstr.c; path = third_party/boringssl/src/crypto/asn1/a_bitstr.c; sourceTree = SOURCE_ROOT; };
-		AA5E1B1495F5557F3829598C /* tls1.h */ = {isa = PBXFileReference; includeInIndex = 1; lastKnownFileType = sourcecode.c.h; name = tls1.h; path = third_party/boringssl/src/include/openssl/tls1.h; sourceTree = SOURCE_ROOT; };
-		ABA9C9DC496226D0073AF034 /* a_utctm.c */ = {isa = PBXFileReference; includeInIndex = 1; name = a_utctm.c; path = third_party/boringssl/src/crypto/asn1/a_utctm.c; sourceTree = SOURCE_ROOT; };
-		ABD25C05B204AED5CF5805C9 /* poly1305.c */ = {isa = PBXFileReference; includeInIndex = 1; name = poly1305.c; path = third_party/boringssl/src/crypto/poly1305/poly1305.c; sourceTree = SOURCE_ROOT; };
-		AC36D106F74AFBB099F93F84 /* x509_ext.c */ = {isa = PBXFileReference; includeInIndex = 1; name = x509_ext.c; path = third_party/boringssl/src/crypto/x509/x509_ext.c; sourceTree = SOURCE_ROOT; };
-		ACE9ED75F02886A065F8876A /* pem.h */ = {isa = PBXFileReference; includeInIndex = 1; lastKnownFileType = sourcecode.c.h; name = pem.h; path = third_party/boringssl/src/include/openssl/pem.h; sourceTree = SOURCE_ROOT; };
-		AD89CDFA8DC57008B72E31F0 /* voprf.c */ = {isa = PBXFileReference; includeInIndex = 1; name = voprf.c; path = third_party/boringssl/src/crypto/trust_token/voprf.c; sourceTree = SOURCE_ROOT; };
-		ADC8B32AED52AD9F6EF621D6 /* p_x25519.c */ = {isa = PBXFileReference; includeInIndex = 1; name = p_x25519.c; path = third_party/boringssl/src/crypto/evp/p_x25519.c; sourceTree = SOURCE_ROOT; };
-		AE60B773FB00F389E1A45271 /* md5-586.S */ = {isa = PBXFileReference; includeInIndex = 1; name = "md5-586.S"; path = "third_party/boringssl/mac-x86/crypto/fipsmodule/md5-586.S"; sourceTree = SOURCE_ROOT; };
-		AE8ED46F05C4BB9B244E8D28 /* aesni-x86_64.S */ = {isa = PBXFileReference; includeInIndex = 1; name = "aesni-x86_64.S"; path = "third_party/boringssl/mac-x86_64/crypto/fipsmodule/aesni-x86_64.S"; sourceTree = SOURCE_ROOT; };
-		AEDFF21C65CE91378BBF42E2 /* print.c */ = {isa = PBXFileReference; includeInIndex = 1; name = print.c; path = third_party/boringssl/src/crypto/evp/print.c; sourceTree = SOURCE_ROOT; };
-		AFFDFC4C6DC120F106B4FE85 /* x509_txt.c */ = {isa = PBXFileReference; includeInIndex = 1; name = x509_txt.c; path = third_party/boringssl/src/crypto/x509/x509_txt.c; sourceTree = SOURCE_ROOT; };
-		B00B882D2657E731447A774A /* t1_lib.cc */ = {isa = PBXFileReference; includeInIndex = 1; name = t1_lib.cc; path = third_party/boringssl/src/ssl/t1_lib.cc; sourceTree = SOURCE_ROOT; };
-		B0C2121CB284DCDD8DE65562 /* safestack.h */ = {isa = PBXFileReference; includeInIndex = 1; lastKnownFileType = sourcecode.c.h; name = safestack.h; path = third_party/boringssl/src/include/openssl/safestack.h; sourceTree = SOURCE_ROOT; };
-		B0D956142CDBA2B3232878BC /* base64.h */ = {isa = PBXFileReference; includeInIndex = 1; lastKnownFileType = sourcecode.c.h; name = base64.h; path = third_party/boringssl/src/include/openssl/base64.h; sourceTree = SOURCE_ROOT; };
-		B10B32D5E693C7AB2B3EC4C7 /* x86_64-mont5.S */ = {isa = PBXFileReference; includeInIndex = 1; name = "x86_64-mont5.S"; path = "third_party/boringssl/mac-x86_64/crypto/fipsmodule/x86_64-mont5.S"; sourceTree = SOURCE_ROOT; };
-		B186A617FA9CF1C37B486F4C /* sign.c */ = {isa = PBXFileReference; includeInIndex = 1; name = sign.c; path = third_party/boringssl/src/crypto/evp/sign.c; sourceTree = SOURCE_ROOT; };
-		B25B5A0437CFEEFDB6F243B1 /* vpaes-armv7.S */ = {isa = PBXFileReference; includeInIndex = 1; name = "vpaes-armv7.S"; path = "third_party/boringssl/ios-arm/crypto/fipsmodule/vpaes-armv7.S"; sourceTree = SOURCE_ROOT; };
-		B269DC2580FF48FDDA8D96FF /* internal.h */ = {isa = PBXFileReference; includeInIndex = 1; lastKnownFileType = sourcecode.c.h; name = internal.h; path = third_party/boringssl/src/ssl/internal.h; sourceTree = SOURCE_ROOT; };
-		B2991B22ACCE7F6A44BA566E /* aes128gcmsiv-x86_64.S */ = {isa = PBXFileReference; includeInIndex = 1; name = "aes128gcmsiv-x86_64.S"; path = "third_party/boringssl/mac-x86_64/crypto/cipher_extra/aes128gcmsiv-x86_64.S"; sourceTree = SOURCE_ROOT; };
-		B34D0EED6A7CF28CA22988B2 /* base.h */ = {isa = PBXFileReference; includeInIndex = 1; lastKnownFileType = sourcecode.c.h; name = base.h; path = third_party/boringssl/src/include/openssl/base.h; sourceTree = SOURCE_ROOT; };
-		B4FE2BD55E53F74EEC023470 /* check.c */ = {isa = PBXFileReference; includeInIndex = 1; name = check.c; path = third_party/boringssl/src/crypto/dh/check.c; sourceTree = SOURCE_ROOT; };
-		B619769CA5B098821E98408E /* err.h */ = {isa = PBXFileReference; includeInIndex = 1; lastKnownFileType = sourcecode.c.h; name = err.h; path = third_party/boringssl/src/include/openssl/err.h; sourceTree = SOURCE_ROOT; };
-		B619A7C7E0450DFD135A4F66 /* x_info.c */ = {isa = PBXFileReference; includeInIndex = 1; name = x_info.c; path = third_party/boringssl/src/crypto/x509/x_info.c; sourceTree = SOURCE_ROOT; };
-		B62A52F8EA53898BC8C716A5 /* bio.h */ = {isa = PBXFileReference; includeInIndex = 1; lastKnownFileType = sourcecode.c.h; name = bio.h; path = third_party/boringssl/src/include/openssl/bio.h; sourceTree = SOURCE_ROOT; };
-		B6843EF2F229AEF2A29BC077 /* internal.h */ = {isa = PBXFileReference; includeInIndex = 1; lastKnownFileType = sourcecode.c.h; name = internal.h; path = third_party/boringssl/src/crypto/fipsmodule/aes/internal.h; sourceTree = SOURCE_ROOT; };
-		B6DC26BDBA4BECBEA1224A77 /* internal.h */ = {isa = PBXFileReference; includeInIndex = 1; lastKnownFileType = sourcecode.c.h; name = internal.h; path = third_party/boringssl/src/crypto/hpke/internal.h; sourceTree = SOURCE_ROOT; };
-		B7879D7AA28E2D8FB8200E5C /* asn1.h */ = {isa = PBXFileReference; includeInIndex = 1; lastKnownFileType = sourcecode.c.h; name = asn1.h; path = third_party/boringssl/src/include/openssl/asn1.h; sourceTree = SOURCE_ROOT; };
-		B89B87A78000851FBEEC7D2F /* sha512-x86_64.S */ = {isa = PBXFileReference; includeInIndex = 1; name = "sha512-x86_64.S"; path = "third_party/boringssl/mac-x86_64/crypto/fipsmodule/sha512-x86_64.S"; sourceTree = SOURCE_ROOT; };
-		B934BF07ACFB2293A215D615 /* obj.h */ = {isa = PBXFileReference; includeInIndex = 1; lastKnownFileType = sourcecode.c.h; name = obj.h; path = third_party/boringssl/src/include/openssl/obj.h; sourceTree = SOURCE_ROOT; };
-		B9515B5B877FD5C828A22DBE /* ssl_session.cc */ = {isa = PBXFileReference; includeInIndex = 1; name = ssl_session.cc; path = third_party/boringssl/src/ssl/ssl_session.cc; sourceTree = SOURCE_ROOT; };
-		B98B7CE22540BB1217678A00 /* digestsign.c */ = {isa = PBXFileReference; includeInIndex = 1; name = digestsign.c; path = third_party/boringssl/src/crypto/evp/digestsign.c; sourceTree = SOURCE_ROOT; };
-		B9F67A0ACB2C42D647BEEA34 /* sha512-armv8.S */ = {isa = PBXFileReference; includeInIndex = 1; name = "sha512-armv8.S"; path = "third_party/boringssl/ios-aarch64/crypto/fipsmodule/sha512-armv8.S"; sourceTree = SOURCE_ROOT; };
-		BB5843A05A8B43CE098360C3 /* s3_lib.cc */ = {isa = PBXFileReference; includeInIndex = 1; name = s3_lib.cc; path = third_party/boringssl/src/ssl/s3_lib.cc; sourceTree = SOURCE_ROOT; };
-		BB8ABFC2B7CE8E15FB839DFF /* handshake.cc */ = {isa = PBXFileReference; includeInIndex = 1; name = handshake.cc; path = third_party/boringssl/src/ssl/handshake.cc; sourceTree = SOURCE_ROOT; };
-		BBCF10BD5ED5068E500B30FF /* pem_lib.c */ = {isa = PBXFileReference; includeInIndex = 1; name = pem_lib.c; path = third_party/boringssl/src/crypto/pem/pem_lib.c; sourceTree = SOURCE_ROOT; };
-		BC39820C190CAF570198E400 /* handoff.cc */ = {isa = PBXFileReference; includeInIndex = 1; name = handoff.cc; path = third_party/boringssl/src/ssl/handoff.cc; sourceTree = SOURCE_ROOT; };
-		BCA66DE8534D296D6BCA4DF7 /* a_i2d_fp.c */ = {isa = PBXFileReference; includeInIndex = 1; name = a_i2d_fp.c; path = third_party/boringssl/src/crypto/asn1/a_i2d_fp.c; sourceTree = SOURCE_ROOT; };
-		BD16FA91465586A170434865 /* evp_asn1.c */ = {isa = PBXFileReference; includeInIndex = 1; name = evp_asn1.c; path = third_party/boringssl/src/crypto/evp/evp_asn1.c; sourceTree = SOURCE_ROOT; };
-		BDA9315BA77B3BF8D764470D /* internal.h */ = {isa = PBXFileReference; includeInIndex = 1; lastKnownFileType = sourcecode.c.h; name = internal.h; path = third_party/boringssl/src/crypto/fipsmodule/bn/internal.h; sourceTree = SOURCE_ROOT; };
-		BEBB73DE3A09B3842EA2017E /* handshake_server.cc */ = {isa = PBXFileReference; includeInIndex = 1; name = handshake_server.cc; path = third_party/boringssl/src/ssl/handshake_server.cc; sourceTree = SOURCE_ROOT; };
-		BFB1DBA08CCD9C97A098F663 /* objects.h */ = {isa = PBXFileReference; includeInIndex = 1; lastKnownFileType = sourcecode.c.h; name = objects.h; path = third_party/boringssl/src/include/openssl/objects.h; sourceTree = SOURCE_ROOT; };
-		C0C42ECDFC203C2EC815008A /* ec.h */ = {isa = PBXFileReference; includeInIndex = 1; lastKnownFileType = sourcecode.c.h; name = ec.h; path = third_party/boringssl/src/include/openssl/ec.h; sourceTree = SOURCE_ROOT; };
-		C382B826410DFBA264B3DF7B /* sha256-armv4.S */ = {isa = PBXFileReference; includeInIndex = 1; name = "sha256-armv4.S"; path = "third_party/boringssl/ios-arm/crypto/fipsmodule/sha256-armv4.S"; sourceTree = SOURCE_ROOT; };
-		C403170A5CDA5BE5C2189AA7 /* armv8-mont.S */ = {isa = PBXFileReference; includeInIndex = 1; name = "armv8-mont.S"; path = "third_party/boringssl/ios-aarch64/crypto/fipsmodule/armv8-mont.S"; sourceTree = SOURCE_ROOT; };
-		C42B8A74B1158CAC3B00377A /* tasn_enc.c */ = {isa = PBXFileReference; includeInIndex = 1; name = tasn_enc.c; path = third_party/boringssl/src/crypto/asn1/tasn_enc.c; sourceTree = SOURCE_ROOT; };
-		C644D5783AE45767A8770C06 /* algorithm.c */ = {isa = PBXFileReference; includeInIndex = 1; name = algorithm.c; path = third_party/boringssl/src/crypto/x509/algorithm.c; sourceTree = SOURCE_ROOT; };
-		C65523E0540C74C015D8591C /* stack.h */ = {isa = PBXFileReference; includeInIndex = 1; lastKnownFileType = sourcecode.c.h; name = stack.h; path = third_party/boringssl/src/include/openssl/stack.h; sourceTree = SOURCE_ROOT; };
-		C65CAA9D9996AC8A8A008D31 /* srtp.h */ = {isa = PBXFileReference; includeInIndex = 1; lastKnownFileType = sourcecode.c.h; name = srtp.h; path = third_party/boringssl/src/include/openssl/srtp.h; sourceTree = SOURCE_ROOT; };
-		C72234EFA032595DF2800D31 /* vpaes-armv8.S */ = {isa = PBXFileReference; includeInIndex = 1; name = "vpaes-armv8.S"; path = "third_party/boringssl/ios-aarch64/crypto/fipsmodule/vpaes-armv8.S"; sourceTree = SOURCE_ROOT; };
-		C7B550A5C58A5E48193F68A1 /* asn1_lib.c */ = {isa = PBXFileReference; includeInIndex = 1; name = asn1_lib.c; path = third_party/boringssl/src/crypto/asn1/asn1_lib.c; sourceTree = SOURCE_ROOT; };
-		C7BFFFC4F0F8D1D3BAAEFE09 /* bn_asn1.c */ = {isa = PBXFileReference; includeInIndex = 1; name = bn_asn1.c; path = third_party/boringssl/src/crypto/bn_extra/bn_asn1.c; sourceTree = SOURCE_ROOT; };
-		C84F8380687B00895BE940DC /* pcy_data.c */ = {isa = PBXFileReference; includeInIndex = 1; name = pcy_data.c; path = third_party/boringssl/src/crypto/x509v3/pcy_data.c; sourceTree = SOURCE_ROOT; };
-		C935D5BED37C68409E6677A7 /* chacha-x86_64.S */ = {isa = PBXFileReference; includeInIndex = 1; name = "chacha-x86_64.S"; path = "third_party/boringssl/mac-x86_64/crypto/chacha/chacha-x86_64.S"; sourceTree = SOURCE_ROOT; };
-		CAFDF4FC52D1018709D8EA43 /* lhash.h */ = {isa = PBXFileReference; includeInIndex = 1; lastKnownFileType = sourcecode.c.h; name = lhash.h; path = third_party/boringssl/src/include/openssl/lhash.h; sourceTree = SOURCE_ROOT; };
-		CB17E06F0D2D1839DD16B048 /* ssl_cipher.cc */ = {isa = PBXFileReference; includeInIndex = 1; name = ssl_cipher.cc; path = third_party/boringssl/src/ssl/ssl_cipher.cc; sourceTree = SOURCE_ROOT; };
-		CC5EE2F1740B1762E4BA7136 /* v3_pmaps.c */ = {isa = PBXFileReference; includeInIndex = 1; name = v3_pmaps.c; path = third_party/boringssl/src/crypto/x509v3/v3_pmaps.c; sourceTree = SOURCE_ROOT; };
-		CC764578867C8C7AD2651E2A /* x_algor.c */ = {isa = PBXFileReference; includeInIndex = 1; name = x_algor.c; path = third_party/boringssl/src/crypto/x509/x_algor.c; sourceTree = SOURCE_ROOT; };
-		CE19AC93F884A334F1BD61D5 /* buf.h */ = {isa = PBXFileReference; includeInIndex = 1; lastKnownFileType = sourcecode.c.h; name = buf.h; path = third_party/boringssl/src/include/openssl/buf.h; sourceTree = SOURCE_ROOT; };
-		CE71EDFF9835DF507B5285B9 /* cpu-arm-linux.h */ = {isa = PBXFileReference; includeInIndex = 1; lastKnownFileType = sourcecode.c.h; name = "cpu-arm-linux.h"; path = "third_party/boringssl/src/crypto/cpu-arm-linux.h"; sourceTree = SOURCE_ROOT; };
-		CF1B5FF561CF36BC0AC10D5F /* md5-x86_64.S */ = {isa = PBXFileReference; includeInIndex = 1; name = "md5-x86_64.S"; path = "third_party/boringssl/mac-x86_64/crypto/fipsmodule/md5-x86_64.S"; sourceTree = SOURCE_ROOT; };
-		CF2B71789F563370D0E352BA /* ssl_cert.cc */ = {isa = PBXFileReference; includeInIndex = 1; name = ssl_cert.cc; path = third_party/boringssl/src/ssl/ssl_cert.cc; sourceTree = SOURCE_ROOT; };
-		CF2D5B25FF21AC3C2D2C3875 /* pool.c */ = {isa = PBXFileReference; includeInIndex = 1; name = pool.c; path = third_party/boringssl/src/crypto/pool/pool.c; sourceTree = SOURCE_ROOT; };
-		D1679DEA8ACAC1EF3D2EDE86 /* curve25519.h */ = {isa = PBXFileReference; includeInIndex = 1; lastKnownFileType = sourcecode.c.h; name = curve25519.h; path = third_party/boringssl/src/include/openssl/curve25519.h; sourceTree = SOURCE_ROOT; };
-		D1A7C1F5EF1E7013D323491A /* pem_pk8.c */ = {isa = PBXFileReference; includeInIndex = 1; name = pem_pk8.c; path = third_party/boringssl/src/crypto/pem/pem_pk8.c; sourceTree = SOURCE_ROOT; };
-		D28537C4403B394F10B0DA71 /* cpu.h */ = {isa = PBXFileReference; includeInIndex = 1; lastKnownFileType = sourcecode.c.h; name = cpu.h; path = third_party/boringssl/src/include/openssl/cpu.h; sourceTree = SOURCE_ROOT; };
-		D2B1BC48935DB173DE3A8ACD /* d1_lib.cc */ = {isa = PBXFileReference; includeInIndex = 1; name = d1_lib.cc; path = third_party/boringssl/src/ssl/d1_lib.cc; sourceTree = SOURCE_ROOT; };
-		D2D7A39BE7B688469C1ACB86 /* a_digest.c */ = {isa = PBXFileReference; includeInIndex = 1; name = a_digest.c; path = third_party/boringssl/src/crypto/x509/a_digest.c; sourceTree = SOURCE_ROOT; };
-		D33701E6552427B848DA9C38 /* tls_method.cc */ = {isa = PBXFileReference; includeInIndex = 1; name = tls_method.cc; path = third_party/boringssl/src/ssl/tls_method.cc; sourceTree = SOURCE_ROOT; };
-		D3D34DD4ABD4A85E0D2ADED3 /* internal.h */ = {isa = PBXFileReference; includeInIndex = 1; lastKnownFileType = sourcecode.c.h; name = internal.h; path = third_party/boringssl/src/crypto/internal.h; sourceTree = SOURCE_ROOT; };
-		D81A2F99D8704AB0684D39DC /* ssl_transcript.cc */ = {isa = PBXFileReference; includeInIndex = 1; name = ssl_transcript.cc; path = third_party/boringssl/src/ssl/ssl_transcript.cc; sourceTree = SOURCE_ROOT; };
-		D85131D1BE23E9510D1F17CE /* ex_data.c */ = {isa = PBXFileReference; includeInIndex = 1; name = ex_data.c; path = third_party/boringssl/src/crypto/ex_data.c; sourceTree = SOURCE_ROOT; };
-		D9858FE588779BB2B1739917 /* dh_asn1.c */ = {isa = PBXFileReference; includeInIndex = 1; name = dh_asn1.c; path = third_party/boringssl/src/crypto/dh/dh_asn1.c; sourceTree = SOURCE_ROOT; };
-		DA6C9F95793CBF2392F2D029 /* crypto.h */ = {isa = PBXFileReference; includeInIndex = 1; lastKnownFileType = sourcecode.c.h; name = crypto.h; path = third_party/boringssl/src/include/openssl/crypto.h; sourceTree = SOURCE_ROOT; };
-		DB175B2311EF7782E8E0198D /* internal.h */ = {isa = PBXFileReference; includeInIndex = 1; lastKnownFileType = sourcecode.c.h; name = internal.h; path = third_party/boringssl/src/crypto/pool/internal.h; sourceTree = SOURCE_ROOT; };
-		DB1CB34D3FADAB1D9D7A9BB4 /* a_strnid.c */ = {isa = PBXFileReference; includeInIndex = 1; name = a_strnid.c; path = third_party/boringssl/src/crypto/asn1/a_strnid.c; sourceTree = SOURCE_ROOT; };
-		DB92CECBC984C6C6DAB329B1 /* obj_dat.h */ = {isa = PBXFileReference; includeInIndex = 1; lastKnownFileType = sourcecode.c.h; name = obj_dat.h; path = third_party/boringssl/src/crypto/obj/obj_dat.h; sourceTree = SOURCE_ROOT; };
-		DC51A70B1E062932F26F8122 /* opensslconf.h */ = {isa = PBXFileReference; includeInIndex = 1; lastKnownFileType = sourcecode.c.h; name = opensslconf.h; path = third_party/boringssl/src/include/openssl/opensslconf.h; sourceTree = SOURCE_ROOT; };
-		DCAA01DBAA2E2D0BB4B8747E /* sha512-armv4.S */ = {isa = PBXFileReference; includeInIndex = 1; name = "sha512-armv4.S"; path = "third_party/boringssl/ios-arm/crypto/fipsmodule/sha512-armv4.S"; sourceTree = SOURCE_ROOT; };
-		DCC463B08B4E4A06BA8F9E83 /* x509_obj.c */ = {isa = PBXFileReference; includeInIndex = 1; name = x509_obj.c; path = third_party/boringssl/src/crypto/x509/x509_obj.c; sourceTree = SOURCE_ROOT; };
-		DD083D8B20F29BED52D6F48B /* pkcs8.c */ = {isa = PBXFileReference; includeInIndex = 1; name = pkcs8.c; path = third_party/boringssl/src/crypto/pkcs8/pkcs8.c; sourceTree = SOURCE_ROOT; };
-		DD0C06668D42A00A0BA3372C /* v3_lib.c */ = {isa = PBXFileReference; includeInIndex = 1; name = v3_lib.c; path = third_party/boringssl/src/crypto/x509v3/v3_lib.c; sourceTree = SOURCE_ROOT; };
-		DDD636FFEC5FE587582861B5 /* a_octet.c */ = {isa = PBXFileReference; includeInIndex = 1; name = a_octet.c; path = third_party/boringssl/src/crypto/asn1/a_octet.c; sourceTree = SOURCE_ROOT; };
-		DEE5DF85BE2CA192F5BC3F7C /* obj_xref.c */ = {isa = PBXFileReference; includeInIndex = 1; name = obj_xref.c; path = third_party/boringssl/src/crypto/obj/obj_xref.c; sourceTree = SOURCE_ROOT; };
-		DFA9D52C845A30AF215411A1 /* ecdh_extra.c */ = {isa = PBXFileReference; includeInIndex = 1; name = ecdh_extra.c; path = third_party/boringssl/src/crypto/ecdh_extra/ecdh_extra.c; sourceTree = SOURCE_ROOT; };
-		DFFE008C9904E44C1256C168 /* asn1_locl.h */ = {isa = PBXFileReference; includeInIndex = 1; lastKnownFileType = sourcecode.c.h; name = asn1_locl.h; path = third_party/boringssl/src/crypto/asn1/asn1_locl.h; sourceTree = SOURCE_ROOT; };
-		DFFECF9350D25752F74A8CBA /* x509_lu.c */ = {isa = PBXFileReference; includeInIndex = 1; name = x509_lu.c; path = third_party/boringssl/src/crypto/x509/x509_lu.c; sourceTree = SOURCE_ROOT; };
-		E0B9715586C94F104257B401 /* pem_oth.c */ = {isa = PBXFileReference; includeInIndex = 1; name = pem_oth.c; path = third_party/boringssl/src/crypto/pem/pem_oth.c; sourceTree = SOURCE_ROOT; };
-		E0DCFED547057C7EC6E6925A /* internal.h */ = {isa = PBXFileReference; includeInIndex = 1; lastKnownFileType = sourcecode.c.h; name = internal.h; path = third_party/boringssl/src/crypto/fipsmodule/rand/internal.h; sourceTree = SOURCE_ROOT; };
-		E0FE471AC87DCD791A1660C8 /* chacha-x86.S */ = {isa = PBXFileReference; includeInIndex = 1; name = "chacha-x86.S"; path = "third_party/boringssl/mac-x86/crypto/chacha/chacha-x86.S"; sourceTree = SOURCE_ROOT; };
-		E12A0C10E2AA54F36031DC55 /* tls13_server.cc */ = {isa = PBXFileReference; includeInIndex = 1; name = tls13_server.cc; path = third_party/boringssl/src/ssl/tls13_server.cc; sourceTree = SOURCE_ROOT; };
-		E1BB22E1D558489261BDEE8B /* p256_table.h */ = {isa = PBXFileReference; includeInIndex = 1; lastKnownFileType = sourcecode.c.h; name = p256_table.h; path = third_party/boringssl/src/crypto/fipsmodule/ec/p256_table.h; sourceTree = SOURCE_ROOT; };
-		E28667BB32ADBB330DC018D2 /* cipher_extra.c */ = {isa = PBXFileReference; includeInIndex = 1; name = cipher_extra.c; path = third_party/boringssl/src/crypto/cipher_extra/cipher_extra.c; sourceTree = SOURCE_ROOT; };
-		E33FAEE3B869464168536BC1 /* md4.h */ = {isa = PBXFileReference; includeInIndex = 1; lastKnownFileType = sourcecode.c.h; name = md4.h; path = third_party/boringssl/src/include/openssl/md4.h; sourceTree = SOURCE_ROOT; };
-		E37F2F6B1892541EFD385900 /* x_x509.c */ = {isa = PBXFileReference; includeInIndex = 1; name = x_x509.c; path = third_party/boringssl/src/crypto/x509/x_x509.c; sourceTree = SOURCE_ROOT; };
-		E3E7C0757719648786D8AD32 /* co-586.S */ = {isa = PBXFileReference; includeInIndex = 1; name = "co-586.S"; path = "third_party/boringssl/mac-x86/crypto/fipsmodule/co-586.S"; sourceTree = SOURCE_ROOT; };
-		E4095C2B4A0753EEEA9CD1E1 /* p_x25519_asn1.c */ = {isa = PBXFileReference; includeInIndex = 1; name = p_x25519_asn1.c; path = third_party/boringssl/src/crypto/evp/p_x25519_asn1.c; sourceTree = SOURCE_ROOT; };
-		E466D310C80161BBF0829BDA /* internal.h */ = {isa = PBXFileReference; includeInIndex = 1; lastKnownFileType = sourcecode.c.h; name = internal.h; path = third_party/boringssl/src/crypto/x509v3/internal.h; sourceTree = SOURCE_ROOT; };
-		E4E009C8B2E7D963FC9C4253 /* asn1_gen.c */ = {isa = PBXFileReference; includeInIndex = 1; name = asn1_gen.c; path = third_party/boringssl/src/crypto/x509/asn1_gen.c; sourceTree = SOURCE_ROOT; };
-		E4E6C44C21830CEDA40E7507 /* hrss.h */ = {isa = PBXFileReference; includeInIndex = 1; lastKnownFileType = sourcecode.c.h; name = hrss.h; path = third_party/boringssl/src/include/openssl/hrss.h; sourceTree = SOURCE_ROOT; };
-		E51C78B9B6F878AB5B3322AB /* x509cset.c */ = {isa = PBXFileReference; includeInIndex = 1; name = x509cset.c; path = third_party/boringssl/src/crypto/x509/x509cset.c; sourceTree = SOURCE_ROOT; };
-		E569401E2990BFCE6665E1A8 /* type_check.h */ = {isa = PBXFileReference; includeInIndex = 1; lastKnownFileType = sourcecode.c.h; name = type_check.h; path = third_party/boringssl/src/include/openssl/type_check.h; sourceTree = SOURCE_ROOT; };
-		E5EBC45AE7D49F9859B62065 /* v3_akeya.c */ = {isa = PBXFileReference; includeInIndex = 1; name = v3_akeya.c; path = third_party/boringssl/src/crypto/x509v3/v3_akeya.c; sourceTree = SOURCE_ROOT; };
-		E65FB2FACD0029EB1C71BCB1 /* thread.h */ = {isa = PBXFileReference; includeInIndex = 1; lastKnownFileType = sourcecode.c.h; name = thread.h; path = third_party/boringssl/src/include/openssl/thread.h; sourceTree = SOURCE_ROOT; };
-		E66AAF697B0EF172FA2BBA08 /* poly1305_arm.c */ = {isa = PBXFileReference; includeInIndex = 1; name = poly1305_arm.c; path = third_party/boringssl/src/crypto/poly1305/poly1305_arm.c; sourceTree = SOURCE_ROOT; };
-		E6719F4A83AD907BE14FD85B /* pool.h */ = {isa = PBXFileReference; includeInIndex = 1; lastKnownFileType = sourcecode.c.h; name = pool.h; path = third_party/boringssl/src/include/openssl/pool.h; sourceTree = SOURCE_ROOT; };
-		E6906B00C3E2282A8133444D /* ghash-x86_64.S */ = {isa = PBXFileReference; includeInIndex = 1; name = "ghash-x86_64.S"; path = "third_party/boringssl/mac-x86_64/crypto/fipsmodule/ghash-x86_64.S"; sourceTree = SOURCE_ROOT; };
-		E6A9D793D50908634812557F /* x509_r2x.c */ = {isa = PBXFileReference; includeInIndex = 1; name = x509_r2x.c; path = third_party/boringssl/src/crypto/x509/x509_r2x.c; sourceTree = SOURCE_ROOT; };
-		E6F9DB82D223F97BB866D904 /* a_verify.c */ = {isa = PBXFileReference; includeInIndex = 1; name = a_verify.c; path = third_party/boringssl/src/crypto/x509/a_verify.c; sourceTree = SOURCE_ROOT; };
-		E73C38919C91CDFB79FC256D /* sha256-586.S */ = {isa = PBXFileReference; includeInIndex = 1; name = "sha256-586.S"; path = "third_party/boringssl/mac-x86/crypto/fipsmodule/sha256-586.S"; sourceTree = SOURCE_ROOT; };
-		E74384388426899A16AB2C96 /* bsaes-armv7.S */ = {isa = PBXFileReference; includeInIndex = 1; name = "bsaes-armv7.S"; path = "third_party/boringssl/ios-arm/crypto/fipsmodule/bsaes-armv7.S"; sourceTree = SOURCE_ROOT; };
-		E748E0F2D1FD5032311DEC5F /* thread.c */ = {isa = PBXFileReference; includeInIndex = 1; name = thread.c; path = third_party/boringssl/src/crypto/thread.c; sourceTree = SOURCE_ROOT; };
-		E7DCC0A684A040865FF6141B /* pkcs7.c */ = {isa = PBXFileReference; includeInIndex = 1; name = pkcs7.c; path = third_party/boringssl/src/crypto/pkcs7/pkcs7.c; sourceTree = SOURCE_ROOT; };
-		E8281D26AD22626F0AC29260 /* internal.h */ = {isa = PBXFileReference; includeInIndex = 1; lastKnownFileType = sourcecode.c.h; name = internal.h; path = third_party/boringssl/src/crypto/fipsmodule/rsa/internal.h; sourceTree = SOURCE_ROOT; };
-		E86064153E80B408B494451D /* x86-mont.S */ = {isa = PBXFileReference; includeInIndex = 1; name = "x86-mont.S"; path = "third_party/boringssl/mac-x86/crypto/fipsmodule/x86-mont.S"; sourceTree = SOURCE_ROOT; };
-		E91893910DB512AB776494C6 /* asn1_par.c */ = {isa = PBXFileReference; includeInIndex = 1; name = asn1_par.c; path = third_party/boringssl/src/crypto/asn1/asn1_par.c; sourceTree = SOURCE_ROOT; };
-		E945A9A5DE51372CBF3923C8 /* evp_ctx.c */ = {isa = PBXFileReference; includeInIndex = 1; name = evp_ctx.c; path = third_party/boringssl/src/crypto/evp/evp_ctx.c; sourceTree = SOURCE_ROOT; };
-		E9A2E98F34BD07B657C5207E /* lhash.c */ = {isa = PBXFileReference; includeInIndex = 1; name = lhash.c; path = third_party/boringssl/src/crypto/lhash/lhash.c; sourceTree = SOURCE_ROOT; };
-		EA506D1C7B4C9776B3EBE802 /* x_spki.c */ = {isa = PBXFileReference; includeInIndex = 1; name = x_spki.c; path = third_party/boringssl/src/crypto/x509/x_spki.c; sourceTree = SOURCE_ROOT; };
-		EADDB9E28528A5464FAA5B13 /* cpu-arm.c */ = {isa = PBXFileReference; includeInIndex = 1; name = "cpu-arm.c"; path = "third_party/boringssl/src/crypto/cpu-arm.c"; sourceTree = SOURCE_ROOT; };
-		EAF6C9311325EF4747C6A644 /* trampoline-x86.S */ = {isa = PBXFileReference; includeInIndex = 1; name = "trampoline-x86.S"; path = "third_party/boringssl/mac-x86/crypto/test/trampoline-x86.S"; sourceTree = SOURCE_ROOT; };
-		EC279A306FA9A2787C567E2B /* thread_none.c */ = {isa = PBXFileReference; includeInIndex = 1; name = thread_none.c; path = third_party/boringssl/src/crypto/thread_none.c; sourceTree = SOURCE_ROOT; };
-		ECB271261246EC820D9A2E1D /* bcm.c */ = {isa = PBXFileReference; includeInIndex = 1; name = bcm.c; path = third_party/boringssl/src/crypto/fipsmodule/bcm.c; sourceTree = SOURCE_ROOT; };
-		EDA02D6A9B8AE353EB4EF67D /* chacha-armv4.S */ = {isa = PBXFileReference; includeInIndex = 1; name = "chacha-armv4.S"; path = "third_party/boringssl/ios-arm/crypto/chacha/chacha-armv4.S"; sourceTree = SOURCE_ROOT; };
-		EDF773AD84E18E41F5273982 /* mem.h */ = {isa = PBXFileReference; includeInIndex = 1; lastKnownFileType = sourcecode.c.h; name = mem.h; path = third_party/boringssl/src/include/openssl/mem.h; sourceTree = SOURCE_ROOT; };
-		EE2F993735234F88B5D63BBF /* v3_ia5.c */ = {isa = PBXFileReference; includeInIndex = 1; name = v3_ia5.c; path = third_party/boringssl/src/crypto/x509v3/v3_ia5.c; sourceTree = SOURCE_ROOT; };
-		EEC48E832DAB24AA0886CEBD /* curve25519_tables.h */ = {isa = PBXFileReference; includeInIndex = 1; lastKnownFileType = sourcecode.c.h; name = curve25519_tables.h; path = third_party/boringssl/src/crypto/curve25519/curve25519_tables.h; sourceTree = SOURCE_ROOT; };
-		EEE8FE52855E17345E8ED8D9 /* convert.c */ = {isa = PBXFileReference; includeInIndex = 1; name = convert.c; path = third_party/boringssl/src/crypto/bn_extra/convert.c; sourceTree = SOURCE_ROOT; };
-		EF5480230921DE10D5EBE2EA /* pkcs12.h */ = {isa = PBXFileReference; includeInIndex = 1; lastKnownFileType = sourcecode.c.h; name = pkcs12.h; path = third_party/boringssl/src/include/openssl/pkcs12.h; sourceTree = SOURCE_ROOT; };
-		F063F94114AFB26895706326 /* engine.h */ = {isa = PBXFileReference; includeInIndex = 1; lastKnownFileType = sourcecode.c.h; name = engine.h; path = third_party/boringssl/src/include/openssl/engine.h; sourceTree = SOURCE_ROOT; };
-		F12FE581FF45E1100F922DCF /* dsa.h */ = {isa = PBXFileReference; includeInIndex = 1; lastKnownFileType = sourcecode.c.h; name = dsa.h; path = third_party/boringssl/src/include/openssl/dsa.h; sourceTree = SOURCE_ROOT; };
-		F1BA28C125375A96F5D75D04 /* buf.c */ = {isa = PBXFileReference; includeInIndex = 1; name = buf.c; path = third_party/boringssl/src/crypto/buf/buf.c; sourceTree = SOURCE_ROOT; };
-		F2058EFA8FFB0C88A670FA9A /* ghash-x86.S */ = {isa = PBXFileReference; includeInIndex = 1; name = "ghash-x86.S"; path = "third_party/boringssl/mac-x86/crypto/fipsmodule/ghash-x86.S"; sourceTree = SOURCE_ROOT; };
-		F2F0ABF5CAF6691C743AB30B /* tasn_typ.c */ = {isa = PBXFileReference; includeInIndex = 1; name = tasn_typ.c; path = third_party/boringssl/src/crypto/asn1/tasn_typ.c; sourceTree = SOURCE_ROOT; };
-		F3006166E130511A1992A82A /* pkcs8_x509.c */ = {isa = PBXFileReference; includeInIndex = 1; name = pkcs8_x509.c; path = third_party/boringssl/src/crypto/pkcs8/pkcs8_x509.c; sourceTree = SOURCE_ROOT; };
-		F3ABB5BE96D5EF6887ACAA06 /* aead.h */ = {isa = PBXFileReference; includeInIndex = 1; lastKnownFileType = sourcecode.c.h; name = aead.h; path = third_party/boringssl/src/include/openssl/aead.h; sourceTree = SOURCE_ROOT; };
-		F459BB58B607DBEED1D36879 /* internal.h */ = {isa = PBXFileReference; includeInIndex = 1; lastKnownFileType = sourcecode.c.h; name = internal.h; path = third_party/boringssl/src/crypto/fipsmodule/digest/internal.h; sourceTree = SOURCE_ROOT; };
-		F48668D0996BE3AE88C0E50C /* v3_ocsp.c */ = {isa = PBXFileReference; includeInIndex = 1; name = v3_ocsp.c; path = third_party/boringssl/src/crypto/x509v3/v3_ocsp.c; sourceTree = SOURCE_ROOT; };
-		F69B079A646A58605138E330 /* hash_to_curve.c */ = {isa = PBXFileReference; includeInIndex = 1; name = hash_to_curve.c; path = third_party/boringssl/src/crypto/ec_extra/hash_to_curve.c; sourceTree = SOURCE_ROOT; };
-		F6BEEE754EAA135CA0426148 /* aes.h */ = {isa = PBXFileReference; includeInIndex = 1; lastKnownFileType = sourcecode.c.h; name = aes.h; path = third_party/boringssl/src/include/openssl/aes.h; sourceTree = SOURCE_ROOT; };
-		F6C1BDF82C5FB91FF4F32284 /* p256_32.h */ = {isa = PBXFileReference; includeInIndex = 1; lastKnownFileType = sourcecode.c.h; name = p256_32.h; path = third_party/boringssl/src/third_party/fiat/p256_32.h; sourceTree = SOURCE_ROOT; };
-		F8040B9CC2D1EEA80BF13CA9 /* pbkdf.c */ = {isa = PBXFileReference; includeInIndex = 1; name = pbkdf.c; path = third_party/boringssl/src/crypto/evp/pbkdf.c; sourceTree = SOURCE_ROOT; };
-		F8E40C91F5B93B3FD55F9670 /* a_d2i_fp.c */ = {isa = PBXFileReference; includeInIndex = 1; name = a_d2i_fp.c; path = third_party/boringssl/src/crypto/asn1/a_d2i_fp.c; sourceTree = SOURCE_ROOT; };
-		F92331D971CC4BDF6827B10F /* v3_crld.c */ = {isa = PBXFileReference; includeInIndex = 1; name = v3_crld.c; path = third_party/boringssl/src/crypto/x509v3/v3_crld.c; sourceTree = SOURCE_ROOT; };
-		F9788E28FFE9FEFD5AA039D8 /* x509_v3.c */ = {isa = PBXFileReference; includeInIndex = 1; name = x509_v3.c; path = third_party/boringssl/src/crypto/x509/x509_v3.c; sourceTree = SOURCE_ROOT; };
-		F9ADE38960E853381BB1192E /* ssl_aead_ctx.cc */ = {isa = PBXFileReference; includeInIndex = 1; name = ssl_aead_ctx.cc; path = third_party/boringssl/src/ssl/ssl_aead_ctx.cc; sourceTree = SOURCE_ROOT; };
-		FA761223082B310EB7B0A8E1 /* thread_win.c */ = {isa = PBXFileReference; includeInIndex = 1; name = thread_win.c; path = third_party/boringssl/src/crypto/thread_win.c; sourceTree = SOURCE_ROOT; };
-		FBA27C0D1449301A49026538 /* ghash-ssse3-x86.S */ = {isa = PBXFileReference; includeInIndex = 1; name = "ghash-ssse3-x86.S"; path = "third_party/boringssl/mac-x86/crypto/fipsmodule/ghash-ssse3-x86.S"; sourceTree = SOURCE_ROOT; };
-		FDE1864CE0AC7B6F512B7F21 /* t_x509a.c */ = {isa = PBXFileReference; includeInIndex = 1; name = t_x509a.c; path = third_party/boringssl/src/crypto/x509/t_x509a.c; sourceTree = SOURCE_ROOT; };
-		FE2D8EC51FCAFA4C2D25C787 /* pem_info.c */ = {isa = PBXFileReference; includeInIndex = 1; name = pem_info.c; path = third_party/boringssl/src/crypto/pem/pem_info.c; sourceTree = SOURCE_ROOT; };
-		FF4F2FD521D7F76CD24CA446 /* pkcs8.h */ = {isa = PBXFileReference; includeInIndex = 1; lastKnownFileType = sourcecode.c.h; name = pkcs8.h; path = third_party/boringssl/src/include/openssl/pkcs8.h; sourceTree = SOURCE_ROOT; };
-=======
->>>>>>> dbe70f20
 /* End PBXFileReference section */
 
 /* Begin PBXFrameworksBuildPhase section */
@@ -2356,64 +2188,6 @@
 			name = iOS;
 			sourceTree = "<group>";
 		};
-<<<<<<< HEAD
-		A189CD7587094DF1F1F604D5 /* libssl */ = {
-			isa = PBXGroup;
-			children = (
-				55B90CE40474569D54E1B6E0 /* dtls1.h */,
-				C65CAA9D9996AC8A8A008D31 /* srtp.h */,
-				986276C3E10EEAE1DB64BD3A /* ssl.h */,
-				93BBF9014D6D99E070DEAF91 /* ssl3.h */,
-				AA5E1B1495F5557F3829598C /* tls1.h */,
-				509EC4B4C141CE301D66CA8D /* bio_ssl.cc */,
-				5FD5429150CF6F236AA79092 /* d1_both.cc */,
-				D2B1BC48935DB173DE3A8ACD /* d1_lib.cc */,
-				75CC11DB98B917751D40CBC9 /* d1_pkt.cc */,
-				6ECD5BC194DE9BAC99069EBC /* d1_srtp.cc */,
-				784859AE5972882460B912F7 /* dtls_method.cc */,
-				72D32A1FE0BEE57F117FF294 /* dtls_record.cc */,
-				BC39820C190CAF570198E400 /* handoff.cc */,
-				BB8ABFC2B7CE8E15FB839DFF /* handshake.cc */,
-				3DEB93AA2EAA7D93D19EFFA9 /* handshake_client.cc */,
-				BEBB73DE3A09B3842EA2017E /* handshake_server.cc */,
-				B269DC2580FF48FDDA8D96FF /* internal.h */,
-				8B52A92B582E327EB340F704 /* s3_both.cc */,
-				BB5843A05A8B43CE098360C3 /* s3_lib.cc */,
-				750BD9572A318597650FF40C /* s3_pkt.cc */,
-				F9ADE38960E853381BB1192E /* ssl_aead_ctx.cc */,
-				7EC9609F096A873390D3ADC1 /* ssl_asn1.cc */,
-				086C342E6E720CE9A198E53E /* ssl_buffer.cc */,
-				CF2B71789F563370D0E352BA /* ssl_cert.cc */,
-				CB17E06F0D2D1839DD16B048 /* ssl_cipher.cc */,
-				2506934288FF25BF533BC4AC /* ssl_file.cc */,
-				98BA6AE516364FB93C3190D6 /* ssl_key_share.cc */,
-				0E6FD5DCEACDFD8AE76B594D /* ssl_lib.cc */,
-				8EEE759D2A321C7FB49D1850 /* ssl_privkey.cc */,
-				B9515B5B877FD5C828A22DBE /* ssl_session.cc */,
-				5846535852E32910F573CF3B /* ssl_stat.cc */,
-				D81A2F99D8704AB0684D39DC /* ssl_transcript.cc */,
-				2186DB31312D4217D9226D8D /* ssl_versions.cc */,
-				16A269E3C635C41FC96EC64D /* ssl_x509.cc */,
-				9D90E9045EC9AC8D4EB8D5CA /* t1_enc.cc */,
-				B00B882D2657E731447A774A /* t1_lib.cc */,
-				047D28E799D2A99356A1291F /* tls13_both.cc */,
-				298734224B865AD166C3D367 /* tls13_client.cc */,
-				2AD3FB487F9EC11E8E3328BD /* tls13_enc.cc */,
-				E12A0C10E2AA54F36031DC55 /* tls13_server.cc */,
-				D33701E6552427B848DA9C38 /* tls_method.cc */,
-				6CC5F754CF1DB8F286B78FBA /* tls_record.cc */,
-			);
-			name = libssl;
-			sourceTree = "<group>";
-		};
-		EDE6B954E564E6D35702F95C /* iOS */ = {
-			isa = PBXGroup;
-			children = (
-				52C194FA529DE0DCC36A10C0 /* ARM64 */,
-				63783C4D6B21BB17030DC332 /* ARMv7 */,
-			);
-			name = iOS;
-=======
 		9F7E521D2571DE970054558B /* include */ = {
 			isa = PBXGroup;
 			children = (
@@ -2447,7 +2221,6 @@
 				9F7E52302571DEE50054558B /* themis.h */,
 			);
 			name = include;
->>>>>>> dbe70f20
 			sourceTree = "<group>";
 		};
 /* End PBXGroup section */
