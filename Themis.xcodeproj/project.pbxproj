--- conflicted
+++ resolved
@@ -1546,11 +1546,8 @@
 		9F4A24A7223A8D7F005CB63A /* Debug */ = {
 			isa = XCBuildConfiguration;
 			buildSettings = {
-<<<<<<< HEAD
-=======
 				CODE_SIGN_IDENTITY = "";
 				CODE_SIGN_STYLE = Automatic;
->>>>>>> 31828fea
 				CURRENT_PROJECT_VERSION = 10;
 				DEFINES_MODULE = YES;
 				DEVELOPMENT_ASSET_PATHS = "";
@@ -1591,11 +1588,8 @@
 		9F4A24A8223A8D7F005CB63A /* Release */ = {
 			isa = XCBuildConfiguration;
 			buildSettings = {
-<<<<<<< HEAD
-=======
 				CODE_SIGN_IDENTITY = "";
 				CODE_SIGN_STYLE = Automatic;
->>>>>>> 31828fea
 				CURRENT_PROJECT_VERSION = 10;
 				DEFINES_MODULE = YES;
 				DEVELOPMENT_ASSET_PATHS = "";
