--- conflicted
+++ resolved
@@ -30,111 +30,8 @@
                                                                                jbyteArray message,
                                                                                jint action)
 {
-<<<<<<< HEAD
-	UNUSED(thiz);
+    UNUSED(thiz);
 
-	size_t private_length = 0;
-	size_t public_length = 0;
-	size_t message_length = (*env)->GetArrayLength(env, message);
-	size_t output_length = 0;
-
-	jbyte *priv_buf = NULL;
-	jbyte *pub_buf = NULL;
-	jbyte *message_buf = NULL;
-	jbyte *output_buf = NULL;
-
-	themis_status_t res = THEMIS_FAIL;
-	jbyteArray output = NULL;
-
-	if (private)
-	{
-		private_length = (*env)->GetArrayLength(env, private);
-	}
-
-	if (public)
-	{
-		public_length = (*env)->GetArrayLength(env, public);
-	}
-
-	if (private)
-	{
-		priv_buf = (*env)->GetByteArrayElements(env, private, NULL);
-		if (!priv_buf)
-		{
-			return NULL;
-		}
-	}
-
-	if (public)
-	{
-		pub_buf = (*env)->GetByteArrayElements(env, public, NULL);
-		if (!pub_buf)
-		{
-			goto err;
-		}
-	}
-
-	message_buf = (*env)->GetByteArrayElements(env, message, NULL);
-	if (!message_buf)
-	{
-		goto err;
-	}
-
-	switch (action)
-	{
-	case SECURE_MESSAGE_ENCRYPT:
-		res = themis_secure_message_encrypt((uint8_t *)priv_buf, private_length, (uint8_t *)pub_buf, public_length, (uint8_t *)message_buf, message_length, NULL, &output_length);
-		break;
-	case SECURE_MESSAGE_DECRYPT:
-		res = themis_secure_message_decrypt((uint8_t *)priv_buf, private_length, (uint8_t *)pub_buf, public_length, (uint8_t *)message_buf, message_length, NULL, &output_length);
-		break;
-	case SECURE_MESSAGE_SIGN:
-		res = themis_secure_message_sign((uint8_t *)priv_buf, private_length, (uint8_t *)message_buf, message_length, NULL, &output_length);
-		break;
-	case SECURE_MESSAGE_VERIFY:
-		res = themis_secure_message_verify((uint8_t *)pub_buf, public_length, (uint8_t *)message_buf, message_length, NULL, &output_length);
-		break;
-	default:
-		res = THEMIS_NOT_SUPPORTED;
-		break;
-	}
-
-	if (THEMIS_BUFFER_TOO_SMALL != res)
-	{
-		goto err;
-	}
-
-	output = (*env)->NewByteArray(env, output_length);
-	if (!output)
-	{
-		goto err;
-	}
-
-	output_buf = (*env)->GetByteArrayElements(env, output, NULL);
-	if (!output_buf)
-	{
-		goto err;
-	}
-
-	switch (action)
-	{
-	case SECURE_MESSAGE_ENCRYPT:
-		res = themis_secure_message_encrypt((uint8_t *)priv_buf, private_length, (uint8_t *)pub_buf, public_length, (uint8_t *)message_buf, message_length, (uint8_t *)output_buf, &output_length);
-		break;
-	case SECURE_MESSAGE_DECRYPT:
-		res = themis_secure_message_decrypt((uint8_t *)priv_buf, private_length, (uint8_t *)pub_buf, public_length, (uint8_t *)message_buf, message_length, (uint8_t *)output_buf, &output_length);
-		break;
-	case SECURE_MESSAGE_SIGN:
-		res = themis_secure_message_sign((uint8_t *)priv_buf, private_length, (uint8_t *)message_buf, message_length, (uint8_t *)output_buf, &output_length);
-		break;
-	case SECURE_MESSAGE_VERIFY:
-		res = themis_secure_message_verify((uint8_t *)pub_buf, public_length, (uint8_t *)message_buf, message_length, (uint8_t *)output_buf, &output_length);
-		break;
-	default:
-		res = THEMIS_NOT_SUPPORTED;
-		break;
-	}
-=======
     size_t private_key_length = 0;
     size_t public_key_length = 0;
     size_t message_length = (*env)->GetArrayLength(env, message);
@@ -272,7 +169,6 @@
         res = THEMIS_NOT_SUPPORTED;
         break;
     }
->>>>>>> 3948f398
 
 err:
 
