/*
 * Copyright (c) 2015 Cossack Labs Limited
 *
 * Licensed under the Apache License, Version 2.0 (the "License");
 * you may not use this file except in compliance with the License.
 * You may obtain a copy of the License at
 *
 * http://www.apache.org/licenses/LICENSE-2.0
 *
 * Unless required by applicable law or agreed to in writing, software
 * distributed under the License is distributed on an "AS IS" BASIS,
 * WITHOUT WARRANTIES OR CONDITIONS OF ANY KIND, either express or implied.
 * See the License for the specific language governing permissions and
 * limitations under the License.
 */

#include <jni.h>
#include <themis/secure_cell.h>
#include <themis/themis_error.h>

/* These definitions should correspond to the ones in SecureCell.java */
#define MODE_SEAL 0
#define MODE_TOKEN_PROTECT 1
#define MODE_CONTEXT_IMPRINT 2

JNIEXPORT jobjectArray JNICALL Java_com_cossacklabs_themis_SecureCell_encrypt(
    JNIEnv* env, jobject thiz, jbyteArray key, jbyteArray context, jbyteArray data, jint mode)
{
<<<<<<< HEAD
	UNUSED(thiz);

	size_t key_length = (*env)->GetArrayLength(env, key);
	size_t data_length = (*env)->GetArrayLength(env, data);
	size_t context_length = 0;

	size_t encrypted_data_length = 0;
	size_t additional_data_length = 0;

	jbyte *key_buf = NULL;
	jbyte *data_buf = NULL;
	jbyte *context_buf = NULL;

	jobjectArray protected_data = NULL;
	jbyteArray encrypted_data = NULL;
	jbyteArray additional_data = NULL;

	jbyte *encrypted_data_buf = NULL;
	jbyte *additional_data_buf = NULL;

	themis_status_t res;

	if (context)
	{
		context_length = (*env)->GetArrayLength(env, context);
	}

	key_buf = (*env)->GetByteArrayElements(env, key, NULL);
	if (!key_buf)
	{
		return NULL;
	}

	data_buf = (*env)->GetByteArrayElements(env, data, NULL);
	if (!data_buf)
	{
		goto err;
	}

	if (context)
	{
		context_buf = (*env)->GetByteArrayElements(env, context, NULL);
		if (!context_buf)
		{
			goto err;
		}
	}

	switch (mode)
	{
	case MODE_SEAL:
		res = themis_secure_cell_encrypt_seal((uint8_t *)key_buf, key_length, (uint8_t *)context_buf, context_length, (uint8_t *)data_buf, data_length, NULL, &encrypted_data_length);
		break;
	case MODE_TOKEN_PROTECT:
		res = themis_secure_cell_encrypt_token_protect((uint8_t *)key_buf, key_length, (uint8_t *)context_buf, context_length, (uint8_t *)data_buf, data_length, NULL, &additional_data_length, NULL, &encrypted_data_length);
		break;
	case MODE_CONTEXT_IMPRINT:
		if (!context)
		{
			/* Context is mandatory for this mode */
			goto err;
		}

		res = themis_secure_cell_encrypt_context_imprint((uint8_t *)key_buf, key_length, (uint8_t *)data_buf, data_length, (uint8_t *)context_buf, context_length, NULL, &encrypted_data_length);
		break;
	default:
		goto err;
	}

	if (THEMIS_BUFFER_TOO_SMALL != res)
	{
		goto err;
	}

	encrypted_data = (*env)->NewByteArray(env, encrypted_data_length);
	if (!encrypted_data)
	{
		goto err;
	}

	if (additional_data_length)
	{
		additional_data = (*env)->NewByteArray(env, additional_data_length);
		if (!additional_data)
		{
			goto err;
		}
	}

	encrypted_data_buf = (*env)->GetByteArrayElements(env, encrypted_data, NULL);
	if (!encrypted_data_buf)
	{
		goto err;
	}

	if (additional_data_length)
	{
		additional_data_buf = (*env)->GetByteArrayElements(env, additional_data, NULL);
		if (!additional_data_buf) 
		{
			goto err;
		}
	}

	switch (mode)
	{
	case MODE_SEAL:
		res = themis_secure_cell_encrypt_seal((uint8_t *)key_buf, key_length, (uint8_t *)context_buf, context_length, (uint8_t *)data_buf, data_length, (uint8_t *)encrypted_data_buf, &encrypted_data_length);
		break;
	case MODE_TOKEN_PROTECT:
		res = themis_secure_cell_encrypt_token_protect((uint8_t *)key_buf, key_length, (uint8_t *)context_buf, context_length, (uint8_t *)data_buf, data_length, (uint8_t *)additional_data_buf, &additional_data_length, (uint8_t *)encrypted_data_buf, &encrypted_data_length);
		break;
	case MODE_CONTEXT_IMPRINT:
		if (!context)
		{
			/* Context is mandatory for this mode */
			goto err;
		}

		res = themis_secure_cell_encrypt_context_imprint((uint8_t *)key_buf, key_length, (uint8_t *)data_buf, data_length, (uint8_t *)context_buf, context_length, (uint8_t *)encrypted_data_buf, &encrypted_data_length);
		break;
	default:
		goto err;
	}

	if (THEMIS_SUCCESS != res)
	{
		goto err;
	}

	protected_data = (*env)->NewObjectArray(env, 2, (*env)->GetObjectClass(env, data), NULL);
	if (!protected_data)
	{
		goto err;
	}

	(*env)->SetObjectArrayElement(env, protected_data, 0, encrypted_data);

	if (additional_data_length)
	{
		(*env)->SetObjectArrayElement(env, protected_data, 1, additional_data);
	}
=======
    size_t key_length = (*env)->GetArrayLength(env, key);
    size_t data_length = (*env)->GetArrayLength(env, data);
    size_t context_length = 0;

    size_t encrypted_data_length = 0;
    size_t additional_data_length = 0;

    jbyte* key_buf = NULL;
    jbyte* data_buf = NULL;
    jbyte* context_buf = NULL;

    jobjectArray protected_data = NULL;
    jbyteArray encrypted_data = NULL;
    jbyteArray additional_data = NULL;

    jbyte* encrypted_data_buf = NULL;
    jbyte* additional_data_buf = NULL;

    themis_status_t res;

    if (context) {
        context_length = (*env)->GetArrayLength(env, context);
    }

    key_buf = (*env)->GetByteArrayElements(env, key, NULL);
    if (!key_buf) {
        return NULL;
    }

    data_buf = (*env)->GetByteArrayElements(env, data, NULL);
    if (!data_buf) {
        goto err;
    }

    if (context) {
        context_buf = (*env)->GetByteArrayElements(env, context, NULL);
        if (!context_buf) {
            goto err;
        }
    }

    switch (mode) {
    case MODE_SEAL:
        res = themis_secure_cell_encrypt_seal((uint8_t*)key_buf,
                                              key_length,
                                              (uint8_t*)context_buf,
                                              context_length,
                                              (uint8_t*)data_buf,
                                              data_length,
                                              NULL,
                                              &encrypted_data_length);
        break;
    case MODE_TOKEN_PROTECT:
        res = themis_secure_cell_encrypt_token_protect((uint8_t*)key_buf,
                                                       key_length,
                                                       (uint8_t*)context_buf,
                                                       context_length,
                                                       (uint8_t*)data_buf,
                                                       data_length,
                                                       NULL,
                                                       &additional_data_length,
                                                       NULL,
                                                       &encrypted_data_length);
        break;
    case MODE_CONTEXT_IMPRINT:
        if (!context) {
            /* Context is mandatory for this mode */
            goto err;
        }

        res = themis_secure_cell_encrypt_context_imprint((uint8_t*)key_buf,
                                                         key_length,
                                                         (uint8_t*)data_buf,
                                                         data_length,
                                                         (uint8_t*)context_buf,
                                                         context_length,
                                                         NULL,
                                                         &encrypted_data_length);
        break;
    default:
        goto err;
    }

    if (THEMIS_BUFFER_TOO_SMALL != res) {
        goto err;
    }

    encrypted_data = (*env)->NewByteArray(env, encrypted_data_length);
    if (!encrypted_data) {
        goto err;
    }

    if (additional_data_length) {
        additional_data = (*env)->NewByteArray(env, additional_data_length);
        if (!additional_data) {
            goto err;
        }
    }

    encrypted_data_buf = (*env)->GetByteArrayElements(env, encrypted_data, NULL);
    if (!encrypted_data_buf) {
        goto err;
    }

    if (additional_data_length) {
        additional_data_buf = (*env)->GetByteArrayElements(env, additional_data, NULL);
        if (!additional_data_buf) {
            goto err;
        }
    }

    switch (mode) {
    case MODE_SEAL:
        res = themis_secure_cell_encrypt_seal((uint8_t*)key_buf,
                                              key_length,
                                              (uint8_t*)context_buf,
                                              context_length,
                                              (uint8_t*)data_buf,
                                              data_length,
                                              (uint8_t*)encrypted_data_buf,
                                              &encrypted_data_length);
        break;
    case MODE_TOKEN_PROTECT:
        res = themis_secure_cell_encrypt_token_protect((uint8_t*)key_buf,
                                                       key_length,
                                                       (uint8_t*)context_buf,
                                                       context_length,
                                                       (uint8_t*)data_buf,
                                                       data_length,
                                                       (uint8_t*)additional_data_buf,
                                                       &additional_data_length,
                                                       (uint8_t*)encrypted_data_buf,
                                                       &encrypted_data_length);
        break;
    case MODE_CONTEXT_IMPRINT:
        if (!context) {
            /* Context is mandatory for this mode */
            goto err;
        }

        res = themis_secure_cell_encrypt_context_imprint((uint8_t*)key_buf,
                                                         key_length,
                                                         (uint8_t*)data_buf,
                                                         data_length,
                                                         (uint8_t*)context_buf,
                                                         context_length,
                                                         (uint8_t*)encrypted_data_buf,
                                                         &encrypted_data_length);
        break;
    default:
        goto err;
    }

    if (THEMIS_SUCCESS != res) {
        goto err;
    }

    protected_data = (*env)->NewObjectArray(env, 2, (*env)->GetObjectClass(env, data), NULL);
    if (!protected_data) {
        goto err;
    }

    (*env)->SetObjectArrayElement(env, protected_data, 0, encrypted_data);

    if (additional_data_length) {
        (*env)->SetObjectArrayElement(env, protected_data, 1, additional_data);
    }
>>>>>>> 3948f398

err:

    if (additional_data_buf) {
        (*env)->ReleaseByteArrayElements(env, additional_data, additional_data_buf, 0);
    }

    if (encrypted_data_buf) {
        (*env)->ReleaseByteArrayElements(env, encrypted_data, encrypted_data_buf, 0);
    }

    if (context_buf) {
        (*env)->ReleaseByteArrayElements(env, context, context_buf, 0);
    }

    if (data_buf) {
        (*env)->ReleaseByteArrayElements(env, data, data_buf, 0);
    }

    if (key_buf) {
        (*env)->ReleaseByteArrayElements(env, key, key_buf, 0);
    }

    return protected_data;
}

JNIEXPORT jbyteArray JNICALL Java_com_cossacklabs_themis_SecureCell_decrypt(
    JNIEnv* env, jobject thiz, jbyteArray key, jbyteArray context, jobjectArray protected_data, jint mode)
{
<<<<<<< HEAD
	UNUSED(thiz);

	size_t key_length = (*env)->GetArrayLength(env, key);
	size_t data_length = 0;
	size_t context_length = 0;

	size_t encrypted_data_length = 0;
	size_t additional_data_length = 0;

	jbyte *key_buf = NULL;
	jbyte *data_buf = NULL;
	jbyte *context_buf = NULL;

	jbyteArray encrypted_data = NULL;
	jbyteArray additional_data = NULL;
	jbyteArray data = NULL;
	jbyteArray output = NULL;

	jbyte *encrypted_data_buf = NULL;
	jbyte *additional_data_buf = NULL;

	themis_status_t res;

	if (context)
	{
		context_length = (*env)->GetArrayLength(env, context);
	}

	encrypted_data = (*env)->GetObjectArrayElement(env, protected_data, 0);
	additional_data = (*env)->GetObjectArrayElement(env, protected_data, 1);
	if (!encrypted_data)
	{
		return NULL;
	}

	encrypted_data_length = (*env)->GetArrayLength(env, encrypted_data);
	if (additional_data)
	{
		additional_data_length = (*env)->GetArrayLength(env, additional_data);
	}

	key_buf = (*env)->GetByteArrayElements(env, key, NULL);
	if (!key_buf)
	{
		return NULL;
	}

	encrypted_data_buf = (*env)->GetByteArrayElements(env, encrypted_data, NULL);
	if (!encrypted_data_buf)
	{
		goto err;
	}

	if (context)
	{
		context_buf = (*env)->GetByteArrayElements(env, context, NULL);
		if (!context_buf)
		{
			goto err;
		}
	}

	if (additional_data)
	{
		additional_data_buf = (*env)->GetByteArrayElements(env, additional_data, NULL);
		if (!additional_data_buf)
		{
			goto err;
		}
	}

	switch (mode)
	{
	case MODE_SEAL:
		res = themis_secure_cell_decrypt_seal((uint8_t *)key_buf, key_length, (uint8_t *)context_buf, context_length, (uint8_t *)encrypted_data_buf, encrypted_data_length, NULL, &data_length);
		break;
	case MODE_TOKEN_PROTECT:
		if (!additional_data_buf)
		{
			/* Additional data is mandatory for this mode */
			goto err;
		}

		res = themis_secure_cell_decrypt_token_protect((uint8_t *)key_buf, key_length, (uint8_t *)context_buf, context_length, (uint8_t *)encrypted_data_buf, encrypted_data_length, (uint8_t *)additional_data_buf, additional_data_length, NULL, &data_length);
		break;
	case MODE_CONTEXT_IMPRINT:
		if (!context)
		{
			/* Context is mandatory for this mode */
			goto err;
		}

		res = themis_secure_cell_encrypt_context_imprint((uint8_t *)key_buf, key_length, (uint8_t *)encrypted_data_buf, encrypted_data_length, (uint8_t *)context_buf, context_length, NULL, &data_length);
		break;
	default:
		goto err;
	}

	if (THEMIS_BUFFER_TOO_SMALL != res)
	{
		goto err;
	}

	data = (*env)->NewByteArray(env, data_length);
	if (!data)
	{
		goto err;
	}

	data_buf = (*env)->GetByteArrayElements(env, data, NULL);
	if (!data_buf)
	{
		goto err;
	}

	switch (mode)
	{
	case MODE_SEAL:
		res = themis_secure_cell_decrypt_seal((uint8_t *)key_buf, key_length, (uint8_t *)context_buf, context_length, (uint8_t *)encrypted_data_buf, encrypted_data_length, (uint8_t *)data_buf, &data_length);
		break;
	case MODE_TOKEN_PROTECT:
		if (!additional_data_buf)
		{
			/* Additional data is mandatory for this mode */
			goto err;
		}

		res = themis_secure_cell_decrypt_token_protect((uint8_t *)key_buf, key_length, (uint8_t *)context_buf, context_length, (uint8_t *)encrypted_data_buf, encrypted_data_length, (uint8_t *)additional_data_buf, additional_data_length, (uint8_t *)data_buf, &data_length);
		break;
	case MODE_CONTEXT_IMPRINT:
		if (!context)
		{
			/* Context is mandatory for this mode */
			goto err;
		}

		res = themis_secure_cell_encrypt_context_imprint((uint8_t *)key_buf, key_length, (uint8_t *)encrypted_data_buf, encrypted_data_length, (uint8_t *)context_buf, context_length, (uint8_t *)data_buf, &data_length);
		break;
	default:
		goto err;
	}

	if (THEMIS_SUCCESS != res)
	{
		goto err;
	}

	output = data;
=======
    size_t key_length = (*env)->GetArrayLength(env, key);
    size_t data_length = 0;
    size_t context_length = 0;

    size_t encrypted_data_length = 0;
    size_t additional_data_length = 0;

    jbyte* key_buf = NULL;
    jbyte* data_buf = NULL;
    jbyte* context_buf = NULL;

    jbyteArray encrypted_data = NULL;
    jbyteArray additional_data = NULL;
    jbyteArray data = NULL;
    jbyteArray output = NULL;

    jbyte* encrypted_data_buf = NULL;
    jbyte* additional_data_buf = NULL;

    themis_status_t res;

    if (context) {
        context_length = (*env)->GetArrayLength(env, context);
    }

    encrypted_data = (*env)->GetObjectArrayElement(env, protected_data, 0);
    additional_data = (*env)->GetObjectArrayElement(env, protected_data, 1);
    if (!encrypted_data) {
        return NULL;
    }

    encrypted_data_length = (*env)->GetArrayLength(env, encrypted_data);
    if (additional_data) {
        additional_data_length = (*env)->GetArrayLength(env, additional_data);
    }

    key_buf = (*env)->GetByteArrayElements(env, key, NULL);
    if (!key_buf) {
        return NULL;
    }

    encrypted_data_buf = (*env)->GetByteArrayElements(env, encrypted_data, NULL);
    if (!encrypted_data_buf) {
        goto err;
    }

    if (context) {
        context_buf = (*env)->GetByteArrayElements(env, context, NULL);
        if (!context_buf) {
            goto err;
        }
    }

    if (additional_data) {
        additional_data_buf = (*env)->GetByteArrayElements(env, additional_data, NULL);
        if (!additional_data_buf) {
            goto err;
        }
    }

    switch (mode) {
    case MODE_SEAL:
        res = themis_secure_cell_decrypt_seal((uint8_t*)key_buf,
                                              key_length,
                                              (uint8_t*)context_buf,
                                              context_length,
                                              (uint8_t*)encrypted_data_buf,
                                              encrypted_data_length,
                                              NULL,
                                              &data_length);
        break;
    case MODE_TOKEN_PROTECT:
        if (!additional_data_buf) {
            /* Additional data is mandatory for this mode */
            goto err;
        }

        res = themis_secure_cell_decrypt_token_protect((uint8_t*)key_buf,
                                                       key_length,
                                                       (uint8_t*)context_buf,
                                                       context_length,
                                                       (uint8_t*)encrypted_data_buf,
                                                       encrypted_data_length,
                                                       (uint8_t*)additional_data_buf,
                                                       additional_data_length,
                                                       NULL,
                                                       &data_length);
        break;
    case MODE_CONTEXT_IMPRINT:
        if (!context) {
            /* Context is mandatory for this mode */
            goto err;
        }

        res = themis_secure_cell_encrypt_context_imprint((uint8_t*)key_buf,
                                                         key_length,
                                                         (uint8_t*)encrypted_data_buf,
                                                         encrypted_data_length,
                                                         (uint8_t*)context_buf,
                                                         context_length,
                                                         NULL,
                                                         &data_length);
        break;
    default:
        goto err;
    }

    if (THEMIS_BUFFER_TOO_SMALL != res) {
        goto err;
    }

    data = (*env)->NewByteArray(env, data_length);
    if (!data) {
        goto err;
    }

    data_buf = (*env)->GetByteArrayElements(env, data, NULL);
    if (!data_buf) {
        goto err;
    }

    switch (mode) {
    case MODE_SEAL:
        res = themis_secure_cell_decrypt_seal((uint8_t*)key_buf,
                                              key_length,
                                              (uint8_t*)context_buf,
                                              context_length,
                                              (uint8_t*)encrypted_data_buf,
                                              encrypted_data_length,
                                              (uint8_t*)data_buf,
                                              &data_length);
        break;
    case MODE_TOKEN_PROTECT:
        if (!additional_data_buf) {
            /* Additional data is mandatory for this mode */
            goto err;
        }

        res = themis_secure_cell_decrypt_token_protect((uint8_t*)key_buf,
                                                       key_length,
                                                       (uint8_t*)context_buf,
                                                       context_length,
                                                       (uint8_t*)encrypted_data_buf,
                                                       encrypted_data_length,
                                                       (uint8_t*)additional_data_buf,
                                                       additional_data_length,
                                                       (uint8_t*)data_buf,
                                                       &data_length);
        break;
    case MODE_CONTEXT_IMPRINT:
        if (!context) {
            /* Context is mandatory for this mode */
            goto err;
        }

        res = themis_secure_cell_encrypt_context_imprint((uint8_t*)key_buf,
                                                         key_length,
                                                         (uint8_t*)encrypted_data_buf,
                                                         encrypted_data_length,
                                                         (uint8_t*)context_buf,
                                                         context_length,
                                                         (uint8_t*)data_buf,
                                                         &data_length);
        break;
    default:
        goto err;
    }

    if (THEMIS_SUCCESS != res) {
        goto err;
    }

    output = data;
>>>>>>> 3948f398

err:

    if (additional_data_buf) {
        (*env)->ReleaseByteArrayElements(env, additional_data, additional_data_buf, 0);
    }

    if (encrypted_data_buf) {
        (*env)->ReleaseByteArrayElements(env, encrypted_data, encrypted_data_buf, 0);
    }

    if (context_buf) {
        (*env)->ReleaseByteArrayElements(env, context, context_buf, 0);
    }

    if (data_buf) {
        (*env)->ReleaseByteArrayElements(env, data, data_buf, 0);
    }

    if (key_buf) {
        (*env)->ReleaseByteArrayElements(env, key, key_buf, 0);
    }

    return output;
}<|MERGE_RESOLUTION|>--- conflicted
+++ resolved
@@ -26,150 +26,8 @@
 JNIEXPORT jobjectArray JNICALL Java_com_cossacklabs_themis_SecureCell_encrypt(
     JNIEnv* env, jobject thiz, jbyteArray key, jbyteArray context, jbyteArray data, jint mode)
 {
-<<<<<<< HEAD
-	UNUSED(thiz);
-
-	size_t key_length = (*env)->GetArrayLength(env, key);
-	size_t data_length = (*env)->GetArrayLength(env, data);
-	size_t context_length = 0;
-
-	size_t encrypted_data_length = 0;
-	size_t additional_data_length = 0;
-
-	jbyte *key_buf = NULL;
-	jbyte *data_buf = NULL;
-	jbyte *context_buf = NULL;
-
-	jobjectArray protected_data = NULL;
-	jbyteArray encrypted_data = NULL;
-	jbyteArray additional_data = NULL;
-
-	jbyte *encrypted_data_buf = NULL;
-	jbyte *additional_data_buf = NULL;
-
-	themis_status_t res;
-
-	if (context)
-	{
-		context_length = (*env)->GetArrayLength(env, context);
-	}
-
-	key_buf = (*env)->GetByteArrayElements(env, key, NULL);
-	if (!key_buf)
-	{
-		return NULL;
-	}
-
-	data_buf = (*env)->GetByteArrayElements(env, data, NULL);
-	if (!data_buf)
-	{
-		goto err;
-	}
-
-	if (context)
-	{
-		context_buf = (*env)->GetByteArrayElements(env, context, NULL);
-		if (!context_buf)
-		{
-			goto err;
-		}
-	}
-
-	switch (mode)
-	{
-	case MODE_SEAL:
-		res = themis_secure_cell_encrypt_seal((uint8_t *)key_buf, key_length, (uint8_t *)context_buf, context_length, (uint8_t *)data_buf, data_length, NULL, &encrypted_data_length);
-		break;
-	case MODE_TOKEN_PROTECT:
-		res = themis_secure_cell_encrypt_token_protect((uint8_t *)key_buf, key_length, (uint8_t *)context_buf, context_length, (uint8_t *)data_buf, data_length, NULL, &additional_data_length, NULL, &encrypted_data_length);
-		break;
-	case MODE_CONTEXT_IMPRINT:
-		if (!context)
-		{
-			/* Context is mandatory for this mode */
-			goto err;
-		}
-
-		res = themis_secure_cell_encrypt_context_imprint((uint8_t *)key_buf, key_length, (uint8_t *)data_buf, data_length, (uint8_t *)context_buf, context_length, NULL, &encrypted_data_length);
-		break;
-	default:
-		goto err;
-	}
-
-	if (THEMIS_BUFFER_TOO_SMALL != res)
-	{
-		goto err;
-	}
-
-	encrypted_data = (*env)->NewByteArray(env, encrypted_data_length);
-	if (!encrypted_data)
-	{
-		goto err;
-	}
-
-	if (additional_data_length)
-	{
-		additional_data = (*env)->NewByteArray(env, additional_data_length);
-		if (!additional_data)
-		{
-			goto err;
-		}
-	}
-
-	encrypted_data_buf = (*env)->GetByteArrayElements(env, encrypted_data, NULL);
-	if (!encrypted_data_buf)
-	{
-		goto err;
-	}
-
-	if (additional_data_length)
-	{
-		additional_data_buf = (*env)->GetByteArrayElements(env, additional_data, NULL);
-		if (!additional_data_buf) 
-		{
-			goto err;
-		}
-	}
-
-	switch (mode)
-	{
-	case MODE_SEAL:
-		res = themis_secure_cell_encrypt_seal((uint8_t *)key_buf, key_length, (uint8_t *)context_buf, context_length, (uint8_t *)data_buf, data_length, (uint8_t *)encrypted_data_buf, &encrypted_data_length);
-		break;
-	case MODE_TOKEN_PROTECT:
-		res = themis_secure_cell_encrypt_token_protect((uint8_t *)key_buf, key_length, (uint8_t *)context_buf, context_length, (uint8_t *)data_buf, data_length, (uint8_t *)additional_data_buf, &additional_data_length, (uint8_t *)encrypted_data_buf, &encrypted_data_length);
-		break;
-	case MODE_CONTEXT_IMPRINT:
-		if (!context)
-		{
-			/* Context is mandatory for this mode */
-			goto err;
-		}
-
-		res = themis_secure_cell_encrypt_context_imprint((uint8_t *)key_buf, key_length, (uint8_t *)data_buf, data_length, (uint8_t *)context_buf, context_length, (uint8_t *)encrypted_data_buf, &encrypted_data_length);
-		break;
-	default:
-		goto err;
-	}
-
-	if (THEMIS_SUCCESS != res)
-	{
-		goto err;
-	}
-
-	protected_data = (*env)->NewObjectArray(env, 2, (*env)->GetObjectClass(env, data), NULL);
-	if (!protected_data)
-	{
-		goto err;
-	}
-
-	(*env)->SetObjectArrayElement(env, protected_data, 0, encrypted_data);
-
-	if (additional_data_length)
-	{
-		(*env)->SetObjectArrayElement(env, protected_data, 1, additional_data);
-	}
-=======
+    UNUSED(thiz);
+
     size_t key_length = (*env)->GetArrayLength(env, key);
     size_t data_length = (*env)->GetArrayLength(env, data);
     size_t context_length = 0;
@@ -337,7 +195,6 @@
     if (additional_data_length) {
         (*env)->SetObjectArrayElement(env, protected_data, 1, additional_data);
     }
->>>>>>> 3948f398
 
 err:
 
@@ -367,156 +224,8 @@
 JNIEXPORT jbyteArray JNICALL Java_com_cossacklabs_themis_SecureCell_decrypt(
     JNIEnv* env, jobject thiz, jbyteArray key, jbyteArray context, jobjectArray protected_data, jint mode)
 {
-<<<<<<< HEAD
-	UNUSED(thiz);
-
-	size_t key_length = (*env)->GetArrayLength(env, key);
-	size_t data_length = 0;
-	size_t context_length = 0;
-
-	size_t encrypted_data_length = 0;
-	size_t additional_data_length = 0;
-
-	jbyte *key_buf = NULL;
-	jbyte *data_buf = NULL;
-	jbyte *context_buf = NULL;
-
-	jbyteArray encrypted_data = NULL;
-	jbyteArray additional_data = NULL;
-	jbyteArray data = NULL;
-	jbyteArray output = NULL;
-
-	jbyte *encrypted_data_buf = NULL;
-	jbyte *additional_data_buf = NULL;
-
-	themis_status_t res;
-
-	if (context)
-	{
-		context_length = (*env)->GetArrayLength(env, context);
-	}
-
-	encrypted_data = (*env)->GetObjectArrayElement(env, protected_data, 0);
-	additional_data = (*env)->GetObjectArrayElement(env, protected_data, 1);
-	if (!encrypted_data)
-	{
-		return NULL;
-	}
-
-	encrypted_data_length = (*env)->GetArrayLength(env, encrypted_data);
-	if (additional_data)
-	{
-		additional_data_length = (*env)->GetArrayLength(env, additional_data);
-	}
-
-	key_buf = (*env)->GetByteArrayElements(env, key, NULL);
-	if (!key_buf)
-	{
-		return NULL;
-	}
-
-	encrypted_data_buf = (*env)->GetByteArrayElements(env, encrypted_data, NULL);
-	if (!encrypted_data_buf)
-	{
-		goto err;
-	}
-
-	if (context)
-	{
-		context_buf = (*env)->GetByteArrayElements(env, context, NULL);
-		if (!context_buf)
-		{
-			goto err;
-		}
-	}
-
-	if (additional_data)
-	{
-		additional_data_buf = (*env)->GetByteArrayElements(env, additional_data, NULL);
-		if (!additional_data_buf)
-		{
-			goto err;
-		}
-	}
-
-	switch (mode)
-	{
-	case MODE_SEAL:
-		res = themis_secure_cell_decrypt_seal((uint8_t *)key_buf, key_length, (uint8_t *)context_buf, context_length, (uint8_t *)encrypted_data_buf, encrypted_data_length, NULL, &data_length);
-		break;
-	case MODE_TOKEN_PROTECT:
-		if (!additional_data_buf)
-		{
-			/* Additional data is mandatory for this mode */
-			goto err;
-		}
-
-		res = themis_secure_cell_decrypt_token_protect((uint8_t *)key_buf, key_length, (uint8_t *)context_buf, context_length, (uint8_t *)encrypted_data_buf, encrypted_data_length, (uint8_t *)additional_data_buf, additional_data_length, NULL, &data_length);
-		break;
-	case MODE_CONTEXT_IMPRINT:
-		if (!context)
-		{
-			/* Context is mandatory for this mode */
-			goto err;
-		}
-
-		res = themis_secure_cell_encrypt_context_imprint((uint8_t *)key_buf, key_length, (uint8_t *)encrypted_data_buf, encrypted_data_length, (uint8_t *)context_buf, context_length, NULL, &data_length);
-		break;
-	default:
-		goto err;
-	}
-
-	if (THEMIS_BUFFER_TOO_SMALL != res)
-	{
-		goto err;
-	}
-
-	data = (*env)->NewByteArray(env, data_length);
-	if (!data)
-	{
-		goto err;
-	}
-
-	data_buf = (*env)->GetByteArrayElements(env, data, NULL);
-	if (!data_buf)
-	{
-		goto err;
-	}
-
-	switch (mode)
-	{
-	case MODE_SEAL:
-		res = themis_secure_cell_decrypt_seal((uint8_t *)key_buf, key_length, (uint8_t *)context_buf, context_length, (uint8_t *)encrypted_data_buf, encrypted_data_length, (uint8_t *)data_buf, &data_length);
-		break;
-	case MODE_TOKEN_PROTECT:
-		if (!additional_data_buf)
-		{
-			/* Additional data is mandatory for this mode */
-			goto err;
-		}
-
-		res = themis_secure_cell_decrypt_token_protect((uint8_t *)key_buf, key_length, (uint8_t *)context_buf, context_length, (uint8_t *)encrypted_data_buf, encrypted_data_length, (uint8_t *)additional_data_buf, additional_data_length, (uint8_t *)data_buf, &data_length);
-		break;
-	case MODE_CONTEXT_IMPRINT:
-		if (!context)
-		{
-			/* Context is mandatory for this mode */
-			goto err;
-		}
-
-		res = themis_secure_cell_encrypt_context_imprint((uint8_t *)key_buf, key_length, (uint8_t *)encrypted_data_buf, encrypted_data_length, (uint8_t *)context_buf, context_length, (uint8_t *)data_buf, &data_length);
-		break;
-	default:
-		goto err;
-	}
-
-	if (THEMIS_SUCCESS != res)
-	{
-		goto err;
-	}
-
-	output = data;
-=======
+    UNUSED(thiz);
+
     size_t key_length = (*env)->GetArrayLength(env, key);
     size_t data_length = 0;
     size_t context_length = 0;
@@ -690,7 +399,6 @@
     }
 
     output = data;
->>>>>>> 3948f398
 
 err:
 
