--- conflicted
+++ resolved
@@ -22,13 +22,9 @@
 
 jint JNI_OnLoad(JavaVM* vm, void* reserved)
 {
-<<<<<<< HEAD
-	/*g_vm = vm;*/
-	UNUSED(vm);
-	UNUSED(reserved);
-=======
     /*g_vm = vm;*/
->>>>>>> 3948f398
+    UNUSED(vm);
+    UNUSED(reserved);
 
     return JNI_VERSION_1_6;
 }