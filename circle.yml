machine:
  environment:
    ANDROID_NDK_ROOT: $ANDROID_NDK
    GOTHEMIS_IMPORT: github.com/cossacklabs/themis/gothemis
    GOROOT: $HOME/go
    GOPATH: $HOME/gopath
    PATH: $GOROOT/bin:$PATH
    VALGRIND_BUILD_PATH: $HOME/valgrind
    # to avoid OOM killer (https://circleci.com/docs/1.0/oom/#out-of-memory-errors-in-android-builds)
    GRADLE_OPTS: '-Dorg.gradle.jvmargs="-Xmx2048m -XX:+HeapDumpOnOutOfMemoryError"'
    # add define that turn off one nist test (tests/soter/soter_rand_test.c:190) that always fail on ci machine but ok on real machine
    CFLAGS: "-DCIRICLE_TEST"
    BORINGSSL_PATH: "$HOME/boringssl"

## Customize dependencies
dependencies:
  cache_directories:
    - "~/valgrind"
    - "~/go"
    - "~/boringssl"

  pre:
    - sudo apt-get update && sudo DEBIAN_FRONTEND=noninteractive apt-get -y install php5 cmake libssl-dev python3 python3-setuptools ruby ninja-build lcov build-essential libc6-dbg
    - sudo ln -sf /usr/bin/gcov-4.9 /usr/bin/gcov
    - if [ ! -d $GOROOT ]; then cd $HOME && wget https://storage.googleapis.com/golang/go1.6.2.linux-amd64.tar.gz && tar xf go1.6.2.linux-amd64.tar.gz; fi
    - gem install coveralls-lcov
    - go get github.com/mattn/goveralls
    # download last valgrind because current version of valgrind on ubuntu (3.10.0) gives false positive errors
    # link from http://valgrind.org/downloads/current.html
    # don't fetch if was cached
    - if [ ! -d $VALGRIND_BUILD_PATH ]; then wget ftp://sourceware.org/pub/valgrind/valgrind-3.13.0.tar.bz2 && tar -xjf valgrind-3.13.0.tar.bz2 && cd valgrind-3.13.0 && ./configure --prefix=$VALGRIND_BUILD_PATH && make && sudo make install; fi

  override:
    - make
    - make JAVA_HOME=/usr/lib/jvm/default-java themis_jni
    - sudo make install
    - sudo make themispp_install
    - sudo make pythemis_install
    - sudo make rubythemis_install
    - sudo make phpthemis_install
<<<<<<< HEAD
    - if [ ! -d $BORINGSSL_PATH ]; then cd $HOME && git clone https://boringssl.googlesource.com/boringssl && cd boringssl && git checkout chromium-stable && mkdir build && cd build && cmake .. && make && cp decrepit/libdecrepit.a crypto/; fi
    - if [ ! -d $BORINGSSL_PATH/build-armeabi-v7a ]; then cd $BORINGSSL_PATH && mkdir build-armeabi-v7a && cd build-armeabi-v7a && cmake -DANDROID_ABI=armeabi-v7a -DCMAKE_TOOLCHAIN_FILE=../third_party/android-cmake/android.toolchain.cmake -DANDROID_NATIVE_API_LEVEL=16 -GNinja .. && ninja -j 20; fi
    - if [ ! -d $BORINGSSL_PATH/build-arm64-v8a ]; then cd $BORINGSSL_PATH && mkdir build-arm64-v8a && cd build-arm64-v8a && cmake -DANDROID_ABI=arm64-v8a -DCMAKE_TOOLCHAIN_FILE=../third_party/android-cmake/android.toolchain.cmake -DANDROID_NATIVE_API_LEVEL=16 -GNinja .. && ninja -j 20; fi
    - if [ ! -d $BORINGSSL_PATH/build-x86 ]; then cd $BORINGSSL_PATH && mkdir build-x86 && cd build-x86 && cmake -DANDROID_ABI=x86 -DCMAKE_TOOLCHAIN_FILE=../third_party/android-cmake/android.toolchain.cmake -DANDROID_NATIVE_API_LEVEL=16 -GNinja .. && ninja -j 20; fi
    - make ENGINE=boringssl ENGINE_INCLUDE_PATH=$HOME/boringssl/include ENGINE_LIB_PATH=$HOME/boringssl/build/crypto BUILD_PATH=build_with_boringssl test
    - make BUILD_PATH=cover_build COVERAGE=y test
    - make test
    - make themispp_test
    - make test_all
=======
    - cd $HOME && git clone https://boringssl.googlesource.com/boringssl && cd boringssl && git checkout chromium-stable && mkdir build && cd build && cmake .. && make && cp decrepit/libdecrepit.a crypto/
    - cd $HOME/boringssl && mkdir build-armeabi-v7a && cd build-armeabi-v7a && cmake -DANDROID_ABI=armeabi-v7a -DCMAKE_TOOLCHAIN_FILE=../third_party/android-cmake/android.toolchain.cmake -DANDROID_NATIVE_API_LEVEL=16 -GNinja .. && ninja -j 20
    - cd $HOME/boringssl && mkdir build-arm64-v8a && cd build-arm64-v8a && cmake -DANDROID_ABI=arm64-v8a -DCMAKE_TOOLCHAIN_FILE=../third_party/android-cmake/android.toolchain.cmake -DANDROID_NATIVE_API_LEVEL=16 -GNinja .. && ninja -j 20
    - cd $HOME/boringssl && mkdir build-x86 && cd build-x86 && cmake -DANDROID_ABI=x86 -DCMAKE_TOOLCHAIN_FILE=../third_party/android-cmake/android.toolchain.cmake -DANDROID_NATIVE_API_LEVEL=16 -GNinja .. && ninja -j 20
    - make ENGINE=boringssl ENGINE_INCLUDE_PATH=$HOME/boringssl/include ENGINE_LIB_PATH=$HOME/boringssl/build/crypto BUILD_PATH=build_with_boringssl prepare_tests_basic
    - make BUILD_PATH=cover_build COVERAGE=y prepare_tests_basic
    - make prepare_tests_all
>>>>>>> ce470f6a
    - mkdir -p $HOME/gopath/src/$GOTHEMIS_IMPORT
    - rsync -auv gothemis/ $HOME/gopath/src/$GOTHEMIS_IMPORT/
    - lcov --directory . --zerocounters
## Customize test commands
test:
  override:
    # run only if CIRCLE_PR_NUMBER variable is not set (it's not pull request and COVERALLS_TOKEN will be set via circleCI for non-PR build) and COVERALLS_TOKEN is set
    # we should calculate coverage for gothemis and send report before sending coverage of main C part
    - '[ -z "$CIRCLE_PR_NUMBER" ] && ! [ -z "$COVERALLS_TOKEN" ] && cd $HOME/gopath/src/$GOTHEMIS_IMPORT && $HOME/gopath/bin/goveralls -v -service=circle-ci -repotoken=$COVERALLS_TOKEN || true'
<<<<<<< HEAD
    - build/tests/soter_test
    - build/tests/themis_test
    - ${VALGRIND_BUILD_PATH}/bin/valgrind build/tests/soter_test 2>&1 | grep "ERROR SUMMARY\|definitely lost\|indirectly lost\|possibly lost" | awk '{sum += $4} END {print $0; if ( sum > 0 ) { exit 1 } }'
    - ${VALGRIND_BUILD_PATH}/bin/valgrind build/tests/themis_test 2>&1 | grep "ERROR SUMMARY\|definitely lost\|indirectly lost\|possibly lost" | awk '{sum += $4} END {print $0; if ( sum > 0 ) { exit 1 } }'
=======
    - sudo /sbin/ldconfig    
    - make test
    - make test_php
    - make test_python
    - make test_js
    # it's important to set version of ruby precisely.
    - rvm use system && make test_ruby
    - make test_go
    - valgrind build/tests/soter_test 2>&1 | grep "ERROR SUMMARY\|definitely lost\|indirectly lost\|possibly lost" | awk '{sum += $4} END {exit sum}'
    - valgrind build/tests/themis_test 2>&1 | grep "ERROR SUMMARY\|definitely lost\|indirectly lost\|possibly lost" | awk '{sum += $4} END {exit sum}'
>>>>>>> ce470f6a
    - cover_build/tests/soter_test
    - cover_build/tests/themis_test
    - lcov --directory . --capture --output-file coverage.info
    - lcov --remove coverage.info 'tests/*' 'src/soter/openssl/*' '/usr/*' --output-file coverage.info
    - lcov --list coverage.info
    - coveralls-lcov -v --repo-token $COVERALLS_TOKEN coverage.info || true
    - build_with_boringssl/tests/soter_test
    - build_with_boringssl/tests/themis_test
    # - tests/check_ios_test.sh `tests/start_ios_test.sh`
    # start Android emulator
    - emulator -avd circleci-android22 -no-audio -no-window:
        background: true
    # wait for it to have booted
    - circle-android wait-for-boot
    # run Android tests
    - ./gradlew --info -Pboringssl_path=$HOME/boringssl connectedAndroidTest<|MERGE_RESOLUTION|>--- conflicted
+++ resolved
@@ -38,25 +38,13 @@
     - sudo make pythemis_install
     - sudo make rubythemis_install
     - sudo make phpthemis_install
-<<<<<<< HEAD
     - if [ ! -d $BORINGSSL_PATH ]; then cd $HOME && git clone https://boringssl.googlesource.com/boringssl && cd boringssl && git checkout chromium-stable && mkdir build && cd build && cmake .. && make && cp decrepit/libdecrepit.a crypto/; fi
     - if [ ! -d $BORINGSSL_PATH/build-armeabi-v7a ]; then cd $BORINGSSL_PATH && mkdir build-armeabi-v7a && cd build-armeabi-v7a && cmake -DANDROID_ABI=armeabi-v7a -DCMAKE_TOOLCHAIN_FILE=../third_party/android-cmake/android.toolchain.cmake -DANDROID_NATIVE_API_LEVEL=16 -GNinja .. && ninja -j 20; fi
     - if [ ! -d $BORINGSSL_PATH/build-arm64-v8a ]; then cd $BORINGSSL_PATH && mkdir build-arm64-v8a && cd build-arm64-v8a && cmake -DANDROID_ABI=arm64-v8a -DCMAKE_TOOLCHAIN_FILE=../third_party/android-cmake/android.toolchain.cmake -DANDROID_NATIVE_API_LEVEL=16 -GNinja .. && ninja -j 20; fi
     - if [ ! -d $BORINGSSL_PATH/build-x86 ]; then cd $BORINGSSL_PATH && mkdir build-x86 && cd build-x86 && cmake -DANDROID_ABI=x86 -DCMAKE_TOOLCHAIN_FILE=../third_party/android-cmake/android.toolchain.cmake -DANDROID_NATIVE_API_LEVEL=16 -GNinja .. && ninja -j 20; fi
-    - make ENGINE=boringssl ENGINE_INCLUDE_PATH=$HOME/boringssl/include ENGINE_LIB_PATH=$HOME/boringssl/build/crypto BUILD_PATH=build_with_boringssl test
-    - make BUILD_PATH=cover_build COVERAGE=y test
-    - make test
-    - make themispp_test
-    - make test_all
-=======
-    - cd $HOME && git clone https://boringssl.googlesource.com/boringssl && cd boringssl && git checkout chromium-stable && mkdir build && cd build && cmake .. && make && cp decrepit/libdecrepit.a crypto/
-    - cd $HOME/boringssl && mkdir build-armeabi-v7a && cd build-armeabi-v7a && cmake -DANDROID_ABI=armeabi-v7a -DCMAKE_TOOLCHAIN_FILE=../third_party/android-cmake/android.toolchain.cmake -DANDROID_NATIVE_API_LEVEL=16 -GNinja .. && ninja -j 20
-    - cd $HOME/boringssl && mkdir build-arm64-v8a && cd build-arm64-v8a && cmake -DANDROID_ABI=arm64-v8a -DCMAKE_TOOLCHAIN_FILE=../third_party/android-cmake/android.toolchain.cmake -DANDROID_NATIVE_API_LEVEL=16 -GNinja .. && ninja -j 20
-    - cd $HOME/boringssl && mkdir build-x86 && cd build-x86 && cmake -DANDROID_ABI=x86 -DCMAKE_TOOLCHAIN_FILE=../third_party/android-cmake/android.toolchain.cmake -DANDROID_NATIVE_API_LEVEL=16 -GNinja .. && ninja -j 20
     - make ENGINE=boringssl ENGINE_INCLUDE_PATH=$HOME/boringssl/include ENGINE_LIB_PATH=$HOME/boringssl/build/crypto BUILD_PATH=build_with_boringssl prepare_tests_basic
     - make BUILD_PATH=cover_build COVERAGE=y prepare_tests_basic
     - make prepare_tests_all
->>>>>>> ce470f6a
     - mkdir -p $HOME/gopath/src/$GOTHEMIS_IMPORT
     - rsync -auv gothemis/ $HOME/gopath/src/$GOTHEMIS_IMPORT/
     - lcov --directory . --zerocounters
@@ -66,12 +54,6 @@
     # run only if CIRCLE_PR_NUMBER variable is not set (it's not pull request and COVERALLS_TOKEN will be set via circleCI for non-PR build) and COVERALLS_TOKEN is set
     # we should calculate coverage for gothemis and send report before sending coverage of main C part
     - '[ -z "$CIRCLE_PR_NUMBER" ] && ! [ -z "$COVERALLS_TOKEN" ] && cd $HOME/gopath/src/$GOTHEMIS_IMPORT && $HOME/gopath/bin/goveralls -v -service=circle-ci -repotoken=$COVERALLS_TOKEN || true'
-<<<<<<< HEAD
-    - build/tests/soter_test
-    - build/tests/themis_test
-    - ${VALGRIND_BUILD_PATH}/bin/valgrind build/tests/soter_test 2>&1 | grep "ERROR SUMMARY\|definitely lost\|indirectly lost\|possibly lost" | awk '{sum += $4} END {print $0; if ( sum > 0 ) { exit 1 } }'
-    - ${VALGRIND_BUILD_PATH}/bin/valgrind build/tests/themis_test 2>&1 | grep "ERROR SUMMARY\|definitely lost\|indirectly lost\|possibly lost" | awk '{sum += $4} END {print $0; if ( sum > 0 ) { exit 1 } }'
-=======
     - sudo /sbin/ldconfig    
     - make test
     - make test_php
@@ -80,9 +62,8 @@
     # it's important to set version of ruby precisely.
     - rvm use system && make test_ruby
     - make test_go
-    - valgrind build/tests/soter_test 2>&1 | grep "ERROR SUMMARY\|definitely lost\|indirectly lost\|possibly lost" | awk '{sum += $4} END {exit sum}'
-    - valgrind build/tests/themis_test 2>&1 | grep "ERROR SUMMARY\|definitely lost\|indirectly lost\|possibly lost" | awk '{sum += $4} END {exit sum}'
->>>>>>> ce470f6a
+      ${VALGRIND_BUILD_PATH}/bin/valgrind build/tests/soter_test 2>&1 | grep "ERROR SUMMARY\|definitely lost\|indirectly lost\|possibly lost" | awk '{sum += $4} END {print $0; if ( sum > 0 ) { exit 1 } }'
+    - ${VALGRIND_BUILD_PATH}/bin/valgrind build/tests/themis_test 2>&1 | grep "ERROR SUMMARY\|definitely lost\|indirectly lost\|possibly lost" | awk '{sum += $4} END {print $0; if ( sum > 0 ) { exit 1 } }'
     - cover_build/tests/soter_test
     - cover_build/tests/themis_test
     - lcov --directory . --capture --output-file coverage.info
