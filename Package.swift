// swift-tools-version:5.3
// The swift-tools-version declares the minimum version of Swift required to build this package.

import PackageDescription

let package = Package(
    name: "themis",
    products: [
        .library(
            name: "themis",
            targets: ["themis"]),
    ],
    // OpenSSL XCF is statically linked to Themis XCF, so no need to have it as a dependency
    dependencies: [],
    targets: [
        .binaryTarget(name: "themis",
                      // update version in URL path
<<<<<<< HEAD
                      url: "https://github.com/cossacklabs/themis/releases/download/0.13.9/themis.xcframework.zip",
                      // The scripts/create_xcframework.sh calculates the checksum when generating the XCF.
                      // Alternatively, run from package directory:
                      // swift package compute-checksum build/xcf_output/themis.xcframework.zip
                      checksum: "5e1e3bb83cf18465e3705dd333fd94510c5a8464680d43025331efa8c999df23"),
=======
                      url: "https://github.com/cossacklabs/themis/releases/download/0.13.10/themis.xcframework.zip",
                      // The scripts/create_xcframework.sh calculates the checksum when generating the XCF.
                      // Alternatively, run from package directory:
                      // swift package compute-checksum build/xcf_output/themis.xcframework.zip
                      checksum: "2c77a19be873f306ed0fc997794d564f0ff32633c3596b81e8bb9d684ccfc049"),
>>>>>>> d869a4f3

    ]
)<|MERGE_RESOLUTION|>--- conflicted
+++ resolved
@@ -15,19 +15,11 @@
     targets: [
         .binaryTarget(name: "themis",
                       // update version in URL path
-<<<<<<< HEAD
-                      url: "https://github.com/cossacklabs/themis/releases/download/0.13.9/themis.xcframework.zip",
-                      // The scripts/create_xcframework.sh calculates the checksum when generating the XCF.
-                      // Alternatively, run from package directory:
-                      // swift package compute-checksum build/xcf_output/themis.xcframework.zip
-                      checksum: "5e1e3bb83cf18465e3705dd333fd94510c5a8464680d43025331efa8c999df23"),
-=======
                       url: "https://github.com/cossacklabs/themis/releases/download/0.13.10/themis.xcframework.zip",
                       // The scripts/create_xcframework.sh calculates the checksum when generating the XCF.
                       // Alternatively, run from package directory:
                       // swift package compute-checksum build/xcf_output/themis.xcframework.zip
                       checksum: "2c77a19be873f306ed0fc997794d564f0ff32633c3596b81e8bb9d684ccfc049"),
->>>>>>> d869a4f3
 
     ]
 )