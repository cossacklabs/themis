/*
* Copyright (c) 2015 Cossack Labs Limited
*
* Licensed under the Apache License, Version 2.0 (the "License");
* you may not use this file except in compliance with the License.
* You may obtain a copy of the License at
*
* http://www.apache.org/licenses/LICENSE-2.0
*
* Unless required by applicable law or agreed to in writing, software
* distributed under the License is distributed on an "AS IS" BASIS,
* WITHOUT WARRANTIES OR CONDITIONS OF ANY KIND, either express or implied.
* See the License for the specific language governing permissions and
* limitations under the License.
*/

#import <objcthemis/scell.h>


@interface TSCell ()


/** @brief store master key, rewrite
*/
@property (nonatomic, readwrite) NSData * key;

@end


@implementation TSCell

- (instancetype)initWithKey:(NSData *)key {
    self = [super init];
    if (self) {
<<<<<<< HEAD
	if(!key || [key length]==0){return nil;}
=======
        if (!key || [key length] == 0) {return nil;}
>>>>>>> f33f0bc6
        self.key = [[NSData alloc] initWithData:key];
    }
    return self;
}

@end<|MERGE_RESOLUTION|>--- conflicted
+++ resolved
@@ -32,11 +32,7 @@
 - (instancetype)initWithKey:(NSData *)key {
     self = [super init];
     if (self) {
-<<<<<<< HEAD
-	if(!key || [key length]==0){return nil;}
-=======
         if (!key || [key length] == 0) {return nil;}
->>>>>>> f33f0bc6
         self.key = [[NSData alloc] initWithData:key];
     }
     return self;
