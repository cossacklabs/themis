--- conflicted
+++ resolved
@@ -195,9 +195,6 @@
         })
     }
 
-<<<<<<< HEAD
-    /// Switches this Secure Cell into the _Seal_ operation mode.
-=======
     /// Constructs a new cell secured with a passphrase.
     ///
     /// You can safely use short, human-readable passphrases here.
@@ -235,8 +232,7 @@
         })
     }
 
-    /// Switches this Secure Cell to the _sealing_ operation mode.
->>>>>>> 2359a0dc
+    /// Switches this Secure Cell into the _Seal_ operation mode.
     pub fn seal(self) -> SecureCellSeal {
         SecureCellSeal(self)
     }
@@ -252,7 +248,13 @@
     }
 }
 
-<<<<<<< HEAD
+impl SecureCellWithPassphrase {
+    /// Switches this Secure Cell into the _Seal_ operation mode.
+    pub fn seal(self) -> SecureCellSealWithPassphrase {
+        SecureCellSealWithPassphrase(self)
+    }
+}
+
 /// Secure Cell in _Seal_ operation mode.
 ///
 /// This is the most secure and easy way to protect stored data.
@@ -284,16 +286,6 @@
 /// [`SecureCell::with_passphrase`]: struct.SecureCell.html#method.with_passphrase
 /// [`SecureCellSealWithPassphrase`]: struct.SecureCellSealWithPassphrase.html
 /// [1]: https://docs.cossacklabs.com/pages/secure-cell-cryptosystem/#seal-mode
-=======
-impl SecureCellWithPassphrase {
-    /// Switches this Secure Cell into the _Seal_ operation mode.
-    pub fn seal(self) -> SecureCellSealWithPassphrase {
-        SecureCellSealWithPassphrase(self)
-    }
-}
-
-/// Secure Cell in _sealing_ operation mode.
->>>>>>> 2359a0dc
 ///
 /// # Examples
 ///
@@ -1017,36 +1009,6 @@
     Ok(decrypted_message)
 }
 
-<<<<<<< HEAD
-/// Secure Cell in _Token Protect_ operation mode.
-///
-/// This is a modified Seal mode for constrained environments.
-/// The data is protected by a symmetric key.
-///
-/// Token Protect mode is designed for cases when underlying storage constraints
-/// do not allow the size of the data to grow (so [`SecureCellSeal`] cannot be used).
-/// However, if you have access to a different storage location
-/// (e.g., another table in the database) where additional security parameters can be stored
-/// then Token Protect mode can be used instead of Seal mode.
-///
-/// [`SecureCellSeal`]: struct.SecureCellSeal.html
-///
-/// Token Protect mode produces authentication tag and other auxiliary data
-/// (aka “authentication token”) in a detached buffer.
-/// This keeps the original size of the encrypted data
-/// while enabling separate storage of security information.
-/// Note that the same token must be provided along with the correct secret
-/// and matching associated context in order for the data to be decrypted successfully.
-///
-/// Since `SecureCellTokenProtect` uses the same security parameters as `SecureCellSeal`
-/// (just stored in a different location), these modes have the same highest security level.
-/// Token Protect mode only requires slightly more programming effort
-/// in exchange for preserving the original data size.
-///
-/// Security of symmetric key operation mode depends on the quality of the key,
-/// with short and incorrectly generated keys being easier to crack.
-/// You can use [`SymmetricKey`] to generate good random keys of sufficient length.
-=======
 /// Encrypts `message` with `passphrase` including optional `context` for verification.
 fn encrypt_seal_with_passphrase(
     passphrase: &[u8],
@@ -1155,8 +1117,34 @@
     Ok(decrypted_message)
 }
 
-/// Secure Cell in _token protect_ operation mode.
->>>>>>> 2359a0dc
+/// Secure Cell in _Token Protect_ operation mode.
+///
+/// This is a modified Seal mode for constrained environments.
+/// The data is protected by a symmetric key.
+///
+/// Token Protect mode is designed for cases when underlying storage constraints
+/// do not allow the size of the data to grow (so [`SecureCellSeal`] cannot be used).
+/// However, if you have access to a different storage location
+/// (e.g., another table in the database) where additional security parameters can be stored
+/// then Token Protect mode can be used instead of Seal mode.
+///
+/// [`SecureCellSeal`]: struct.SecureCellSeal.html
+///
+/// Token Protect mode produces authentication tag and other auxiliary data
+/// (aka “authentication token”) in a detached buffer.
+/// This keeps the original size of the encrypted data
+/// while enabling separate storage of security information.
+/// Note that the same token must be provided along with the correct secret
+/// and matching associated context in order for the data to be decrypted successfully.
+///
+/// Since `SecureCellTokenProtect` uses the same security parameters as `SecureCellSeal`
+/// (just stored in a different location), these modes have the same highest security level.
+/// Token Protect mode only requires slightly more programming effort
+/// in exchange for preserving the original data size.
+///
+/// Security of symmetric key operation mode depends on the quality of the key,
+/// with short and incorrectly generated keys being easier to crack.
+/// You can use [`SymmetricKey`] to generate good random keys of sufficient length.
 ///
 /// You can read more about Token Protect mode [in documentation][1].
 ///
