// Copyright (c) 2019 Cossack Labs Limited
//
// Licensed under the Apache License, Version 2.0 (the "License");
// you may not use this file except in compliance with the License.
// You may obtain a copy of the License at
//
//     http://www.apache.org/licenses/LICENSE-2.0
//
// Unless required by applicable law or agreed to in writing, software
// distributed under the License is distributed on an "AS IS" BASIS,
// WITHOUT WARRANTIES OR CONDITIONS OF ANY KIND, either express or implied.
// See the License for the specific language governing permissions and
// limitations under the License.

const themis = require('..')
const assert = require('assert')

const ThemisErrorCode = themis.ThemisErrorCode

function expectError(errorCode) {
    return function(error) {
        if (error instanceof themis.ThemisError) {
            return error.errorCode == errorCode
        }
        return false
    }
}

describe('wasm-themis', function() {
    describe('KeyPair', function() {
        it('generates EC key pairs', function() {
            let pair = new themis.KeyPair()
            assert(pair.privateKey.length > 0)
            assert(pair.publicKey.length > 0)
        })
        it('reconstructs key pairs', function() {
            let thatPair = new themis.KeyPair()
            let thisPair = new themis.KeyPair(thatPair.privateKey, thatPair.publicKey)
            assert.deepStrictEqual(thisPair.privateKey, thatPair.privateKey)
            assert.deepStrictEqual(thisPair.publicKey, thatPair.publicKey)
        })
        it('validates key kinds', function() {
            let thatPair = new themis.KeyPair()
            // Arguably, we could accept inverted order, as long as the keys
            // are not both public or private. But let's be strict for now.
            assert.throws(
                function() {
                    new themis.KeyPair(thatPair.publicKey, thatPair.privateKey)
                },
                expectError(ThemisErrorCode.INVALID_PARAMETER)
            )
        })
        describe('invididual keys', function() {
            it('ensure matching kinds', function() {
                let pair = new themis.KeyPair()
                assert.throws(() => new themis.PrivateKey(pair.publicKey))
                assert.throws(() => new themis.PublicKey(pair.privateKey))
            })
            it('do not allow empty keys', function() {
                assert.throws(() => new themis.PrivateKey(new Uint8Array()))
                assert.throws(() => new themis.PublicKey(new Uint8Array()))
            })
            it('check strict types', function() {
                let key = new themis.KeyPair().publicKey
                assert.deepStrictEqual(key, new themis.PublicKey(new Uint8Array(key)))
                assert.deepStrictEqual(key, new themis.PublicKey(key.buffer))
                assert.throws(() => new themis.PublicKey(new Int8Array(key)))
            })
            it('do not accept strings', function() {
                let base64key = 'UkVDMgAAAC1JhwRrAPIGB33HHFmhjzn8lIE/nsW6cG+TCI3jhYJb+D/Gnwvf'
                assert.throws(() => new themis.PrivateKey(base64key))
            })
            it('detect data corruption', function() {
                let key = new themis.KeyPair().privateKey
                key[20] = 256 - key[20]
                assert.throws(() => new themis.PrivateKey(key))
            })
        })
    })
<<<<<<< HEAD
    describe('Secure Comparator', function() {
        let secretBytes = new Uint8Array([0x73, 0x65, 0x63, 0x72, 0x65, 0x74])
        let randomBytes = new Uint8Array([0x11, 0x22, 0x33, 0x44, 0x55, 0x66])
        it('confirms matching data', function() {
            let comparison1 = new themis.SecureComparator(secretBytes)
            let comparison2 = new themis.SecureComparator(secretBytes)

            let data = comparison1.begin()
            while (!comparison1.complete() && !comparison2.complete()) {
                data = comparison2.proceed(data)
                data = comparison1.proceed(data)
            }

            assert(comparison1.compareEqual())
            assert(comparison2.compareEqual())

            comparison1.destroy()
            comparison2.destroy()
        })
        it('notices different data', function() {
            let comparison1 = new themis.SecureComparator(secretBytes)
            let comparison2 = new themis.SecureComparator(randomBytes)

            let data = comparison1.begin()
            while (!comparison1.complete() && !comparison2.complete()) {
                data = comparison2.proceed(data)
                data = comparison1.proceed(data)
            }

            assert(!comparison1.compareEqual())
            assert(!comparison2.compareEqual())

            comparison1.destroy()
            comparison2.destroy()
        })
        it('allows appending secrets', function() {
            let comparison1 = new themis.SecureComparator(secretBytes)
            let comparison2 = new themis.SecureComparator()
            comparison2.append(new Uint8Array([0x73]))
            comparison2.append(new Uint8Array([0x65, 0x63]))
            comparison2.append(new Uint8Array([0x72, 0x65, 0x74]))

            let data = comparison1.begin()
            while (!comparison1.complete() && !comparison2.complete()) {
                data = comparison2.proceed(data)
                data = comparison1.proceed(data)
            }

            assert(comparison1.compareEqual())
            assert(comparison2.compareEqual())

            comparison1.destroy()
            comparison2.destroy()
        })
        it('handles simultaneous start', function() {
            let comparison1 = new themis.SecureComparator(secretBytes)
            let comparison2 = new themis.SecureComparator(secretBytes)

            let data1 = comparison1.begin()
            let data2 = comparison2.begin()

            assert.throws(() => comparison1.proceed(data2))
            assert.throws(() => comparison2.proceed(data1))
            assert(!comparison1.complete())
            assert(!comparison2.complete())

            comparison1.destroy()
            comparison2.destroy()
        })
        it('does not allow reusing', function() {
            let comparison1 = new themis.SecureComparator(secretBytes)
            let comparison2 = new themis.SecureComparator(secretBytes)

            let data = comparison1.begin()
            while (!comparison1.complete() && !comparison2.complete()) {
                data = comparison2.proceed(data)
                data = comparison1.proceed(data)
            }

            // Cannot restart comparison and append after starting it
            assert.throws(() => comparison1.begin())
            assert.throws(() => comparison2.append(randomBytes))

            comparison1.destroy()
            comparison2.destroy()
        })
        it('does not allow strings', function() {
            // Technically, it is possible to allow strings (e.g., decode them as UTF-8)
            // but for consistency with other wrappers we allow only byte arrays for now.
            assert.throws(() => new themis.SecureComparator('secret'))
            assert.throws(function() {
                let comparison = new themis.SecureComparator()
                comparison.append('secret')
                comparison.destroy()
            })
        })
        it('does not allow empty data', function() {
            let comparison = new themis.SecureComparator()
            assert.throws(() => comparison.begin())
            assert.throws(() => comparison.append(new Uint8Array()))
            comparison.destroy()
=======
    describe('SecureCell', function() {
        let masterKey1 = new Uint8Array([1, 2, 3, 4])
        let masterKey2 = new Uint8Array([5, 6, 7, 8, 9])
        let emptyArray = new Uint8Array()
        let testInput = new Uint8Array([1, 1, 2, 3, 5, 8, 13])
        let testContext = new Uint8Array([42])
        describe('Seal mode', function() {
            it('does not accept strings', function() {
                // It's a really nice idea to accept strings as 'master keys', but we have
                // to define their interpretetaion. So treat them as errors for now.
                assert.throws(() => new themis.SecureCellSeal('master key'), TypeError)
            })
            it('encrypts without context', function() {
                let cell = new themis.SecureCellSeal(masterKey1)
                let encrypted = cell.encrypt(testInput)
                let decrypted = cell.decrypt(encrypted)
                assert.deepStrictEqual(decrypted, testInput)
            })
            it('encrypts with context', function() {
                let cell = new themis.SecureCellSeal(masterKey1)
                let encrypted = cell.encrypt(testInput, testContext)
                let decrypted = cell.decrypt(encrypted, testContext)
                assert.deepStrictEqual(decrypted, testInput)
            })
            it('produces extended results', function() {
                let cell = new themis.SecureCellSeal(masterKey1)
                let encrypted = cell.encrypt(testInput)
                assert(encrypted.length > testInput.length)
            })
            it('forbits empty inputs', function() {
                assert.throws(() => new themis.SecureCellSeal(emptyArray),
                    expectError(ThemisErrorCode.INVALID_PARAMETER)
                )
                let cell = new themis.SecureCellSeal(masterKey1)
                assert.throws(() => cell.encrypt(emptyArray),
                    expectError(ThemisErrorCode.INVALID_PARAMETER)
                )
            })
            it('empty context == no context', function() {
                let cell = new themis.SecureCellSeal(masterKey1)
                let encrypted = cell.encrypt(testInput)
                let decrypted = cell.decrypt(encrypted, emptyArray)
                assert.deepStrictEqual(decrypted, testInput)
            })
            it('null context == no context', function() {
                let cell = new themis.SecureCellSeal(masterKey1)
                let encrypted = cell.encrypt(testInput, null)
                let decrypted = cell.decrypt(encrypted)
                assert.deepStrictEqual(decrypted, testInput)
            })
            it('detects invalid master key', function() {
                let cell1 = new themis.SecureCellSeal(masterKey1)
                let cell2 = new themis.SecureCellSeal(masterKey2)
                let encrypted = cell1.encrypt(testInput)
                assert.throws(() => cell2.decrypt(encrypted),
                    expectError(ThemisErrorCode.FAIL)
                )
            })
            it('detects invalid context', function() {
                let cell = new themis.SecureCellSeal(masterKey1)
                let encrypted = cell.encrypt(testInput, testContext)
                assert.throws(() => cell.decrypt(encrypted, testInput),
                    expectError(ThemisErrorCode.FAIL)
                )
            })
            it('detects corrupted data', function() {
                let cell = new themis.SecureCellSeal(masterKey1)
                let encrypted = cell.encrypt(testInput)
                encrypted[20] = 256 - encrypted[20]
                assert.throws(() => cell.decrypt(encrypted),
                    expectError(ThemisErrorCode.FAIL)
                )
            })
        })
        describe('Token Protect mode', function() {
            it('does not accept strings', function() {
                // It's a really nice idea to accept strings as 'master keys', but we have
                // to define their interpretetaion. So treat them as errors for now.
                assert.throws(() => new themis.SecureCellTokenProtect('master key'), TypeError)
            })
            it('encrypts without context', function() {
                let cell = new themis.SecureCellTokenProtect(masterKey1)
                let result = cell.encrypt(testInput)
                let decrypted = cell.decrypt(result.data, result.token)
                assert.deepStrictEqual(decrypted, testInput)
            })
            it('encrypts with context', function() {
                let cell = new themis.SecureCellTokenProtect(masterKey1)
                let result = cell.encrypt(testInput, testContext)
                let decrypted = cell.decrypt(result.data, result.token, testContext)
                assert.deepStrictEqual(decrypted, testInput)
            })
            it('does not change encrypted data length', function() {
                let cell = new themis.SecureCellTokenProtect(masterKey1)
                let result = cell.encrypt(testInput)
                assert.strictEqual(result.data.length, testInput.length)
                assert(result.token.length > 0)
            })
            it('forbids empty inputs', function() {
                assert.throws(() => new themis.SecureCellTokenProtect(emptyArray),
                    expectError(ThemisErrorCode.INVALID_PARAMETER)
                )
                let cell = new themis.SecureCellTokenProtect(masterKey1)
                assert.throws(() => cell.encrypt(emptyArray),
                    expectError(ThemisErrorCode.INVALID_PARAMETER)
                )
                let result = cell.encrypt(testInput)
                assert.throws(() => cell.decrypt(emptyArray, result.token),
                    expectError(ThemisErrorCode.INVALID_PARAMETER)
                )
                assert.throws(() => cell.decrypt(result.data, emptyArray),
                    expectError(ThemisErrorCode.INVALID_PARAMETER)
                )
            })
            it('empty context == no context', function() {
                let cell = new themis.SecureCellTokenProtect(masterKey1)
                let result = cell.encrypt(testInput, emptyArray)
                let decrypted = cell.decrypt(result.data, result.token)
                assert.deepStrictEqual(decrypted, testInput)
            })
            it('null context == no context', function() {
                let cell = new themis.SecureCellTokenProtect(masterKey1)
                let result = cell.encrypt(testInput)
                let decrypted = cell.decrypt(result.data, result.token, null)
                assert.deepStrictEqual(decrypted, testInput)
            })
            it('detects incorrect master key', function() {
                let cell1 = new themis.SecureCellTokenProtect(masterKey1)
                let cell2 = new themis.SecureCellTokenProtect(masterKey2)
                let result = cell1.encrypt(testInput)
                assert.throws(() => cell2.decrypt(result.data, result.token),
                    expectError(ThemisErrorCode.FAIL)
                )
            })
            it('detects incorrect token', function() {
                let cell1 = new themis.SecureCellTokenProtect(masterKey1)
                let cell2 = new themis.SecureCellTokenProtect(masterKey2)
                let result1 = cell1.encrypt(testInput)
                let result2 = cell2.encrypt(testInput)
                assert.throws(() => cell1.decrypt(result1.data, result2.token),
                    expectError(ThemisErrorCode.FAIL)
                )
                assert.throws(() => cell2.decrypt(result2.data, result1.token),
                    expectError(ThemisErrorCode.FAIL)
                )
            })
            it('detects incorrect context', function() {
                let cell = new themis.SecureCellTokenProtect(masterKey1)
                let result = cell.encrypt(testInput, testContext)
                assert.throws(() => cell.decrypt(result.data, result.token, testInput),
                    expectError(ThemisErrorCode.FAIL)
                )
            })
            it('detects corrupted data', function() {
                let cell = new themis.SecureCellTokenProtect(masterKey1)
                let result = cell.encrypt(testInput)
                result.data[5] = 256 - result.data[5]
                assert.throws(() => cell.decrypt(result.data, result.token),
                    expectError(ThemisErrorCode.FAIL)
                )
            })
            it('detects corrupted token', function() {
                let cell = new themis.SecureCellTokenProtect(masterKey1)
                let result = cell.encrypt(testInput)
                result.token[8] = 256 - result.token[8]
                assert.throws(() => cell.decrypt(result.data, result.token),
                    expectError(ThemisErrorCode.INVALID_PARAMETER)
                )
            })
        })
        describe('Context Imprint mode', function() {
            it('does not accept strings', function() {
                // It's a really nice idea to accept strings as 'master keys', but we have
                // to define their interpretetaion. So treat them as errors for now.
                assert.throws(() => new themis.SecureCellContextImprint('master key'), TypeError)
            })
            it('encrypts only with context', function() {
                let cell = new themis.SecureCellContextImprint(masterKey1)
                assert.throws(() => cell.encrypt(testInput))
                let encrypted = cell.encrypt(testInput, testContext)
                let decrypted = cell.decrypt(encrypted, testContext)
                assert.deepStrictEqual(decrypted, testInput)
            })
            it('encryption does not change data length', function() {
                let cell = new themis.SecureCellContextImprint(masterKey1)
                let encrypted = cell.encrypt(testInput, testContext)
                assert.equal(encrypted.length, testInput.length)
            })
            it('forbids empty message and context', function() {
                assert.throws(() => new themis.SecureCellContextImprint(emptyArray),
                    expectError(ThemisErrorCode.INVALID_PARAMETER)
                )
                let cell = new themis.SecureCellContextImprint(masterKey1)
                assert.throws(() => cell.encrypt(emptyArray, testContext))
                assert.throws(() => cell.encrypt(null,       testContext))
                assert.throws(() => cell.encrypt(testInput,  emptyArray))
                assert.throws(() => cell.encrypt(testInput,  null))
                assert.throws(() => cell.encrypt(emptyArray, emptyArray))
                assert.throws(() => cell.encrypt(null,       null))
                assert.throws(() => cell.decrypt(emptyArray, testContext))
                assert.throws(() => cell.decrypt(null,       testContext))
                assert.throws(() => cell.decrypt(testInput,  emptyArray))
                assert.throws(() => cell.decrypt(testInput,  null))
                assert.throws(() => cell.decrypt(emptyArray, emptyArray))
                assert.throws(() => cell.decrypt(null,       null))
            })
            it('does not detect incorrect master key', function() {
                let cell1 = new themis.SecureCellContextImprint(masterKey1)
                let cell2 = new themis.SecureCellContextImprint(masterKey2)
                let encrypted = cell1.encrypt(testInput, testContext)
                let decrypted = cell2.decrypt(encrypted, testContext)
                assert.notDeepStrictEqual(testInput, decrypted)
            })
            it('does not detect incorrect context', function() {
                let cell = new themis.SecureCellContextImprint(masterKey1)
                let encrypted = cell.encrypt(testInput, testContext)
                let decrypted = cell.decrypt(encrypted, testInput)
                assert.notDeepStrictEqual(testInput, decrypted)
            })
            it('does not detect corrupted data', function() {
                let cell = new themis.SecureCellContextImprint(masterKey1)
                let encrypted = cell.encrypt(testInput, testContext)
                encrypted[5] = 256 - encrypted[5]
                let decrypted = cell.decrypt(encrypted, testContext)
                assert.notDeepStrictEqual(testInput, decrypted)
            })
        })
    })
    describe('Secure Message', function() {
        let emptyArray = new Uint8Array()
        let testInput = new Uint8Array([1, 1, 2, 3, 5, 8, 13])
        describe('encrypt/decrypt mode', function() {
            it('requires valid keys', function() {
                let keyPair = new themis.KeyPair()
                // It's okay to use key pairs or individual keys
                let ok
                ok = new themis.SecureMessage(keyPair)
                ok = new themis.SecureMessage(keyPair.privateKey, keyPair.publicKey)
                ok = new themis.SecureMessage(keyPair.publicKey, keyPair.privateKey)
                // But they must be private *and* public (or vice versa)
                assert.throws(() => new themis.SecureMessage(keyPair.privateKey, keyPair.privateKey))
                assert.throws(() => new themis.SecureMessage(keyPair.publicKey, keyPair.publicKey))
                // And both must be specified, no nulls allowed
                assert.throws(() => new themis.SecureMessage(keyPair.privateKey))
                assert.throws(() => new themis.SecureMessage(keyPair.publicKey))
                assert.throws(() => new themis.SecureMessage(keyPair.publicKey, null))
                assert.throws(() => new themis.SecureMessage(null, keyPair.privateKey))
                // Byte arrays are not okay, even if they are valid
                let privateKey = new Uint8Array(keyPair.privateKey)
                let publicKey = new Uint8Array(keyPair.publicKey)
                assert.throws(() => new themis.SecureMessage(privateKey, publicKey))
            })
            it('encrypts and decrypts', function() {
                let secureMessage = new themis.SecureMessage(new themis.KeyPair())
                let encrypted = secureMessage.encrypt(testInput)
                let decrypted = secureMessage.decrypt(encrypted)
                assert.deepStrictEqual(testInput, decrypted)
            })
            it('does not allow empty messages', function() {
                let secureMessage = new themis.SecureMessage(new themis.KeyPair())
                assert.throws(() => secureMessage.encrypt(emptyArray))
            })
            it('cannot decrypt with a different key', function() {
                let secureMessageAlpha = new themis.SecureMessage(new themis.KeyPair())
                let secureMessageBravo = new themis.SecureMessage(new themis.KeyPair())
                let encrypted = secureMessageAlpha.encrypt(testInput)
                assert.throws(() => secureMessageBravo.decrypt(encrypted),
                    expectError(ThemisErrorCode.FAIL)
                )
            })
            it('detects corrupted data', function() {
                let secureMessage = new themis.SecureMessage(new themis.KeyPair())
                let encrypted = secureMessage.encrypt(testInput)
                encrypted[10] = 256 - encrypted[10]
                assert.throws(() => secureMessage.decrypt(encrypted),
                    expectError(ThemisErrorCode.FAIL)
                )
            })
        })
        describe('sign/verify mode', function() {
            it('requires valid keys', function() {
                let keyPair = new themis.KeyPair()
                // Signer requires private key and verifier needs public key
                let ok
                ok = new themis.SecureMessageSign(keyPair.privateKey)
                ok = new themis.SecureMessageVerify(keyPair.publicKey)
                // Different key types are not okay
                assert.throws(() => new themis.SecureMessageSign(keyPair.publicKey))
                assert.throws(() => new themis.SecureMessageVerify(keyPair.privateKey))
                // Key pairs are not allowed
                assert.throws(() => new themis.SecureMessageSign(keyPair))
                assert.throws(() => new themis.SecureMessageVerify(keyPair))
                // And raw byte arrays are not allowed too
                let privateKey = new Uint8Array(keyPair.privateKey)
                let publicKey = new Uint8Array(keyPair.publicKey)
                assert.throws(() => new themis.SecureMessageSign(privateKey))
                assert.throws(() => new themis.SecureMessageVerify(publicKey))
            })
            it('signs and verifies', function() {
                let keyPair = new themis.KeyPair()
                let signer = new themis.SecureMessageSign(keyPair.privateKey)
                let verifier = new themis.SecureMessageVerify(keyPair.publicKey)
                let signed = signer.sign(testInput)
                let verified = verifier.verify(signed)
                assert.deepStrictEqual(testInput, verified)
            })
            it('does not allow empty messages', function() {
                let signer = new themis.SecureMessageSign(new themis.KeyPair().privateKey)
                assert.throws(() => signer.sign(emptyArray))
            })
            it('leaves signed data in plaintext', function() {
                let keyPair = new themis.KeyPair()
                let signer = new themis.SecureMessageSign(keyPair.privateKey)
                let verifier = new themis.SecureMessageVerify(keyPair.publicKey)
                let signed = signer.sign(testInput)
                // TODO: there has to be more idiomatic way for this check...
                for (var i = 0; i < signed.length - testInput.length; i++) {
                    let slice = signed.slice(i, i + testInput.length)
                    var allEqual = true
                    for (var j = 0; j < testInput.length; j++){
                        if (slice[j] != testInput[j]) {
                            allEqual = false
                            break
                        }
                    }
                    if (allEqual) {
                        return
                    }
                }
                assert.fail('plaintext not found in signed message')
            })
            it('cannot verify with a different key', function() {
                let signer = new themis.SecureMessageSign(new themis.KeyPair().privateKey)
                let verifier = new themis.SecureMessageVerify(new themis.KeyPair().publicKey)
                let signed = signer.sign(testInput)
                assert.throws(() => verifier.verify(signed),
                    expectError(ThemisErrorCode.FAIL)
                )
            })
            it('detects corrupted data', function() {
                let keyPair = new themis.KeyPair()
                let signer = new themis.SecureMessageSign(keyPair.privateKey)
                let verifier = new themis.SecureMessageVerify(keyPair.publicKey)
                let signed = signer.sign(testInput)
                signed[12] = 256 - signed[12]
                assert.throws(() => verifier.verify(signed),
                    expectError(ThemisErrorCode.FAIL)
                )
            })
>>>>>>> 27a2a1d9
        })
    })
})<|MERGE_RESOLUTION|>--- conflicted
+++ resolved
@@ -77,109 +77,6 @@
             })
         })
     })
-<<<<<<< HEAD
-    describe('Secure Comparator', function() {
-        let secretBytes = new Uint8Array([0x73, 0x65, 0x63, 0x72, 0x65, 0x74])
-        let randomBytes = new Uint8Array([0x11, 0x22, 0x33, 0x44, 0x55, 0x66])
-        it('confirms matching data', function() {
-            let comparison1 = new themis.SecureComparator(secretBytes)
-            let comparison2 = new themis.SecureComparator(secretBytes)
-
-            let data = comparison1.begin()
-            while (!comparison1.complete() && !comparison2.complete()) {
-                data = comparison2.proceed(data)
-                data = comparison1.proceed(data)
-            }
-
-            assert(comparison1.compareEqual())
-            assert(comparison2.compareEqual())
-
-            comparison1.destroy()
-            comparison2.destroy()
-        })
-        it('notices different data', function() {
-            let comparison1 = new themis.SecureComparator(secretBytes)
-            let comparison2 = new themis.SecureComparator(randomBytes)
-
-            let data = comparison1.begin()
-            while (!comparison1.complete() && !comparison2.complete()) {
-                data = comparison2.proceed(data)
-                data = comparison1.proceed(data)
-            }
-
-            assert(!comparison1.compareEqual())
-            assert(!comparison2.compareEqual())
-
-            comparison1.destroy()
-            comparison2.destroy()
-        })
-        it('allows appending secrets', function() {
-            let comparison1 = new themis.SecureComparator(secretBytes)
-            let comparison2 = new themis.SecureComparator()
-            comparison2.append(new Uint8Array([0x73]))
-            comparison2.append(new Uint8Array([0x65, 0x63]))
-            comparison2.append(new Uint8Array([0x72, 0x65, 0x74]))
-
-            let data = comparison1.begin()
-            while (!comparison1.complete() && !comparison2.complete()) {
-                data = comparison2.proceed(data)
-                data = comparison1.proceed(data)
-            }
-
-            assert(comparison1.compareEqual())
-            assert(comparison2.compareEqual())
-
-            comparison1.destroy()
-            comparison2.destroy()
-        })
-        it('handles simultaneous start', function() {
-            let comparison1 = new themis.SecureComparator(secretBytes)
-            let comparison2 = new themis.SecureComparator(secretBytes)
-
-            let data1 = comparison1.begin()
-            let data2 = comparison2.begin()
-
-            assert.throws(() => comparison1.proceed(data2))
-            assert.throws(() => comparison2.proceed(data1))
-            assert(!comparison1.complete())
-            assert(!comparison2.complete())
-
-            comparison1.destroy()
-            comparison2.destroy()
-        })
-        it('does not allow reusing', function() {
-            let comparison1 = new themis.SecureComparator(secretBytes)
-            let comparison2 = new themis.SecureComparator(secretBytes)
-
-            let data = comparison1.begin()
-            while (!comparison1.complete() && !comparison2.complete()) {
-                data = comparison2.proceed(data)
-                data = comparison1.proceed(data)
-            }
-
-            // Cannot restart comparison and append after starting it
-            assert.throws(() => comparison1.begin())
-            assert.throws(() => comparison2.append(randomBytes))
-
-            comparison1.destroy()
-            comparison2.destroy()
-        })
-        it('does not allow strings', function() {
-            // Technically, it is possible to allow strings (e.g., decode them as UTF-8)
-            // but for consistency with other wrappers we allow only byte arrays for now.
-            assert.throws(() => new themis.SecureComparator('secret'))
-            assert.throws(function() {
-                let comparison = new themis.SecureComparator()
-                comparison.append('secret')
-                comparison.destroy()
-            })
-        })
-        it('does not allow empty data', function() {
-            let comparison = new themis.SecureComparator()
-            assert.throws(() => comparison.begin())
-            assert.throws(() => comparison.append(new Uint8Array()))
-            comparison.destroy()
-=======
     describe('SecureCell', function() {
         let masterKey1 = new Uint8Array([1, 2, 3, 4])
         let masterKey2 = new Uint8Array([5, 6, 7, 8, 9])
@@ -529,7 +426,109 @@
                     expectError(ThemisErrorCode.FAIL)
                 )
             })
->>>>>>> 27a2a1d9
+        })
+    })
+    describe('Secure Comparator', function() {
+        let secretBytes = new Uint8Array([0x73, 0x65, 0x63, 0x72, 0x65, 0x74])
+        let randomBytes = new Uint8Array([0x11, 0x22, 0x33, 0x44, 0x55, 0x66])
+        it('confirms matching data', function() {
+            let comparison1 = new themis.SecureComparator(secretBytes)
+            let comparison2 = new themis.SecureComparator(secretBytes)
+
+            let data = comparison1.begin()
+            while (!comparison1.complete() && !comparison2.complete()) {
+                data = comparison2.proceed(data)
+                data = comparison1.proceed(data)
+            }
+
+            assert(comparison1.compareEqual())
+            assert(comparison2.compareEqual())
+
+            comparison1.destroy()
+            comparison2.destroy()
+        })
+        it('notices different data', function() {
+            let comparison1 = new themis.SecureComparator(secretBytes)
+            let comparison2 = new themis.SecureComparator(randomBytes)
+
+            let data = comparison1.begin()
+            while (!comparison1.complete() && !comparison2.complete()) {
+                data = comparison2.proceed(data)
+                data = comparison1.proceed(data)
+            }
+
+            assert(!comparison1.compareEqual())
+            assert(!comparison2.compareEqual())
+
+            comparison1.destroy()
+            comparison2.destroy()
+        })
+        it('allows appending secrets', function() {
+            let comparison1 = new themis.SecureComparator(secretBytes)
+            let comparison2 = new themis.SecureComparator()
+            comparison2.append(new Uint8Array([0x73]))
+            comparison2.append(new Uint8Array([0x65, 0x63]))
+            comparison2.append(new Uint8Array([0x72, 0x65, 0x74]))
+
+            let data = comparison1.begin()
+            while (!comparison1.complete() && !comparison2.complete()) {
+                data = comparison2.proceed(data)
+                data = comparison1.proceed(data)
+            }
+
+            assert(comparison1.compareEqual())
+            assert(comparison2.compareEqual())
+
+            comparison1.destroy()
+            comparison2.destroy()
+        })
+        it('handles simultaneous start', function() {
+            let comparison1 = new themis.SecureComparator(secretBytes)
+            let comparison2 = new themis.SecureComparator(secretBytes)
+
+            let data1 = comparison1.begin()
+            let data2 = comparison2.begin()
+
+            assert.throws(() => comparison1.proceed(data2))
+            assert.throws(() => comparison2.proceed(data1))
+            assert(!comparison1.complete())
+            assert(!comparison2.complete())
+
+            comparison1.destroy()
+            comparison2.destroy()
+        })
+        it('does not allow reusing', function() {
+            let comparison1 = new themis.SecureComparator(secretBytes)
+            let comparison2 = new themis.SecureComparator(secretBytes)
+
+            let data = comparison1.begin()
+            while (!comparison1.complete() && !comparison2.complete()) {
+                data = comparison2.proceed(data)
+                data = comparison1.proceed(data)
+            }
+
+            // Cannot restart comparison and append after starting it
+            assert.throws(() => comparison1.begin())
+            assert.throws(() => comparison2.append(randomBytes))
+
+            comparison1.destroy()
+            comparison2.destroy()
+        })
+        it('does not allow strings', function() {
+            // Technically, it is possible to allow strings (e.g., decode them as UTF-8)
+            // but for consistency with other wrappers we allow only byte arrays for now.
+            assert.throws(() => new themis.SecureComparator('secret'))
+            assert.throws(function() {
+                let comparison = new themis.SecureComparator()
+                comparison.append('secret')
+                comparison.destroy()
+            })
+        })
+        it('does not allow empty data', function() {
+            let comparison = new themis.SecureComparator()
+            assert.throws(() => comparison.begin())
+            assert.throws(() => comparison.append(new Uint8Array()))
+            comparison.destroy()
         })
     })
 })