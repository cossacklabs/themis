--- conflicted
+++ resolved
@@ -77,7 +77,234 @@
             })
         })
     })
-<<<<<<< HEAD
+    describe('SecureCell', function() {
+        let masterKey1 = new Uint8Array([1, 2, 3, 4])
+        let masterKey2 = new Uint8Array([5, 6, 7, 8, 9])
+        let emptyArray = new Uint8Array()
+        let testInput = new Uint8Array([1, 1, 2, 3, 5, 8, 13])
+        let testContext = new Uint8Array([42])
+        describe('Seal mode', function() {
+            it('does not accept strings', function() {
+                // It's a really nice idea to accept strings as 'master keys', but we have
+                // to define their interpretetaion. So treat them as errors for now.
+                assert.throws(() => new themis.SecureCellSeal('master key'), TypeError)
+            })
+            it('encrypts without context', function() {
+                let cell = new themis.SecureCellSeal(masterKey1)
+                let encrypted = cell.encrypt(testInput)
+                let decrypted = cell.decrypt(encrypted)
+                assert.deepStrictEqual(decrypted, testInput)
+            })
+            it('encrypts with context', function() {
+                let cell = new themis.SecureCellSeal(masterKey1)
+                let encrypted = cell.encrypt(testInput, testContext)
+                let decrypted = cell.decrypt(encrypted, testContext)
+                assert.deepStrictEqual(decrypted, testInput)
+            })
+            it('produces extended results', function() {
+                let cell = new themis.SecureCellSeal(masterKey1)
+                let encrypted = cell.encrypt(testInput)
+                assert(encrypted.length > testInput.length)
+            })
+            it('forbits empty inputs', function() {
+                assert.throws(() => new themis.SecureCellSeal(emptyArray),
+                    expectError(ThemisErrorCode.INVALID_PARAMETER)
+                )
+                let cell = new themis.SecureCellSeal(masterKey1)
+                assert.throws(() => cell.encrypt(emptyArray),
+                    expectError(ThemisErrorCode.INVALID_PARAMETER)
+                )
+            })
+            it('empty context == no context', function() {
+                let cell = new themis.SecureCellSeal(masterKey1)
+                let encrypted = cell.encrypt(testInput)
+                let decrypted = cell.decrypt(encrypted, emptyArray)
+                assert.deepStrictEqual(decrypted, testInput)
+            })
+            it('null context == no context', function() {
+                let cell = new themis.SecureCellSeal(masterKey1)
+                let encrypted = cell.encrypt(testInput, null)
+                let decrypted = cell.decrypt(encrypted)
+                assert.deepStrictEqual(decrypted, testInput)
+            })
+            it('detects invalid master key', function() {
+                let cell1 = new themis.SecureCellSeal(masterKey1)
+                let cell2 = new themis.SecureCellSeal(masterKey2)
+                let encrypted = cell1.encrypt(testInput)
+                assert.throws(() => cell2.decrypt(encrypted),
+                    expectError(ThemisErrorCode.FAIL)
+                )
+            })
+            it('detects invalid context', function() {
+                let cell = new themis.SecureCellSeal(masterKey1)
+                let encrypted = cell.encrypt(testInput, testContext)
+                assert.throws(() => cell.decrypt(encrypted, testInput),
+                    expectError(ThemisErrorCode.FAIL)
+                )
+            })
+            it('detects corrupted data', function() {
+                let cell = new themis.SecureCellSeal(masterKey1)
+                let encrypted = cell.encrypt(testInput)
+                encrypted[20] = 256 - encrypted[20]
+                assert.throws(() => cell.decrypt(encrypted),
+                    expectError(ThemisErrorCode.FAIL)
+                )
+            })
+        })
+        describe('Token Protect mode', function() {
+            it('does not accept strings', function() {
+                // It's a really nice idea to accept strings as 'master keys', but we have
+                // to define their interpretetaion. So treat them as errors for now.
+                assert.throws(() => new themis.SecureCellTokenProtect('master key'), TypeError)
+            })
+            it('encrypts without context', function() {
+                let cell = new themis.SecureCellTokenProtect(masterKey1)
+                let result = cell.encrypt(testInput)
+                let decrypted = cell.decrypt(result.data, result.token)
+                assert.deepStrictEqual(decrypted, testInput)
+            })
+            it('encrypts with context', function() {
+                let cell = new themis.SecureCellTokenProtect(masterKey1)
+                let result = cell.encrypt(testInput, testContext)
+                let decrypted = cell.decrypt(result.data, result.token, testContext)
+                assert.deepStrictEqual(decrypted, testInput)
+            })
+            it('does not change encrypted data length', function() {
+                let cell = new themis.SecureCellTokenProtect(masterKey1)
+                let result = cell.encrypt(testInput)
+                assert.strictEqual(result.data.length, testInput.length)
+                assert(result.token.length > 0)
+            })
+            it('forbids empty inputs', function() {
+                assert.throws(() => new themis.SecureCellTokenProtect(emptyArray),
+                    expectError(ThemisErrorCode.INVALID_PARAMETER)
+                )
+                let cell = new themis.SecureCellTokenProtect(masterKey1)
+                assert.throws(() => cell.encrypt(emptyArray),
+                    expectError(ThemisErrorCode.INVALID_PARAMETER)
+                )
+                let result = cell.encrypt(testInput)
+                assert.throws(() => cell.decrypt(emptyArray, result.token),
+                    expectError(ThemisErrorCode.INVALID_PARAMETER)
+                )
+                assert.throws(() => cell.decrypt(result.data, emptyArray),
+                    expectError(ThemisErrorCode.INVALID_PARAMETER)
+                )
+            })
+            it('empty context == no context', function() {
+                let cell = new themis.SecureCellTokenProtect(masterKey1)
+                let result = cell.encrypt(testInput, emptyArray)
+                let decrypted = cell.decrypt(result.data, result.token)
+                assert.deepStrictEqual(decrypted, testInput)
+            })
+            it('null context == no context', function() {
+                let cell = new themis.SecureCellTokenProtect(masterKey1)
+                let result = cell.encrypt(testInput)
+                let decrypted = cell.decrypt(result.data, result.token, null)
+                assert.deepStrictEqual(decrypted, testInput)
+            })
+            it('detects incorrect master key', function() {
+                let cell1 = new themis.SecureCellTokenProtect(masterKey1)
+                let cell2 = new themis.SecureCellTokenProtect(masterKey2)
+                let result = cell1.encrypt(testInput)
+                assert.throws(() => cell2.decrypt(result.data, result.token),
+                    expectError(ThemisErrorCode.FAIL)
+                )
+            })
+            it('detects incorrect token', function() {
+                let cell1 = new themis.SecureCellTokenProtect(masterKey1)
+                let cell2 = new themis.SecureCellTokenProtect(masterKey2)
+                let result1 = cell1.encrypt(testInput)
+                let result2 = cell2.encrypt(testInput)
+                assert.throws(() => cell1.decrypt(result1.data, result2.token),
+                    expectError(ThemisErrorCode.FAIL)
+                )
+                assert.throws(() => cell2.decrypt(result2.data, result1.token),
+                    expectError(ThemisErrorCode.FAIL)
+                )
+            })
+            it('detects incorrect context', function() {
+                let cell = new themis.SecureCellTokenProtect(masterKey1)
+                let result = cell.encrypt(testInput, testContext)
+                assert.throws(() => cell.decrypt(result.data, result.token, testInput),
+                    expectError(ThemisErrorCode.FAIL)
+                )
+            })
+            it('detects corrupted data', function() {
+                let cell = new themis.SecureCellTokenProtect(masterKey1)
+                let result = cell.encrypt(testInput)
+                result.data[5] = 256 - result.data[5]
+                assert.throws(() => cell.decrypt(result.data, result.token),
+                    expectError(ThemisErrorCode.FAIL)
+                )
+            })
+            it('detects corrupted token', function() {
+                let cell = new themis.SecureCellTokenProtect(masterKey1)
+                let result = cell.encrypt(testInput)
+                result.token[8] = 256 - result.token[8]
+                assert.throws(() => cell.decrypt(result.data, result.token),
+                    expectError(ThemisErrorCode.INVALID_PARAMETER)
+                )
+            })
+        })
+        describe('Context Imprint mode', function() {
+            it('does not accept strings', function() {
+                // It's a really nice idea to accept strings as 'master keys', but we have
+                // to define their interpretetaion. So treat them as errors for now.
+                assert.throws(() => new themis.SecureCellContextImprint('master key'), TypeError)
+            })
+            it('encrypts only with context', function() {
+                let cell = new themis.SecureCellContextImprint(masterKey1)
+                assert.throws(() => cell.encrypt(testInput))
+                let encrypted = cell.encrypt(testInput, testContext)
+                let decrypted = cell.decrypt(encrypted, testContext)
+                assert.deepStrictEqual(decrypted, testInput)
+            })
+            it('encryption does not change data length', function() {
+                let cell = new themis.SecureCellContextImprint(masterKey1)
+                let encrypted = cell.encrypt(testInput, testContext)
+                assert.equal(encrypted.length, testInput.length)
+            })
+            it('forbids empty message and context', function() {
+                assert.throws(() => new themis.SecureCellContextImprint(emptyArray),
+                    expectError(ThemisErrorCode.INVALID_PARAMETER)
+                )
+                let cell = new themis.SecureCellContextImprint(masterKey1)
+                assert.throws(() => cell.encrypt(emptyArray, testContext))
+                assert.throws(() => cell.encrypt(null,       testContext))
+                assert.throws(() => cell.encrypt(testInput,  emptyArray))
+                assert.throws(() => cell.encrypt(testInput,  null))
+                assert.throws(() => cell.encrypt(emptyArray, emptyArray))
+                assert.throws(() => cell.encrypt(null,       null))
+                assert.throws(() => cell.decrypt(emptyArray, testContext))
+                assert.throws(() => cell.decrypt(null,       testContext))
+                assert.throws(() => cell.decrypt(testInput,  emptyArray))
+                assert.throws(() => cell.decrypt(testInput,  null))
+                assert.throws(() => cell.decrypt(emptyArray, emptyArray))
+                assert.throws(() => cell.decrypt(null,       null))
+            })
+            it('does not detect incorrect master key', function() {
+                let cell1 = new themis.SecureCellContextImprint(masterKey1)
+                let cell2 = new themis.SecureCellContextImprint(masterKey2)
+                let encrypted = cell1.encrypt(testInput, testContext)
+                let decrypted = cell2.decrypt(encrypted, testContext)
+                assert.notDeepStrictEqual(testInput, decrypted)
+            })
+            it('does not detect incorrect context', function() {
+                let cell = new themis.SecureCellContextImprint(masterKey1)
+                let encrypted = cell.encrypt(testInput, testContext)
+                let decrypted = cell.decrypt(encrypted, testInput)
+                assert.notDeepStrictEqual(testInput, decrypted)
+            })
+            it('does not detect corrupted data', function() {
+                let cell = new themis.SecureCellContextImprint(masterKey1)
+                let encrypted = cell.encrypt(testInput, testContext)
+                encrypted[5] = 256 - encrypted[5]
+                let decrypted = cell.decrypt(encrypted, testContext)
+                assert.notDeepStrictEqual(testInput, decrypted)
+            })
+        })
+    })
     describe('Secure Message', function() {
         let emptyArray = new Uint8Array()
         let testInput = new Uint8Array([1, 1, 2, 3, 5, 8, 13])
@@ -117,90 +344,18 @@
                 let secureMessageBravo = new themis.SecureMessage(new themis.KeyPair())
                 let encrypted = secureMessageAlpha.encrypt(testInput)
                 assert.throws(() => secureMessageBravo.decrypt(encrypted),
-=======
-    describe('SecureCell', function() {
-        let masterKey1 = new Uint8Array([1, 2, 3, 4])
-        let masterKey2 = new Uint8Array([5, 6, 7, 8, 9])
-        let emptyArray = new Uint8Array()
-        let testInput = new Uint8Array([1, 1, 2, 3, 5, 8, 13])
-        let testContext = new Uint8Array([42])
-        describe('Seal mode', function() {
-            it('does not accept strings', function() {
-                // It's a really nice idea to accept strings as 'master keys', but we have
-                // to define their interpretetaion. So treat them as errors for now.
-                assert.throws(() => new themis.SecureCellSeal('master key'), TypeError)
-            })
-            it('encrypts without context', function() {
-                let cell = new themis.SecureCellSeal(masterKey1)
-                let encrypted = cell.encrypt(testInput)
-                let decrypted = cell.decrypt(encrypted)
-                assert.deepStrictEqual(decrypted, testInput)
-            })
-            it('encrypts with context', function() {
-                let cell = new themis.SecureCellSeal(masterKey1)
-                let encrypted = cell.encrypt(testInput, testContext)
-                let decrypted = cell.decrypt(encrypted, testContext)
-                assert.deepStrictEqual(decrypted, testInput)
-            })
-            it('produces extended results', function() {
-                let cell = new themis.SecureCellSeal(masterKey1)
-                let encrypted = cell.encrypt(testInput)
-                assert(encrypted.length > testInput.length)
-            })
-            it('forbits empty inputs', function() {
-                assert.throws(() => new themis.SecureCellSeal(emptyArray),
-                    expectError(ThemisErrorCode.INVALID_PARAMETER)
-                )
-                let cell = new themis.SecureCellSeal(masterKey1)
-                assert.throws(() => cell.encrypt(emptyArray),
-                    expectError(ThemisErrorCode.INVALID_PARAMETER)
-                )
-            })
-            it('empty context == no context', function() {
-                let cell = new themis.SecureCellSeal(masterKey1)
-                let encrypted = cell.encrypt(testInput)
-                let decrypted = cell.decrypt(encrypted, emptyArray)
-                assert.deepStrictEqual(decrypted, testInput)
-            })
-            it('null context == no context', function() {
-                let cell = new themis.SecureCellSeal(masterKey1)
-                let encrypted = cell.encrypt(testInput, null)
-                let decrypted = cell.decrypt(encrypted)
-                assert.deepStrictEqual(decrypted, testInput)
-            })
-            it('detects invalid master key', function() {
-                let cell1 = new themis.SecureCellSeal(masterKey1)
-                let cell2 = new themis.SecureCellSeal(masterKey2)
-                let encrypted = cell1.encrypt(testInput)
-                assert.throws(() => cell2.decrypt(encrypted),
-                    expectError(ThemisErrorCode.FAIL)
-                )
-            })
-            it('detects invalid context', function() {
-                let cell = new themis.SecureCellSeal(masterKey1)
-                let encrypted = cell.encrypt(testInput, testContext)
-                assert.throws(() => cell.decrypt(encrypted, testInput),
->>>>>>> f92c6e3d
                     expectError(ThemisErrorCode.FAIL)
                 )
             })
             it('detects corrupted data', function() {
-<<<<<<< HEAD
                 let secureMessage = new themis.SecureMessage(new themis.KeyPair())
                 let encrypted = secureMessage.encrypt(testInput)
                 encrypted[10] = 256 - encrypted[10]
                 assert.throws(() => secureMessage.decrypt(encrypted),
-=======
-                let cell = new themis.SecureCellSeal(masterKey1)
-                let encrypted = cell.encrypt(testInput)
-                encrypted[20] = 256 - encrypted[20]
-                assert.throws(() => cell.decrypt(encrypted),
->>>>>>> f92c6e3d
-                    expectError(ThemisErrorCode.FAIL)
-                )
-            })
-        })
-<<<<<<< HEAD
+                    expectError(ThemisErrorCode.FAIL)
+                )
+            })
+        })
         describe('sign/verify mode', function() {
             it('requires valid keys', function() {
                 let keyPair = new themis.KeyPair()
@@ -258,89 +413,10 @@
                 let verifier = new themis.SecureMessageVerify(new themis.KeyPair().publicKey)
                 let signed = signer.sign(testInput)
                 assert.throws(() => verifier.verify(signed),
-=======
-        describe('Token Protect mode', function() {
-            it('does not accept strings', function() {
-                // It's a really nice idea to accept strings as 'master keys', but we have
-                // to define their interpretetaion. So treat them as errors for now.
-                assert.throws(() => new themis.SecureCellTokenProtect('master key'), TypeError)
-            })
-            it('encrypts without context', function() {
-                let cell = new themis.SecureCellTokenProtect(masterKey1)
-                let result = cell.encrypt(testInput)
-                let decrypted = cell.decrypt(result.data, result.token)
-                assert.deepStrictEqual(decrypted, testInput)
-            })
-            it('encrypts with context', function() {
-                let cell = new themis.SecureCellTokenProtect(masterKey1)
-                let result = cell.encrypt(testInput, testContext)
-                let decrypted = cell.decrypt(result.data, result.token, testContext)
-                assert.deepStrictEqual(decrypted, testInput)
-            })
-            it('does not change encrypted data length', function() {
-                let cell = new themis.SecureCellTokenProtect(masterKey1)
-                let result = cell.encrypt(testInput)
-                assert.strictEqual(result.data.length, testInput.length)
-                assert(result.token.length > 0)
-            })
-            it('forbids empty inputs', function() {
-                assert.throws(() => new themis.SecureCellTokenProtect(emptyArray),
-                    expectError(ThemisErrorCode.INVALID_PARAMETER)
-                )
-                let cell = new themis.SecureCellTokenProtect(masterKey1)
-                assert.throws(() => cell.encrypt(emptyArray),
-                    expectError(ThemisErrorCode.INVALID_PARAMETER)
-                )
-                let result = cell.encrypt(testInput)
-                assert.throws(() => cell.decrypt(emptyArray, result.token),
-                    expectError(ThemisErrorCode.INVALID_PARAMETER)
-                )
-                assert.throws(() => cell.decrypt(result.data, emptyArray),
-                    expectError(ThemisErrorCode.INVALID_PARAMETER)
-                )
-            })
-            it('empty context == no context', function() {
-                let cell = new themis.SecureCellTokenProtect(masterKey1)
-                let result = cell.encrypt(testInput, emptyArray)
-                let decrypted = cell.decrypt(result.data, result.token)
-                assert.deepStrictEqual(decrypted, testInput)
-            })
-            it('null context == no context', function() {
-                let cell = new themis.SecureCellTokenProtect(masterKey1)
-                let result = cell.encrypt(testInput)
-                let decrypted = cell.decrypt(result.data, result.token, null)
-                assert.deepStrictEqual(decrypted, testInput)
-            })
-            it('detects incorrect master key', function() {
-                let cell1 = new themis.SecureCellTokenProtect(masterKey1)
-                let cell2 = new themis.SecureCellTokenProtect(masterKey2)
-                let result = cell1.encrypt(testInput)
-                assert.throws(() => cell2.decrypt(result.data, result.token),
-                    expectError(ThemisErrorCode.FAIL)
-                )
-            })
-            it('detects incorrect token', function() {
-                let cell1 = new themis.SecureCellTokenProtect(masterKey1)
-                let cell2 = new themis.SecureCellTokenProtect(masterKey2)
-                let result1 = cell1.encrypt(testInput)
-                let result2 = cell2.encrypt(testInput)
-                assert.throws(() => cell1.decrypt(result1.data, result2.token),
-                    expectError(ThemisErrorCode.FAIL)
-                )
-                assert.throws(() => cell2.decrypt(result2.data, result1.token),
-                    expectError(ThemisErrorCode.FAIL)
-                )
-            })
-            it('detects incorrect context', function() {
-                let cell = new themis.SecureCellTokenProtect(masterKey1)
-                let result = cell.encrypt(testInput, testContext)
-                assert.throws(() => cell.decrypt(result.data, result.token, testInput),
->>>>>>> f92c6e3d
                     expectError(ThemisErrorCode.FAIL)
                 )
             })
             it('detects corrupted data', function() {
-<<<<<<< HEAD
                 let keyPair = new themis.KeyPair()
                 let signer = new themis.SecureMessageSign(keyPair.privateKey)
                 let verifier = new themis.SecureMessageVerify(keyPair.publicKey)
@@ -350,80 +426,6 @@
                     expectError(ThemisErrorCode.FAIL)
                 )
             })
-=======
-                let cell = new themis.SecureCellTokenProtect(masterKey1)
-                let result = cell.encrypt(testInput)
-                result.data[5] = 256 - result.data[5]
-                assert.throws(() => cell.decrypt(result.data, result.token),
-                    expectError(ThemisErrorCode.FAIL)
-                )
-            })
-            it('detects corrupted token', function() {
-                let cell = new themis.SecureCellTokenProtect(masterKey1)
-                let result = cell.encrypt(testInput)
-                result.token[8] = 256 - result.token[8]
-                assert.throws(() => cell.decrypt(result.data, result.token),
-                    expectError(ThemisErrorCode.INVALID_PARAMETER)
-                )
-            })
-        })
-        describe('Context Imprint mode', function() {
-            it('does not accept strings', function() {
-                // It's a really nice idea to accept strings as 'master keys', but we have
-                // to define their interpretetaion. So treat them as errors for now.
-                assert.throws(() => new themis.SecureCellContextImprint('master key'), TypeError)
-            })
-            it('encrypts only with context', function() {
-                let cell = new themis.SecureCellContextImprint(masterKey1)
-                assert.throws(() => cell.encrypt(testInput))
-                let encrypted = cell.encrypt(testInput, testContext)
-                let decrypted = cell.decrypt(encrypted, testContext)
-                assert.deepStrictEqual(decrypted, testInput)
-            })
-            it('encryption does not change data length', function() {
-                let cell = new themis.SecureCellContextImprint(masterKey1)
-                let encrypted = cell.encrypt(testInput, testContext)
-                assert.equal(encrypted.length, testInput.length)
-            })
-            it('forbids empty message and context', function() {
-                assert.throws(() => new themis.SecureCellContextImprint(emptyArray),
-                    expectError(ThemisErrorCode.INVALID_PARAMETER)
-                )
-                let cell = new themis.SecureCellContextImprint(masterKey1)
-                assert.throws(() => cell.encrypt(emptyArray, testContext))
-                assert.throws(() => cell.encrypt(null,       testContext))
-                assert.throws(() => cell.encrypt(testInput,  emptyArray))
-                assert.throws(() => cell.encrypt(testInput,  null))
-                assert.throws(() => cell.encrypt(emptyArray, emptyArray))
-                assert.throws(() => cell.encrypt(null,       null))
-                assert.throws(() => cell.decrypt(emptyArray, testContext))
-                assert.throws(() => cell.decrypt(null,       testContext))
-                assert.throws(() => cell.decrypt(testInput,  emptyArray))
-                assert.throws(() => cell.decrypt(testInput,  null))
-                assert.throws(() => cell.decrypt(emptyArray, emptyArray))
-                assert.throws(() => cell.decrypt(null,       null))
-            })
-            it('does not detect incorrect master key', function() {
-                let cell1 = new themis.SecureCellContextImprint(masterKey1)
-                let cell2 = new themis.SecureCellContextImprint(masterKey2)
-                let encrypted = cell1.encrypt(testInput, testContext)
-                let decrypted = cell2.decrypt(encrypted, testContext)
-                assert.notDeepStrictEqual(testInput, decrypted)
-            })
-            it('does not detect incorrect context', function() {
-                let cell = new themis.SecureCellContextImprint(masterKey1)
-                let encrypted = cell.encrypt(testInput, testContext)
-                let decrypted = cell.decrypt(encrypted, testInput)
-                assert.notDeepStrictEqual(testInput, decrypted)
-            })
-            it('does not detect corrupted data', function() {
-                let cell = new themis.SecureCellContextImprint(masterKey1)
-                let encrypted = cell.encrypt(testInput, testContext)
-                encrypted[5] = 256 - encrypted[5]
-                let decrypted = cell.decrypt(encrypted, testContext)
-                assert.notDeepStrictEqual(testInput, decrypted)
-            })
->>>>>>> f92c6e3d
         })
     })
 })