--- conflicted
+++ resolved
@@ -18,11 +18,8 @@
  */
 
 Object.assign(module.exports
-<<<<<<< HEAD
+  , require('./secure_cell.js')
   , require('./secure_comparator.js')
-=======
-  , require('./secure_cell.js')
->>>>>>> 27a2a1d9
   , require('./secure_keygen.js')
   , require('./secure_message.js')
   , require('./themis_error.js')
