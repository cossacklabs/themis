--- conflicted
+++ resolved
@@ -21,10 +21,7 @@
   , require('./secure_cell.js')
   , require('./secure_comparator.js')
   , require('./secure_keygen.js')
-<<<<<<< HEAD
+  , require('./secure_message.js')
   , require('./secure_session.js')
-=======
-  , require('./secure_message.js')
->>>>>>> a2010cbe
   , require('./themis_error.js')
 )