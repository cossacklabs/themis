--- conflicted
+++ resolved
@@ -1,12 +1,7 @@
 {
   "name": "wasm-themis",
-<<<<<<< HEAD
-  "version": "0.12.2",
-  "description": "Themis data security library",
-=======
   "version": "0.13.0",
   "description": "Themis is a convenient cryptographic library for data protection.",
->>>>>>> 86f89846
   "main": "src/index.js",
   "scripts": {
     "test": "mocha"
