{
  "name": "wasm-themis",
<<<<<<< HEAD
  "version": "0.13.11",
=======
  "version": "0.14.0",
>>>>>>> f6657193
  "description": "Themis is a convenient cryptographic library for data protection.",
  "main": "dist/index.js",
  "types": "dist/index.d.ts",
  "module": "dist-es6/index.js",
  "files": [
    "dist/*.js",
    "dist/*.ts",
    "dist/libthemis.wasm",
    "dist-es6/*.js",
    "dist-es6/*.ts",
    "dist-es6/libthemis.wasm",
    "src/libthemis.wasm"
  ],
  "scripts": {
    "test": "find test -name *.js | sort | xargs -L1 ts-mocha -p tsconfig.json",
    "tsc-cjs": "tsc -t es6 -m commonjs --outDir dist && cp src/libthemis* src/.npmignore dist/",
    "tsc-es6": "tsc -t es6 -m es6 --outDir dist-es6 && cp src/libthemis* src/.npmignore dist-es6/",
    "prepare": "npm run tsc-cjs && npm run tsc-es6"
  },
  "repository": {
    "type": "git",
    "url": "git+https://github.com/cossacklabs/themis.git"
  },
  "keywords": [
    "security",
    "encryption",
    "cryptography",
    "themis"
  ],
  "author": "Cossack Labs",
  "license": "Apache-2.0",
  "bugs": {
    "url": "https://github.com/cossacklabs/themis/issues"
  },
  "homepage": "https://www.cossacklabs.com/themis/",
  "devDependencies": {
    "@types/emscripten": "^1.39.4",
    "@types/expect": "^24.3.0",
    "@types/mocha": "^8.2.2",
    "@types/node": "^14.14.36",
    "mocha": "^7.1.1",
    "ts-mocha": "^8.0.0",
    "typescript": "^4.2.3"
  }
}<|MERGE_RESOLUTION|>--- conflicted
+++ resolved
@@ -1,10 +1,6 @@
 {
   "name": "wasm-themis",
-<<<<<<< HEAD
-  "version": "0.13.11",
-=======
   "version": "0.14.0",
->>>>>>> f6657193
   "description": "Themis is a convenient cryptographic library for data protection.",
   "main": "dist/index.js",
   "types": "dist/index.d.ts",
