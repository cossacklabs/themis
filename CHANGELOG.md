# Themis ChangeLog

## Unreleased

Changes that are currently in development and have not been released yet.

## [0.15.0](https://github.com/cossacklabs/themis/releases/tag/0.15.0), June 21st 2023

**TL;DR:**

- Uncompressed EC public keys are now supported.
- Increased PBKDF2 iteration count from 200000 to 314110 for Secure Cell passphrase mode.
- OpenSSL 3.0 is now supported.
- Pythemis now uses `pyproject.toml`.
- And as usual: enhanced security measures and fixed bugs.

**Breaking changes and deprecations:**
- AndroidThemis build requires Gradle 7.3, Android SDK 11, Android NDK 25.
- Some Soter functions are deprecated.
- Node.js 8 is no longer supported.
- Rust `SecureSessionTransport` implementations are now `Send`.
- Rust 1.58 is now the minimum supported version.

_Code:_

- **Core**

  - Uncompressed EC public keys are now supported ([#959](https://github.com/cossacklabs/themis/pull/959), [#954](https://github.com/cossacklabs/themis/pull/954))
  - Themis will generate uncompressed EC public keys when `THEMIS_GEN_EC_KEY_PAIR_UNCOMPRESSED=1` environment variable is set ([#959](https://github.com/cossacklabs/themis/pull/959))
  - Increased PBKDF2 iteration count to maintain security of Secure Cell passphrase mode ([#976](https://github.com/cossacklabs/themis/pull/976)).
  - Bumped embedded BoringSSL to the latest version ([#1004](https://github.com/cossacklabs/themis/pull/1004)).

  - **Soter** (low-level security core used by Themis)

    - `soter_sign_export_key()` is now deprecated, superseded by `soter_sign_export_private_key()` and `soter_sign_export_public_key()` ([#959](https://github.com/cossacklabs/themis/pull/959))
    - better OpenSSL 3 support, with many EC- and RSA-related deprecated functions being replaced with newer alternatives, and OpenSSL 1.X is still supported
    - removed build option THEMIS_EXPERIMENTAL_OPENSSL_3_SUPPORT since building/linking with OpenSSL 3 now works out of the box

- **Android**

  - AndroidThemis build from source now requires Gradle 7.3, Android SDK 11, Android NDK 25 ([#942](https://github.com/cossacklabs/themis/pull/942)).

- **Node.js**

  - Node.js v8 is no longer supported ([#901](https://github.com/cossacklabs/themis/pull/901)).
  - Fixed bug that leads to segfauls if key pair generation fails ([#999](https://github.com/cossacklabs/themis/pull/999))

- **Python**

  - `pythemis.scomparator` and `pythemis.skeygen` are now imported with `from pythemis import *` ([#914](https://github.com/cossacklabs/themis/pull/914)).
  - Pythemis supports `pyproject.toml` as a main way of building packages. The old `setup.py` is preserved for backwards compatibility ([#1006](https://github.com/cossacklabs/themis/pull/1006)).

  - New installation methods, accessible with make ([#1023](https://github.com/cossacklabs/themis/pull/1023)).
    - create/install `.whl` package for virtualenv
    - create/install `.deb` or `.rpm` package for system-wide installation

  - New installation methods, accessible with make ([#1023](https://github.com/cossacklabs/themis/pull/1023)).
    - create/install `.whl` package for virtualenv
    - create/install `.deb` or `.rpm` package for system-wide installation

- **Ruby**

  - Improved compatibility with non-standard installations on Apple M1 ([#917](https://github.com/cossacklabs/themis/pull/917)).

- **Rust**

  - `SecureSessionTransport` implementations are now required to be `Send` ([#898](https://github.com/cossacklabs/themis/pull/898)).

    This is technically a breaking change, but most reasonble implementations should be `Send` already. Please raise an issue if your code fails to build.

  - Minimum supported Rust version is now 1.60 ([#977](https://github.com/cossacklabs/themis/pull/977), [#984](https://github.com/cossacklabs/themis/pull/984), [#1039](https://github.com/cossacklabs/themis/pull/1039)).
<<<<<<< HEAD
  - Bindgen is pinned to 0.66.1 on CI ([#1008](https://github.com/cossacklabs/themis/pull/1008)).
=======
>>>>>>> 784033b1

- **WasmThemis**

  - Updated required `emsdk` version to 3.1.47 ([#1036](https://github.com/cossacklabs/themis/pull/1036)).
  - WasmThemis now works with Node v18 and v20 ([#1036](https://github.com/cossacklabs/themis/pull/1036)).

- **WebAssembly**

  - Node.js v8 is no longer supported ([#901](https://github.com/cossacklabs/themis/pull/901)).


## [0.14.10](https://github.com/cossacklabs/themis/releases/tag/0.14.10), Nov 3rd 2022

### React Native Themis

- Redesigned the framework to make it less vulnerable to native exceptions ([#955](https://github.com/cossacklabs/themis/pull/955)).

- Updates for react native examples. ([#956](https://github.com/cossacklabs/themis/pull/956)).

### PyThemis

- Improved compatibility with non-Homebrew Python installations on Apple M1 ([#915](https://github.com/cossacklabs/themis/pull/915)).


## [0.14.9](https://github.com/cossacklabs/themis/releases/tag/0.14.9), Sep 12th 2022

### Hotfix for macOS Themis installed via SPM

- Fixing the code signing issue for macOS Themis installation via SPM ([#944](https://github.com/cossacklabs/themis/pull/944/)).




## [0.14.8](https://github.com/cossacklabs/themis/releases/tag/0.14.8), Aug 22th 2022

### WASM Themis

- Rebuild wasm-themis with optimization flag to make package smaller again.
([938](https://github.com/cossacklabs/themis/pull/938/)).


## [0.14.7](https://github.com/cossacklabs/themis/releases/tag/0.14.7), Aug 12th 2022

### React Native Themis

**Upgrade packages versions for security reasons in React Native Themis package.json
([934](https://github.com/cossacklabs/themis/pull/934/)).**

**Resolve the issue in React Native Themis to support Javascript exceptions
([930](https://github.com/cossacklabs/themis/pull/930/))**

- Define additional checks to generate Javascript exceptions in case of empty required parameters.

### WASM Themis

**Fix the bug with encryption of large files
([933](https://github.com/cossacklabs/themis/pull/933/)).**

- Added option to build WASM file.


## [0.14.6](https://github.com/cossacklabs/themis/releases/tag/0.14.6), May 24th 2022

**Reduce WasmThemis binary size x3, by increasing the compiler optimization level for WasmThemis build ([919](https://github.com/cossacklabs/themis/pull/919/)).**

## [0.14.5](https://github.com/cossacklabs/themis/releases/tag/0.14.5), April 14th 2022

**Typescript compatibility issues in WasmThemis**

- Improved SecureCell Seal in WasmThemis. Added optional context parameters to SecureCell Seal mode instead of using arguments in methods `encrypt()` and `decrypt()` to make compilers happy ([#909]).

[#909]: https://github.com/cossacklabs/themis/pull/909

## [0.14.4](https://github.com/cossacklabs/themis/releases/tag/0.14.4), March 15th 2022 / April 05th 2022

**React Native Support**

- Added React Native Themis with Typescript support ([#902], [#903], [#905], [#906]).

  [`react-native-themis`](https://www.npmjs.com/package/react-native-themis) is now available on npm! 🎉

      npm install react-native-themis

  [Read more about React Native support](https://docs.cossacklabs.com/themis/languages/react-native/).

[#902]: https://github.com/cossacklabs/themis/pull/902
[#903]: https://github.com/cossacklabs/themis/pull/903
[#905]: https://github.com/cossacklabs/themis/pull/905
[#906]: https://github.com/cossacklabs/themis/pull/906


## [0.14.0](https://github.com/cossacklabs/themis/releases/tag/0.14.0), December 24th 2021

**TL;DR:**

- JavaThemis for Android has moved to Maven Central ([read more](#0.14-maven-central)).
- JavaThemis for Java is available on Maven Central ([read more](#0.14-maven-central)).
- Themis is now available via Swift Package Manager ([read more](https://docs.cossacklabs.com/themis/languages/swift/installation/#installing-with-spm))
- Themis for iOS and macOS is also available as XCFramework, attached to the release.
- TypeScript definitions and ES6 module are now available for WasmThemis ([read more](#0.14-typescript)).
- Node.js v16 is now supported.
- [Overhaul of documentation once again](https://docs.cossacklabs.com/themis/).
- New Themis Core packages with BoringSSL – `libthemis-boringssl`.
- OpenSSL 3.0 support is work-in-progress, but not ready yet ([read more](https://github.com/cossacklabs/themis/issues/873)).
- And as usual: more security hardening, fewer known bugs.

**Breaking changes and deprecations:**

- Themis Core: private C header files are no longer installed.
- GoThemis: `ErrOverflow` is now deprecated.
- Rust: `themis` now requires Rust 1.47 or newer.
- Rust: `libthemis-src` is no longer supported.
- Installing Themis via Carthage now requires Carthage 0.38 or newer ([read more](#0.13.9-carthage-0.38)).
- Deprecated CocoaPods subspecs `themis/themis-openssl` and `themis/themis-boringssl` have been removed ([read more](#0.13.10-subspecs))
- Themis Server (Themis Interactive Simulator) is no longer supported ([read more](https://docs.cossacklabs.com/themis/debugging/themis-server/).

_Code:_

- **Core**

  - Include embedded BoringSSL into Soter for convenience ([#681](https://github.com/cossacklabs/themis/pull/681), [#702](https://github.com/cossacklabs/themis/pull/702)).
  - `make deb` and `make rpm` with `ENGINE=boringssl` will now produce `libthemis-boringssl` packages with embedded BoringSSL ([#683](https://github.com/cossacklabs/themis/pull/683), [#686](https://github.com/cossacklabs/themis/pull/686)).
  - `secure_session_create()` now allows only EC keys, returning an error for RSA ([#693](https://github.com/cossacklabs/themis/pull/693)).
  - Cleaned up unused private API. Thanks to [**@luismerino**](https://github.com/luismerino) for pointing this out ([#714](https://github.com/cossacklabs/themis/pull/714)).
  - Cleaned up public header files and API of Themis and Soter ([#759](https://github.com/cossacklabs/themis/pull/759)).

    Private header files are no longer installed. Private APIs which have been unintentially exported are no longer available. This might be a **breaking change** for those who have used them. Please refrain from using private API and include only public API:

    ```c
    #include <themis/themis.h>
    ```

    Users of official high-level wrappers are not affected. However, this might affect developers of third-party wrappers. Refer to the detailed description below for a list of removed headers.

    <details>

    The following Soter headers are no longer available:

      - `<soter/soter_container.h>`
      - `<soter/soter_crc32.h>`
      - `<soter/soter_ec_key.h>`
      - `<soter/soter_portable_endian.h>`
      - `<soter/soter_rsa_key.h>`
      - `<soter/soter_sign_ecdsa.h>`
      - `<soter/soter_sign_rsa.h>`
      - `<soter/soter_t.h>`

    All APIs previously exported by them are no longer available as well.

    The following Themis headers are no longer available:

      - `<themis/secure_cell_alg.h>`
      - `<themis/secure_cell_seal_passphrase.h>`
      - `<themis/secure_comparator_t.h>`
      - `<themis/secure_message_wrapper.h>`
      - `<themis/secure_session_peer.h>`
      - `<themis/secure_session_t.h>`
      - `<themis/secure_session_utils.h>`
      - `<themis/sym_enc_message.h>`
      - `<themis/themis_portable_endian.h>`

    All APIs previously exported by them are no longer available as well.

    In addition to that, the following private symbols and definitions previously exported by `<themis/secure_session.h>` have been hidden:

      - `THEMIS_SESSION_ID_TAG`
      - `THEMIS_SESSION_PROTO_TAG`
      - `SESSION_MASTER_KEY_LENGTH`
      - `SESSION_MESSAGE_KEY_LENGTH`
      - `struct secure_session_peer_type`
      - `typedef secure_session_peer_t`
      - `typedef secure_session_handler`
      - `secure_session_peer_init()`
      - `secure_session_peer_cleanup()`

    </details>

  - Fixed multiple buffer overflows in Secure Message ([#763](https://github.com/cossacklabs/themis/pull/763)).
  - Fixed cross-compilation on macOS by setting `ARCH` and `SDK` variables ([#849](https://github.com/cossacklabs/themis/pull/849)).
  - Updated embedded BoringSSL to the latest version ([#812](https://github.com/cossacklabs/themis/pull/812)).
  - Builds with OpenSSL 3.0 will result in a compilation error for the time being ([#872](https://github.com/cossacklabs/themis/pull/872)).
  - Hardened EC/RSA key generation and handling in Secure Message and Secure Session ([#875](https://github.com/cossacklabs/themis/pull/875), [#876](https://github.com/cossacklabs/themis/pull/876))

- **Android**

  - Example project moved to the main repository – [`docs/examples/android`](docs/examples/android) ([#813](https://github.com/cossacklabs/themis/pull/813)).
  - Example project is now written in Kotlin ([#813](https://github.com/cossacklabs/themis/pull/813)).
  - Updated embedded BoringSSL to the latest version ([#812](https://github.com/cossacklabs/themis/pull/812)).

- **C++**

  - `themispp::secure_message_t::sign()` output is a bit smaller now ([#775](https://github.com/cossacklabs/themis/pull/775)).

- **Go**

  - Error `ErrOverflow` is now deprecated in favor of `ErrOutOfMemory`, new error types were added ([#711](https://github.com/cossacklabs/themis/pull/711)).
  - `SecureMessage.Sign()` output is a bit smaller now ([#775](https://github.com/cossacklabs/themis/pull/775)).

- **Java / Kotlin**

  - `SecureMessage#sign()` output is a bit smaller now ([#777](https://github.com/cossacklabs/themis/pull/777)).
  - <a id="0.14-maven-central">JavaThemis for Android and desktop Java is now published in the Maven Central repository</a> ([#786](https://github.com/cossacklabs/themis/pull/786), [#788](https://github.com/cossacklabs/themis/pull/788)).

    Add the Maven Central repository to your `build.gradle`:

    ```groovy
    repositories {
        mavenCentral()
    }
    ```

    For Android, use this dependency:

    ```groovy
    dependencies {
        implementation 'com.cossacklabs.com:themis:0.14.0'
    }
    ```

    For desktop systems use this one:

    ```groovy
    dependencies {
        implementation 'com.cossacklabs.com:java-themis:0.14.0'
    }
    ```

  - Example project for desktop Java moved to the main repository – [`docs/examples/java`](docs/examples/java) ([#816](https://github.com/cossacklabs/themis/pull/816)).

- **Objective-C**

  - Updated Objective-C examples (iOS and macOS, Carthage and CocoaPods) to showcase usage of the newest Secure Cell API: generating symmetric keys and using Secure Cell with Passphrase ([#688](https://github.com/cossacklabs/themis/pull/688)) and to use latest Themis 0.13.4 ([#701](https://github.com/cossacklabs/themis/pull/701), [#703](https://github.com/cossacklabs/themis/pull/703), [#706](https://github.com/cossacklabs/themis/pull/706), [#723](https://github.com/cossacklabs/themis/pull/723), [#724](https://github.com/cossacklabs/themis/pull/724), [#726](https://github.com/cossacklabs/themis/pull/726), [#740](https://github.com/cossacklabs/themis/pull/740)).
  - `TSSession` initializer now returns an error (`nil`) when given incorrect key type ([#710](https://github.com/cossacklabs/themis/pull/710)).
  - Improved compatibility with Xcode 12 ([#742](https://github.com/cossacklabs/themis/pull/742)).
  - Updated CocoaPods examples to the latest Themis version 0.13.10 ([#834](https://github.com/cossacklabs/themis/pull/834)).
  - Removed deprecated CocoaPods subspecs: `themis/themis-openssl` and `themis/themis-boringssl` ([#884](https://github.com/cossacklabs/themis/pull/884), [#885](https://github.com/cossacklabs/themis/pull/885)).

- **PHP**

  - `libphpthemis` packages for Debian/Ubuntu now have accurate dependencies ([#683](https://github.com/cossacklabs/themis/pull/683)).
  - PHP Composer 2.0 is now supported by PHPThemis unit tests ([#730](https://github.com/cossacklabs/themis/pull/730)).

- **Node.js**

  - `SecureSession` constructor now throws an exception when given incorrect key type ([#698](https://github.com/cossacklabs/themis/pull/698)).
  - Node.js v16 is now supported ([#801](https://github.com/cossacklabs/themis/pull/801)).

- **Python**

  - `SSession` constructor now throws an exception when given incorrect key type ([#710](https://github.com/cossacklabs/themis/pull/710)).

- **Ruby**

  - `Ssession` constructor now throws an exception when given incorrect key type ([#710](https://github.com/cossacklabs/themis/pull/710)).

- **Rust**

  - Dropped `libthemis-src` crate support and removed the `vendored` feature. RustThemis wrapper now requires Themis Core to be installed in the system ([#691](https://github.com/cossacklabs/themis/pull/691)).
  - Updated `zeroize` depedency to 1.x version. Rust 1.47 or newer is now required ([#799](https://github.com/cossacklabs/themis/pull/799)).

- **Swift**

  - Updated Swift examples (iOS and macOS, Carthage and CocoaPods) to showcase usage of the newest Secure Cell API: generating symmetric keys and using Secure Cell with Passphrase ([#688](https://github.com/cossacklabs/themis/pull/688)) and to use latest Themis 0.13.4 ([#701](https://github.com/cossacklabs/themis/pull/701), [#703](https://github.com/cossacklabs/themis/pull/703), [#706](https://github.com/cossacklabs/themis/pull/706), [#740](https://github.com/cossacklabs/themis/pull/740)).
  - `TSSession` initializer now returns an error (`nil`) when given incorrect key type ([#710](https://github.com/cossacklabs/themis/pull/710)).
  - Improved compatibility with Xcode 12 ([#742](https://github.com/cossacklabs/themis/pull/742)).
  - Updated CocoaPods examples to the latest Themis version 0.13.10 ([#834](https://github.com/cossacklabs/themis/pull/834)).
  - Removed deprecated CocoaPods subspecs: `themis/themis-openssl` and `themis/themis-boringssl` ([#884](https://github.com/cossacklabs/themis/pull/884), [#885](https://github.com/cossacklabs/themis/pull/885)).

- **WebAssembly**

  - Updated Emscripten toolchain to the latest version ([#760](https://github.com/cossacklabs/themis/pull/760), [#880](https://github.com/cossacklabs/themis/pull/880)).
  - Node.js v16 is now supported ([#801](https://github.com/cossacklabs/themis/pull/801)).
  - <a id="0.14-typescript">TypeScript type definitions and ES6 module are now available,</a> thanks to [**@maxammann**](https://github.com/maxammann) ([#792](https://github.com/cossacklabs/themis/pull/792)).
    ```js
    import {SecureCell, SecureMessage, SecureSession, SecureComparator} from 'wasm-themis';
    ```
  - New initialization API: `initialize()`, allowing to specify custom URL for `libthemis.wasm` ([#792](https://github.com/cossacklabs/themis/pull/792), [#854](https://github.com/cossacklabs/themis/pull/854), [#857](https://github.com/cossacklabs/themis/pull/857)).
  - Updated embedded BoringSSL to the latest version ([#812](https://github.com/cossacklabs/themis/pull/812)).
  - `make wasmthemis` now fails with unsupported Emscripten toolchains ([#879](https://github.com/cossacklabs/themis/pull/879)).

_Infrastructure:_

- Improved package split making `libthemis` thinner ([#678](https://github.com/cossacklabs/themis/pull/678)).
- Optimized dependencies of `libthemis` DEB and RPM packages ([#682](https://github.com/cossacklabs/themis/pull/682), [#686](https://github.com/cossacklabs/themis/pull/686)).
- `make deb` and `make rpm` with `ENGINE=boringssl` will now produce `libthemis-boringssl` packages with embedded BoringSSL ([#683](https://github.com/cossacklabs/themis/pull/683), [#686](https://github.com/cossacklabs/themis/pull/686)).
- Build system and tests now respect the `PATH` settings ([#685](https://github.com/cossacklabs/themis/pull/685)).
- Rename embedded BoringSSL symbols by default to avoid conflicts with system OpenSSL ([#702](https://github.com/cossacklabs/themis/pull/702)).
- Started phasing out CircleCI in favour of GitHub Actions ([#709](https://github.com/cossacklabs/themis/pull/709), [#755](https://github.com/cossacklabs/themis/pull/755)).
- Themis is now fuzzed with `afl++` ([#766](https://github.com/cossacklabs/themis/pull/766)).
- Secure Message is now covered with fuzz testing ([#762](https://github.com/cossacklabs/themis/pull/762)).
- JavaThemis for Android and desktop Java is now published in the Maven Central repository ([#786](https://github.com/cossacklabs/themis/pull/786), [#788](https://github.com/cossacklabs/themis/pull/788)).
- MSYS2 builds for Windows are now checked by CI ([#791](https://github.com/cossacklabs/themis/pull/791)).
- Added automated tests for Android example project ([#813](https://github.com/cossacklabs/themis/pull/813)).
- Added automated tests for desktop Java example project ([#816](https://github.com/cossacklabs/themis/pull/816)).
- Embedded BoringSSL now builds faster if Ninja is available ([#837](https://github.com/cossacklabs/themis/pull/837)).
- Embedded BoringSSL can now be cross-compiled on macOS by setting `ARCH` and `SDK` variables ([#849](https://github.com/cossacklabs/themis/pull/849)).
- Builds on macOS use OpenSSL 1.1 from Homebrew by default ([#871](https://github.com/cossacklabs/themis/pull/871)).
- Builds with OpenSSL 3.0 are currently **not supported** ([#872](https://github.com/cossacklabs/themis/pull/872)).


## [0.13.12](https://github.com/cossacklabs/themis/releases/tag/0.13.12), July 26th 2021

**Hotfix for Apple arm64 simulators for M1**

- Fixed issue [864](https://github.com/cossacklabs/themis/issues/864): Themis XCFramework now includes arm64 slice for simulators ([865](https://github.com/cossacklabs/themis/pull/865)).

_Code:_

  - Fixed `Themis.xcodeproj` build settings: removed arm64 from exluded architectures ([865](https://github.com/cossacklabs/themis/pull/865)).


## [0.13.11](https://github.com/cossacklabs/themis/releases/tag/0.13.11), July 6th 2021

**Hotfix for WasmThemis:**

- Fixed issue when bundling WasmThemis with webpack ([#779](https://github.com/cossacklabs/themis/issue/779)).

_Code:_

- **WebAssembly**

  - Fixed issue with `TypeError: TextEncoder is not a constructor` when bundling WasmThemis with webpack ([#779](https://github.com/cossacklabs/themis/issue/779)).


## [0.13.10](https://github.com/cossacklabs/themis/releases/tag/0.13.10), May 26th 2021

<a id="0.13.10-subspecs"></a>
**Deprecation Notice for CocoaPods users:**
  - `themis/themis-openssl` subspec based on GRKOpenSSLFramework is deprecated and will be removed in Themis version 0.14.
  - `themis/themis-boringssl` subspec based on BoringSSL is deprecated and will be removed in Themis version 0.14.

Please, switch to the default option in your Podfile: `pod 'themis'`

**Hotfix for Apple platforms:**

- `themis` for CocoaPods now uses XCFrameworks, supports Apple Silicon, and OpenSSL 1.1.1k ([#828](https://github.com/cossacklabs/themis/pull/828)).
- Updated Carthage examples to use Themis XCFramework ([#823](https://github.com/cossacklabs/themis/pull/823)).

_Code:_

- **Objective-C / Swift**

  - `themis` for CocoaPods now uses XCFrameworks, supports Apple Silicon, and OpenSSL 1.1.1k ([#828](https://github.com/cossacklabs/themis/pull/828)).

## [0.13.9](https://github.com/cossacklabs/themis/releases/tag/0.13.9), May 14th 2021

**Hotfix for Apple platforms:**

- `themis` for Carthage switched to using XCFrameworks ([#817](https://github.com/cossacklabs/themis/pull/817)). So, <a id="0.13.9-carthage-0.38">the minimum required Carthage version</a> is now [0.38.0](https://github.com/Carthage/Carthage/releases/tag/0.38.0). You can continue using previous Themis version with previous Carthage versions.
- Updated OpenSSL to the latest 1.1.1k for Carthage ([#817](https://github.com/cossacklabs/themis/pull/817)).

_Code:_

- **Objective-C / Swift**

  - `themis` for Carthage now pulls OpenSSL dependency as XCFramework, and Carthage builds `themis` as XCFramework as well. `Themis.xcodeproj` now uses `openssl.xcframwork` and `themis.xcframework`. Carthage dependencies should be built with `--use-xcframeworks` flag ([#817](https://github.com/cossacklabs/themis/pull/817)).
  - Updated OpenSSL to the latest 1.1.1k for Carthage ([#817](https://github.com/cossacklabs/themis/pull/817)).
  - Tests (Github Actions) are updated to use the latest Carthage version (0.38.0 and up) and `--use-xcframeworks` flag ([#817](https://github.com/cossacklabs/themis/pull/817)).

## [0.13.8](https://github.com/cossacklabs/themis/releases/tag/0.13.8), April 30th 2021

**Hotfix for Apple platforms:**

- Updated OpenSSL to the latest 1.1.1k for SPM and attached `themis.xcframework` (iOS and macOS) ([#808](https://github.com/cossacklabs/themis/pull/808)).
- New Swift and Objective-C example projects: SPM for iOS and macOS ([#808](https://github.com/cossacklabs/themis/pull/808)).

_Code:_

- **Objective-C / Swift**

  - Updated OpenSSL to the latest 1.1.1k for SPM and attached `themis.xcframework`. It is `openssl-apple` version 1.1.11101 ([#808](https://github.com/cossacklabs/themis/pull/808)).
  - New Swift and Objective-C example projects: SPM for iOS and macOS ([#808](https://github.com/cossacklabs/themis/pull/808)).
  - Updated SPM examples source code to remove deprecated calls ([#808](https://github.com/cossacklabs/themis/pull/808)).

## [0.13.7](https://github.com/cossacklabs/themis/releases/tag/0.13.7), April 28th 2021

**Hotfix for Apple platforms:**

- `themis` is now packaged as XCFramework ([#789](https://github.com/cossacklabs/themis/pull/789)). It is available in the release attached files section.
- `themis` now supports SPM ([#789](https://github.com/cossacklabs/themis/pull/789)), its installation and usage are very straightforward, just add `themis` as SPM dependency.

_Code:_

- **Objective-C / Swift**

  - Added script to generate XCFramework for iOS, iOS Simulator and macOS ([#789](https://github.com/cossacklabs/themis/pull/789)).
  - Added Package.swift file for SPM ([#789](https://github.com/cossacklabs/themis/pull/789)).



## [0.13.6](https://github.com/cossacklabs/themis/releases/tag/0.13.6), November 23rd 2020

**Hotfix for Apple platforms:**

- `themis` pod is now restored to use *dynamic* linkage again
- Resolved errors related to `@rpath` when using CocoaPods
- Removed `arm64e` architecture slice from Carthage builds for iOS which prevented CocoaPods from functioning correctly

_Code:_

- **Objective-C / Swift**

  - CocoaPods will now again link ObjCThemis *dynamically* into application ([#750](https://github.com/cossacklabs/themis/pull/750)).
  - Carthage no longer builds `arm64e` architecture slice ([#750](https://github.com/cossacklabs/themis/pull/750)).
  - Updated OpenSSL to the latest 1.1.1h-2 ([#750](https://github.com/cossacklabs/themis/pull/750)).


## [0.13.5](https://github.com/cossacklabs/themis/releases/tag/0.13.5), November 12th 2020

**Hotfix for Apple platforms:**

- Resolved issues with deploying macOS apps with Apple Silicon support when Themis is installed via Carthage

_Code:_

- **Objective-C / Swift**

  - Fixed code signing issues on macOS with Xcode 12 ([#744](https://github.com/cossacklabs/themis/pull/744)).


## [0.13.4](https://github.com/cossacklabs/themis/releases/tag/0.13.4), October 29th 2020

**Hotfix for Apple platforms:**

- Improved Apple Silicon support (arm64 builds for macOS with Xcode 12.2 beta)
- Resolved issues with stable Xcode 12 support (disabled arm64 builds for iOS Simulator)
- Updated OpenSSL to the latest 1.1.1h
- CocoaPods is now using OpenSSL 1.1.1h by default (again)
- CocoaPods and Carthage now both produce full-static builds of Themis, resolving critical issues with App Store deployment (see [#715](https://github.com/cossacklabs/themis/issues/715))

_Code:_

- **Objective-C / Swift**

  - Switched to test on Xcode 12.0, disable ARM64 builds for Themis CocoaPods and Themis Carthage ([#721](https://github.com/cossacklabs/themis/pull/721), [#722](https://github.com/cossacklabs/themis/pull/722), [#732](https://github.com/cossacklabs/themis/pull/732), [#733](https://github.com/cossacklabs/themis/pull/733)).
  - CocoaPods will now link ObjCThemis statically into application ([#731](https://github.com/cossacklabs/themis/pull/731), [#735](https://github.com/cossacklabs/themis/pull/735)).
  - Updated OpenSSL to the latest 1.1.1h ([#735](https://github.com/cossacklabs/themis/pull/735)).


## [0.13.3](https://github.com/cossacklabs/themis/releases/tag/0.13.3), October 12th 2020

**Hotfix for Themis CocoaPods and Xcode12:**

- Default Themis podspec is using OpenSSL 1.0.2u again ("themis/themis-openssl"). OpenSSL 1.1.1g podspec ("themis/openssl") might be broken for Xcode12, fixing is in progress. BoringSSL podspec ("themis/themis-boringssl") is available too.

_Code:_

- **Objective-C / Swift**

  - Themis CocoaPods podspec is updated with bitcode fixes and disabling arm64 simulator in order to support Xcode12 builds. This is a podspec change only, no changes in code, headers or whatsoever. Default podspec is set as "themis/themis-openssl", which uses OpenSSL 1.0.2u. Fixes for "themis/openssl" podspec (OpenSSL 1.1.1g) might arrive soon.


## [0.13.2](https://github.com/cossacklabs/themis/releases/tag/0.13.2), August 14th 2020

**Breaking changes and deprecations:**

- ObjCThemis framework built by Carthage is now called `themis.framework` once again ([read more](#0.13.2-revert-objcthemis-rename)).

_Code:_

- **Objective-C**

  - **Breaking changes**

    - <a id="0.13.2-revert-objcthemis-rename">ObjCThemis framework built by Carthage is now called `themis.framework` once again</a> ([#704](https://github.com/cossacklabs/themis/pull/704)).

      [ObjCThemis 0.13.0](#0.13.0-objcthemis-rename) has initiated renaming of the framework produced by Carthage into `objcthemis.framework` from its historical name `themis.framework`. This decision has been a mistake. More information is available in the pull request linked above.

      `objcthemis.framework` is removed and should not be used.

      Please continue linking your applications to `themis.framework`. Note as well that starting with ObjCThemis 0.13.1, you do not have to embed `openssl.framework` anymore when ObjCThemis is installed via Carthage.

## [0.13.1](https://github.com/cossacklabs/themis/releases/tag/0.13.1), August 13th 2020

**TL;DR:**

- AndroidThemis is now available on JCenter
- ObjCThemis and SwiftThemis get latest OpenSSL update
- ObjCThemis and SwiftThemis now require Xcode 11 (or later)
- Minor security fixes in GoThemis, JsThemis, WasmThemis

_Code:_

- **Core**

  - Improved compatibility with OpenSSL 1.1.1 ([#684](https://github.com/cossacklabs/themis/pull/684)).

- **Android**

  - AndroidThemis is now available on JCenter ([#679](https://github.com/cossacklabs/themis/pull/679)).

- **Go**

  - Fixed panics on 32-bit systems when processing corrupted data ([#677](https://github.com/cossacklabs/themis/pull/677)).
  - Improved GoThemis package README and documentation ([#699](https://github.com/cossacklabs/themis/pull/699)).

- **Node.js**

  - Minor dependency updates making the world a better place ([#680](https://github.com/cossacklabs/themis/pull/680)).

- **WebAssembly**

  - Minor dependency updates making the world a better place ([#680](https://github.com/cossacklabs/themis/pull/680)).

- **Swift**

  - Updated OpenSSL to the latest 1.1.1g ([#692](https://github.com/cossacklabs/themis/pull/692)).

- **Objective-C**

  - Updated OpenSSL to the latest 1.1.1g ([#692](https://github.com/cossacklabs/themis/pull/692)).

_Infrastructure:_

- AndroidThemis is now available on JCenter ([#679](https://github.com/cossacklabs/themis/pull/679)).
- ObjCThemis and SwiftThemis now require Xcode 11 ([#692](https://github.com/cossacklabs/themis/pull/692)).

## [0.13.0](https://github.com/cossacklabs/themis/releases/tag/0.13.0), July 8th 2020

**TL;DR:**

- Added API for generating symmetric keys for use with Secure Cell.
- Added API for Secure Cell encryption with human-readable passphrases.
- [New supported platforms: Kotlin, Swift 5, iPadOS](#0.13.0-new-platforms).
- [Updated look-and-feel of the documentation](https://docs.cossacklabs.com/products/themis/).
- Squished many tricky bugs and added whole lot of extra security checks.

**Breaking changes and deprecations:**

- Many languages received Secure Cell API overhaul with parts of the old API becoming deprecated. Refer to individual language sections for details.
- ObjCThemis installed via Carthage is now called `objcthemis` instead of just `themis` ([read more](#0.13.0-objcthemis-rename)).
- Themis 0.9.6 compatibility is now disabled by default ([read more](#0.13.0-drop-0.9.6-compat)).
- Themis is known to be broken on big-endian architectures ([read more](#0.13.0-big-endian)).
- Java 7 is no longer supported, breaking Android and Java builds on outdated systems ([read more](#0.13.0-drop-java-7)).
- Python 2 is no longer supported ([read more](#0.13.0-drop-python-2)).
- Serialisation of Secure Session state in JavaThemis is now deprecated
  ([read more](#0.13.0-deprecate-session-save-restore)).

_Code:_

- **Core**

  - Added support for building with sanitizers like ASan and UBSan,
    enabled by `WITH_ASAN=1` flags
    ([#548](https://github.com/cossacklabs/themis/pull/548),
     [#556](https://github.com/cossacklabs/themis/pull/556)).
  - Fixed a number of possible use-after-free conditions
    ([#546](https://github.com/cossacklabs/themis/pull/546)).
  - Themis Core is now compiled with `-O2` optimizations enabled by default
    ([#543](https://github.com/cossacklabs/themis/pull/543)).
  - Themis Core is now compiled with even more paranoid compiler flags
    ([#578](https://github.com/cossacklabs/themis/pull/578)).
  - Fixed various edge-case correctness issues pointed out by sanitizers,
    clang-tidy, and compiler warnings
    ([#540](https://github.com/cossacklabs/themis/pull/540),
     [#545](https://github.com/cossacklabs/themis/pull/545),
     [#554](https://github.com/cossacklabs/themis/pull/554),
     [#570](https://github.com/cossacklabs/themis/pull/570),
     [#597](https://github.com/cossacklabs/themis/pull/597),
     [#613](https://github.com/cossacklabs/themis/pull/613)).
  - Improved memory wiping,
    making sure that sensitive data doesn't stay in memory longer than absolutely necessary
    ([#584](https://github.com/cossacklabs/themis/pull/584),
     [#585](https://github.com/cossacklabs/themis/pull/585),
     [#586](https://github.com/cossacklabs/themis/pull/586),
     [#612](https://github.com/cossacklabs/themis/pull/612)).

  - **Soter** (low-level security core used by Themis)

    - New function `soter_pbkdf2_sha256()` can be used to derive encryption keys from passphrases with PBKDF2 algorithm ([#574](https://github.com/cossacklabs/themis/pull/574)).

  - **Key generation**

    - New function `themis_gen_sym_key()` can be used to securely generate symmetric keys for Secure Cell ([#560](https://github.com/cossacklabs/themis/pull/560)).

  - **Secure Cell**

    - New functions:

      - `themis_secure_cell_encrypt_seal_with_passphrase()`
      - `themis_secure_cell_decrypt_seal_with_passphrase()`

      provide Seal mode API that is safe to use with passphrases
      ([#577](https://github.com/cossacklabs/themis/pull/577),
       [#582](https://github.com/cossacklabs/themis/pull/582),
       [#640](https://github.com/cossacklabs/themis/pull/640)).

  - **Secure Session**

    - Fixed serialization issue in `secure_session_save()` and `secure_session_load()` methods
      ([#658](https://github.com/cossacklabs/themis/pull/658)).

  - **Breaking changes**

    - <a id="0.13.0-drop-0.9.6-compat">Secure Cell compatibility with Themis 0.9.6 is now disabled by default ([#614](https://github.com/cossacklabs/themis/pull/614)).

      Old versions of Themis have been calculating encrypted data length incorrectly, which made Secure Cells encrypted on 64-bit machines impossible to decrypt on 32-bit machines (see [#279](https://github.com/cossacklabs/themis/pull/279) for details).

      Themis 0.10 and later versions include a fix for that issue and a compatiblity workaround that allows to decrypt data encrypted by Themis 0.9.6 on 64-bit platforms. This workaround was enabled by default and could be disabled by setting the `NO_SCELL_COMPAT` varible.

      Since Themis 0.13 the workaround for Themis 0.9.6 compatibility is *disabled* by default (as it has performance implications). It can be enabled if needed by compling with `WITH_SCELL_COMPAT`.

      We are planning to **remove** the workaround completely after Themis 0.9.6 reaches end-of-life in December 2020. Please use this time to migrate existing data if you have been using Themis 0.9.6. To migrate the data, decrypt it and encrypt it back with the latest Themis version.

    - <a id="0.13.0-big-endian">Themis is known to be broken on big-endian architectures</a> ([#623](https://github.com/cossacklabs/themis/pull/623), [#592](https://github.com/cossacklabs/themis/pull/592)).

      Themis has never committed to supporting machines with big-endian architectures.
      However, it was expected to accidentally work to some degree on such machines,
      with certain compatibility restrictions on interaction with little-endian machines.

      Recent changes in Themis Core are known to introduce compatibility issues on big-endian architectures.
      If you believe you are affected by this change, please reach out to us via
      [dev@cossacklabs.com](mailto:dev@cossacklabs.com).

- **Android**

  See also: [Java API updates](#0.13.0-java).

  - Kotlin is now officially supported language on Android
    ([#637](https://github.com/cossacklabs/themis/pull/637)).
  - Fixed a crash when decrypting corrupted Secure Cell data
    ([#639](https://github.com/cossacklabs/themis/pull/639)).
  - Updated embedded BoringSSL to the latest version
    ([#643](https://github.com/cossacklabs/themis/pull/643)).
  - Fixed broken `SecureSession#save` and `SecureSession#restore` methods
    ([#658](https://github.com/cossacklabs/themis/pull/658)).

  - **Breaking changes**

    - Android build now uses Gradle 5.6 and requires Java 8 ([#633](https://github.com/cossacklabs/themis/pull/633)).

      It is no longer possible to build AndroidThemis with Java 7.
      Please upgrade to Java 8 or later version.

  - **Deprecations**

    - Unqualified Gradle targets are now deprecated ([#633](https://github.com/cossacklabs/themis/pull/633)).

      To build Themis for Android, run

          ./gradlew :android:assembleRelease

      instead of

          ./gradlew assembleRelease

      The unqualified form still works for now, but may break in future releases.

- **C++**

  - Secure Cell API updates ([#588](https://github.com/cossacklabs/themis/pull/588))

    - ThemisPP now supports _passphrase API_ of Secure Cell in Seal mode:

      ```c++
      #include <themispp/secure_cell.hpp>

      auto cell = themispp::secure_cell_seal_with_passphrase("string");

      uint8_t[] plaintext = "message";

      std::vector<uint8_t> encrypted = cell.encrypt(plaintext);
      std::vector<uint8_t> decrypted = cell.decrypt(encrypted);
      ```

      You can safely and securely use short, human-readable passphrases as strings with this new API.

      Existing master key API (`themispp::secure_cell_seal` and other modes) should not be used with passphrases or passwords.
      Use master key API with symmetric encryption keys, such as generated by `themispp::gen_sym_key()` ([#561](https://github.com/cossacklabs/themis/pull/561)).
      Use passphrase API with human-readable passphrases.

    - All modes of Secure Cell get a new initialisation API to avoid ambiguity over whether Secure Cell is secured with a passphrase or a master key (since both are effectively byte arrays in C++):

      - `themispp::secure_cell_seal_with_key(master_key)`
      - `themispp::secure_cell_token_protect_with_key(master_key)`
      - `themispp::secure_cell_context_imprint_with_key(master_key)`

      New API has additional benefits:

      - broader range of input types is accepted, including STL-compatible containers such as `std::vector`, `std::array`, `std::span`, C arrays, etc.
      - Token Protect API is much easier to use
      - Secure Cell is now thread-safe

    - **Deprecated API**

      The following classes are deprecated:

      - `themispp::secure_cell_seal_t`
      - `themispp::secure_cell_token_protect_t`
      - `themispp::secure_cell_context_imprint_t`

      They should be replaced with their `_with_key` counterparts. In most cases migration should be a trivial renaming but there are caveats with Token Protect mode and iterator usage. Please see [#588](https://github.com/cossacklabs/themis/pull/588) for details.

  - New function `themispp::gen_sym_key()` can be used to generate symmetric keys for Secure Cell
    ([#561](https://github.com/cossacklabs/themis/pull/561),
     [#576](https://github.com/cossacklabs/themis/pull/576)).
  - Updated test suite to test C++14 and C++17 (in addition to C++11 and C++03) ([#572](https://github.com/cossacklabs/themis/pull/572)).

  - **Breaking changes**

    - `get_pub_key_by_id()` method of `secure_session_callback_interface_t`
      now has to return non-const vector
      ([#540](https://github.com/cossacklabs/themis/pull/540)).

      Change your implementation like this:

      ```diff
      -const std::vector<uint8_t> get_pub_key_by_id(const std::vector<uint8_t>& id) override
      +std::vector<uint8_t> get_pub_key_by_id(const std::vector<uint8_t>& id) override
       {
           // ...
       }
      ```

- **Go**

  - New function `keys.NewSymmetricKey()` can be used to generate symmetric keys for Secure Cell ([#561](https://github.com/cossacklabs/themis/pull/561)).
  - Improved `ThemisError` introspection: added error constants, numeric error codes ([#622](https://github.com/cossacklabs/themis/pull/622)).

  - Secure Cell API updates:

    - New API with improved usability and consistent naming ([#624](https://github.com/cossacklabs/themis/pull/624)).

      ```go
      func SealWithKey(key *keys.SymmetricKey) (*SecureCellSeal, error)
          func (sc *SecureCellSeal) Encrypt(plaintext, context []byte) ([]byte, error)
          func (sc *SecureCellSeal) Decrypt(encrypted, context []byte) ([]byte, error)

      func TokenProtectWithKey(key *keys.SymmetricKey) (*SecureCellTokenProtect, error)
          func (sc *SecureCellTokenProtect) Encrypt(plaintext, context []byte) (encrypted, token []byte, error)
          func (sc *SecureCellTokenProtect) Decrypt(encrypted, token, context []byte) ([]byte, error)

      func ContextImprintWithKey(key *keys.SymmetricKey) (*SecureCellContextImprint, error)
          func (sc *SecureCellContextImprint) Encrypt(plaintext, context []byte) ([]byte, error)
          func (sc *SecureCellContextImprint) Decrypt(encrypted, context []byte) ([]byte, error)
      ```

      This API is less ambiguous and more convenient to use.

    - GoThemis now supports _passphrase API_ in Seal mode ([#625](https://github.com/cossacklabs/themis/pull/625)).

      ```go
      scell, err := cell.SealWithPassphrase("secret")
      if err != nil {
              return err
      }

      encrypted, err := scell.Encrypt([]byte("message"), nil)
      if err != nil {
              return err
      }

      decrypted, err := scell.Decrypt(encrypted, nil)
      if err != nil {
              return err
      }
      ```

      You can safely and securely use short, human-readable passphrases as strings with this new API.

      Existing master key API (`cell.SealWithKey()` or `cell.New()`) should not be used with passphrases or passwords.
      Use master key API with symmetric encryption keys, such as generated by `keys.NewSymmetricKey()` ([#561](https://github.com/cossacklabs/themis/pull/561)).
      Use passphrase API with human-readable passphrases.

  - **Deprecated API**

    - Run-time mode-setting for Secure Cell is deprecated ([#624](https://github.com/cossacklabs/themis/pull/624)).

      Please use new constructors `cell.SealWithKey()` instead of `cell.New()` and `cell.ModeSeal...` constants.
      Encryption is now performed with `Encrypt()` method instead of `Protect()`.
      For decryption use `Decrypt()` instead of `Unprotect()`.

      Old API is retained for compatibility.

- **iOS and macOS**

  - New function `TSGenerateSymmetricKey()` (available in Objective-C and Swift) can be used to generate symmetric keys for Secure Cell ([#561](https://github.com/cossacklabs/themis/pull/561)).
  - Mac Catalyst is explicitly disabled
    ([#598](https://github.com/cossacklabs/themis/pull/598)).
  - Improved test coverage of platforms
    ([#599](https://github.com/cossacklabs/themis/pull/599),
     [#607](https://github.com/cossacklabs/themis/pull/607),
     [#610](https://github.com/cossacklabs/themis/pull/610),
     [#642](https://github.com/cossacklabs/themis/pull/642)).
  - SwiftThemis is now tested with Swift 5
    ([#605](https://github.com/cossacklabs/themis/pull/605)).
  - iPadOS is now officially supported target for ObjCThemis
    ([#641](https://github.com/cossacklabs/themis/pull/641)).

  - Secure Cell API updates:

    - New encryption/decryption API with consistent naming: `encrypt` and `decrypt` ([#606](https://github.com/cossacklabs/themis/pull/606)).

    - Improved Token Protect API ([#606](https://github.com/cossacklabs/themis/pull/606)):
      - Encryption results use `NSData` now which bridges with Swift `Data` directly.
      - Decryption no longer requires an intermediate `TSCellTokenEncryptedData` object.

    - ObjCThemis now supports _passphrase API_ of in Seal mode ([#609](https://github.com/cossacklabs/themis/pull/609)).

      In Swift:

      ```swift
      let cell = TSCellSeal(passphrase: "secret")

      let encrypted = try cell.encrypt("message".data(using: .utf8)!)
      let decrypted = try cell.decrypt(encrypted)
      ```

      In Objective-C:

      ```objective-c
      TSCellSeal *cell = [[TSCellSeal alloc] initWithPassphrase:@"secret"];

      NSData *encrypted = [cell encrypt:[@"message" dataUsingEncoding:NSUTF8StringEncoding]];
      NSData *decrypted = [cell decrypt:encrypted];
      ```

      You can safely and securely use short, human-readable passphrases as strings with this new API.

      Existing master key API (`TSCellSeal(key: ...)` or `initWithKey:...`) should not be used with passphrases or passwords.
      Use master key API with symmetric encryption keys, such as generated by `TSGenerateSymmetricKey()` ([#561](https://github.com/cossacklabs/themis/pull/561)).
      Use passphrase API with human-readable passphrases.

  - **Deprecated API**

    - Secure Cell wrapData/unwrapData renamed into encrypt/decrypt ([#606](https://github.com/cossacklabs/themis/pull/606)).

      As a result, the following methods are deprecated. There are no plans for their removal.

      <details>
      <summary>Swift</summary>
      <table>
        <tr><th>Mode</th><th>Deprecation</th><th>Replacement</th></tr>
        <tr>
          <td rowspan=2><code>TSCellSeal</code></td>
          <td><code>wrap(_:, context:)</code><br/><code>wrap</code></td>
          <td><code>encrypt(_:, context:)</code><br/><code>encrypt</code></td>
        </tr>
        <tr>
          <td><code>unwrapData(_:, context:)</code><br/><code>unwrapData</code></td>
          <td><code>decrypt(_:, context:)</code><br/><code>decrypt</code></td>
        </tr>
        <tr>
          <td rowspan=2><code>TSCellToken</code></td>
          <td><code>wrap(_:, context:)</code><br/><code>wrap</code></td>
          <td><code>encrypt(_:, context:)</code><br/><code>encrypt</code></td>
        </tr>
        <tr>
          <td><code>unwrapData(_:, context:)</code><br/><code>unwrapData</code></td>
          <td><code>decrypt(_:, token:, context:)</code><br/><code>decrypt(_:, token:)</code></td>
        </tr>
        <tr>
          <td rowspan=2><code>TSCellContextImprint</code></td>
          <td><code>wrap(_:, context:)</code><br/><code>wrap</code></td>
          <td><code>encrypt(_:, context:)</code><br/><code>encrypt</code></td>
        </tr>
        <tr>
          <td><code>unwrapData(_:, context:)</code><br/><code>unwrapData</code></td>
          <td><code>decrypt(_:, context:)</code><br/><code>decrypt</code></td>
        </tr>
      </table>
      </details>

      <details>
      <summary>Objective-C</summary>
      <table>
        <tr><th>Mode</th><th>Deprecation</th><th>Replacement</th></tr>
        <tr>
          <td rowspan=2><code>TSCellSeal</code></td>
          <td><code>wrapData:context:error:</code><br><code>wrapData:error:</code></td>
          <td><code>encrypt:context:error:</code><br><code>encrypt:error:</code></td>
        </tr>
        <tr>
          <td><code>unwrapData:context:error:</code><br><code>unwrapData:error:</code></td>
          <td><code>decrypt:context:error:</code><br><code>decrypt:error:</code></td>
        </tr>
        <tr>
          <td rowspan=2><code>TSCellToken</code></td>
          <td><code>wrapData:context:error:</code><br><code>wrapData:error:</code></td>
          <td><code>encrypt:context:error:</code><br><code>encrypt:error:</code></td>
        </tr>
        <tr>
          <td><code>unwrapData:context:error:</code><br><code>unwrapData:error:</code></td>
          <td><code>decrypt:token:context:error:</code><br><code>decrypt:token:error:</code></td>
        </tr>
        <tr>
          <td rowspan=2><code>TSCellContextImprint</code></td>
          <td><code>wrapData:context:error:</code><br><code>wrapData:error:</code></td>
          <td><code>encrypt:context:error:</code><br><code>encrypt:error:</code></td>
        </tr>
        <tr>
          <td><code>unwrapData:context:error:</code><br><code>unwrapData:error:</code></td>
          <td><code>decrypt:context:error:</code><br><code>decrypt:error:</code></td>
        </tr>
      </table>
      </details>

  - **Breaking changes**

    - <a id="0.13.0-objcthemis-rename">ObjCThemis framework built by Carthage is now called `objcthemis.framework`</a> ([#604](https://github.com/cossacklabs/themis/pull/604)).

      We have renamed the Carthage framework from `themis.framework` to `objcthemis.framework` in order to improve compatibility with CocoaPods and avoid possible import conflicts with Themis Core.

      > ⚠️ Please migrate to `objcthemis.framework` in a timely manner. `themis.framework` is *deprecated* since Themis 0.13 and will be **removed** in the next release due to maintainability issues.
      >
      > ℹ️ Installations via CocoaPods are *not affected*. If you get Themis via CocoaPods then no action is necessary.

      <details>
      <summary>Migration instructions (click to reveal)</summary>

      After upgrading to Themis 0.13 and running `carthage update` you will notice that _two_ Themis projects have been built:

      ```
      *** Building scheme "OpenSSL (iOS)" in OpenSSL.xcodeproj
      *** Building scheme "ObjCThemis (iOS)" in ObjCThemis.xcodeproj
      *** Building scheme "Themis (iOS)" in Themis.xcodeproj
      ```

      Your project is currently using “Themis”. In order to migrate to “ObjCThemis” you need to do the following:

        - update `#import` statements in code (for Objective-C only)

        - link against `objcthemis.framework` in Xcode project
        - remove link to `themis.framework` in Xcode project

      Use the new syntax to import ObjCThemis in Objective-C projects:

      ```objective-c
      // NEW:
      #import <objcthemis/objcthemis.h>

      // old and deprecated:
      #import <themis/themis.h>
      ```

      The new syntax is now the same as used by CocoaPods.

      If you are using Swift, the import syntax is unchanged:

      ```swift
      import themis
      ```

      After updating imports you *also* need to link against the new framework (regardless of the language).

      1. Add `objcthemis.framework` to your project (can be found in `Carthage/Build/iOS` or `Mac`).
      2. For each Xcode target:

         1. Open **General** tab, **Frameworks and Libraries** section
         2. Drag `objcthemis.framework` there. Select _Embed & Sign_ if necessary.
         3. Remove `themis.framework` from dependencies.

      3. Finally, remove `themis.framework` reference from the project.

      Migration is complete, your project should build successfully now.

      We are sorry for the inconvenience.

      </details>

- <a id="0.13.0-java">**Java**</a>

  - JDK location is now detected automatically in most cases, you should not need to set JAVA_HOME or JDK_INCLUDE_PATH manually ([#551](https://github.com/cossacklabs/themis/pull/551)).
  - JNI libraries are now available as `libthemis-jni` packages for supported Linux systems ([#552](https://github.com/cossacklabs/themis/pull/552), [#553](https://github.com/cossacklabs/themis/pull/553)).
  - Fixed a NullPointerException bug in `SecureSocket` initialisation ([#557](https://github.com/cossacklabs/themis/pull/557)).
  - Some Themis exceptions have been converted from checked `Exception` to _unchecked_ `RuntimeException`, relaxing requirements for `throws` specifiers ([#563](https://github.com/cossacklabs/themis/pull/563)).
  - Introduced `IKey` interface with accessors to raw key data ([#564](https://github.com/cossacklabs/themis/pull/564)).
  - New class `SymmetricKey` can be used to generate symmetric keys for Secure Cell ([#565](https://github.com/cossacklabs/themis/pull/565)).
  - It is now possible to build desktop Java with Gradle.
    Run `./gradlew :desktop:tasks` to learn more
    ([#633](https://github.com/cossacklabs/themis/pull/633)).
  - Kotlin is now officially supported language for JavaThemis
    ([#637](https://github.com/cossacklabs/themis/pull/637)).
  - Fixed broken `SecureSession#save` and `SecureSession#restore` methods
    ([#658](https://github.com/cossacklabs/themis/pull/658)).
  - Java source code is now ASCII-only for improved compatibility
    ([#655](https://github.com/cossacklabs/themis/pull/655)).

  - Secure Cell API updates:

    - New encryption/decryption API with consistent naming: `encrypt` and `decrypt`
      ([#634](https://github.com/cossacklabs/themis/pull/634)).
    - Improved Token Protect API
      ([#634](https://github.com/cossacklabs/themis/pull/634)).
      - Decryption no longer requires an intermediate `SecureCellData` object.
      - `SecureCellData` can now be destructured in Kotlin
        ([#638](https://github.com/cossacklabs/themis/pull/638)).

        ```kotlin
        // You can now write like this:
        val (encrypted, authToken) = cellTP.encrypt(message, context)

        // Instead of having to spell it out like this:
        val result = cellTP.protect(context, message)
        val encrypted = result.protectedData
        val authToken = result.additionalData
        ```

    - Secure Cell mode can now be selected by instantiating an appropriate interface:

      | New API | Old API |
      | ------- | ------- |
      | `SecureCell.SealWithKey(key)`                 | `new SecureCell(key, SecureCell.MODE_SEAL)` |
      | `SecureCell.SealWithPassphrase(passphrase)`   | _not available_ |
      | `SecureCell.TokenProtectWithKey(key)`         | `new SecureCell(key, SecureCell.MODE_TOKEN_PROTECT)` |
      | `SecureCell.ContextImprintWithKey(key)`       | `new SecureCell(key, SecureCell.MODE_CONTEXT_IMPRINT)` |

    - JavaThemis now supports _passphrase API_ of in Seal mode
      ([#635](https://github.com/cossacklabs/themis/pull/635)).

      In Kotlin:

      ```kotlin
      import com.cossacklabs.themis.SecureCell

      val cell = SecureCell.SealWithPassphrase("secret")

      val message = "message".toByteArray()

      val encrypted = cell.encrypt(message)
      val decrypted = cell.decrypt(encrypted)

      assertArrayEquals(decrypted, message)
      ```

      In Java:

      ```java
      import com.cossacklabs.themis.SecureCell;

      SecureCell.Seal cell = SecureCell.SealWithPassphrase("secret");

      byte[] message = "message".getBytes(StandardCharsets.UTF_8);

      byte[] encrypted = cell.encrypt(message);
      byte[] decrypted = cell.decrypt(encrypted);

      assertArrayEquals(decrypted, message);
      ```

      You can safely and securely use short, human-readable passphrases as strings with this new API.

      Existing symmetric key API (`SecureCell.SealWithKey(...)` or `new SecureCell(...)`)
      should not be used with passphrases or passwords.
      Use symmetric key API with symmetric encryption keys,
      such as generated by `SymmetricKey` ([#565](https://github.com/cossacklabs/themis/pull/565)).
      Use passphrase API with human-readable passphrases.

  - **Deprecated API**

    - Secure Cell has received API overhaul which deprecates old API
      ([#636](https://github.com/cossacklabs/themis/pull/636)).

      The following items are deprecated:

        - Constructors:
          - `new SecureCell(int mode)`
          - `new SecureCell(byte[] key)`
          - `new SecureCell(byte[] key, int mode)`
          - `new SecureCell(String password)` ⚠️ **not recommended, insecure**
          - `new SecureCell(String password, int mode)` ⚠️ **not recommended, insecure**
        - Methods:
          - `protect(byte[] key, byte[] context, byte[] data)`
          - `protect(byte[] constext, byte[] data)`
          - `protect(String password, String context, byte[] data)` ⚠️ **not recommended, insecure**
          - `protect(String context, byte[] data)`
          - `unprotect(byte[] key, byte[] context, SecureCellData protected)`
          - `unprotect(byte[] context, SecureCellData protected)`
          - `unprotect(String password, String context, SecureCellData protected)` ⚠️ **not recommended, insecure**
          - `unprotect(String context, SecureCellData protected)`
        - Constants:
          - `SecureCell.MODE_SEAL`
          - `SecureCell.MODE_TOKEN_PROTECT`
          - `SecureCell.MODE_CONTEXT_IMPRINT`

      Some methods are not secure when used with short passphrases,
      consider using new passphrase API instead.
      Other methods have easier to use replacements in the new API,
      consider using them instead.

      Deprecated API is still supported, there are no plans for its removal.

    - <a id="0.13.0-deprecate-session-save-restore"></a>
      `SecureSession` methods `save` and `restore` are now deprecated
      ([#659](https://github.com/cossacklabs/themis/pull/659)).

      An improved API for serialisation might appear in some next version of JavaThemis.
      For now, please refrain from using `SecureSession#save` and `SecureSession#restore`
      which may be removed in the future.

- **Node.js**

  - New class `SymmetricKey` can be used to generate symmetric keys for Secure Cell ([#562](https://github.com/cossacklabs/themis/pull/562)).
  - New makefile target `make jsthemis` can be used to build JsThemis from source ([#618](https://github.com/cossacklabs/themis/pull/618)).
  - `SecureCell` now allows `null` to explicitly specify omitted encryption context ([#620](https://github.com/cossacklabs/themis/pull/620)).
  - `SecureMessage` now allows `null` for omitted keys in sign/verify mode ([#620](https://github.com/cossacklabs/themis/pull/620)).
  - Fixed a crash when an exception is thrown from `SecureSession` callback ([#620](https://github.com/cossacklabs/themis/pull/620)).
  - Node.js v14 is now supported
    ([#654](https://github.com/cossacklabs/themis/pull/654)).

  - Passphrase API support in Secure Cell ([#621](https://github.com/cossacklabs/themis/pull/621)).

    JsThemis now supports _passphrase API_ of Secure Cell in Seal mode:

    ```javascript
    const themis = require('jsthemis')

    let cell = themis.SecureCellSeal.withPassphrase('secret')

    let encrypted = cell.encrypt(Buffer.from('message data'))
    let decrypted = cell.decrypt(encrypted)
    ```

    You can safely and securely use short, human-readable passphrases as strings with this new API.

    Existing master key API (available as `themis.SecureCellSeal.withKey(...)`) should not be used with passphrases or passwords.
    Use master key API with symmetric encryption keys, such as generated by `SymmetricKey` ([#562](https://github.com/cossacklabs/themis/pull/562)).
    Use passphrase API with human-readable passphrases.

  - **Deprecated API**

    - Secure Cell construction with `new` is deprecated ([#621](https://github.com/cossacklabs/themis/pull/621)).

      Passphrase API makes it ambiguous whether a Secure Cell is initialised with a master key or a passphrase.
      All Secure Cell classes – `SecureCellSeal`, `SecureCellTokenProtect`, `SecureCellContextImprint` –
      get a static factory method `withKey` to reduce the ambiguity.
      Please use it instead:

      ```javascript
      // NEW, write like this:
      let cell = themis.SecureCellSeal.withKey(secret)

      // old, avoid this:
      let cell = new themis.SecureCellSeal(secret)
      ```

      `new` constructors are not recommended for use but they are still supported and will always work with master keys, as they did before.

- **PHP**

  - New function `phpthemis_gen_sym_key()` can be used to generate symmetric keys for Secure Cell ([#561](https://github.com/cossacklabs/themis/pull/561)).
  - Resolved PHP Composer checksum issues once and for all
    ([#566](https://github.com/cossacklabs/themis/pull/566),
     [#567](https://github.com/cossacklabs/themis/pull/567)).
  - PHPThemis now supports _passphrase API_ of Secure Cell in Seal mode ([#594](https://github.com/cossacklabs/themis/pull/594), [#601](https://github.com/cossacklabs/themis/pull/601)).

    ```php
    $encrypted = phpthemis_scell_seal_encrypt_with_passphrase('passphrase', 'message');
    $decrypted = phpthemis_scell_seal_decrypt_with_passphrase('passphrase', $encrypted);
    ```

    You can safely and securely use short, human-readable passphrases as strings with this new API.

    Existing master key API (`phpthemis_scell_seal_{encrypt,decrypt}` and other modes) should not be used with passphrases or passwords.
    Use master key API with symmetric encryption keys, such as generated by `phpthemis_gen_sym_key()` ([#561](https://github.com/cossacklabs/themis/pull/561)).
    Use passphrase API with human-readable passphrases.

- **Python**

  - Fixed compatibility issues on 32-bit platforms ([#555](https://github.com/cossacklabs/themis/pull/555)).
  - New function `skeygen.GenerateSymmetricKey()` can be used to generate symmetric keys for Secure Cell ([#561](https://github.com/cossacklabs/themis/pull/561)).
  - PyThemis now supports _passphrase API_ of Secure Cell in Seal mode ([#596](https://github.com/cossacklabs/themis/pull/596)).

    ```python
    from pythemis.scell import SCellSeal

    cell = SCellSeal(passphrase='my passphrase')

    encrypted = cell.encrypt(b'message data')
    decrypted = cell.decrypt(encrypted)
    ```

    You can safely and securely use short, human-readable passphrases as strings with this new API.

    Existing master key API (`SCellSeal(key=...)`) should not be used with passphrases or passwords.
    Use master key API with symmetric encryption keys, such as generated by `GenerateSymmetricKey()` ([#561](https://github.com/cossacklabs/themis/pull/561)).
    Use passphrase API with human-readable passphrases.
  - <a id="0.13.0-drop-python-2">Python 2 is no longer supported</a>
    ([#648](https://github.com/cossacklabs/themis/pull/648)).

    Python 2 had reached EOL on 2020-01-01.

    In fact, we are not making any changes in this release that break compatibility, but we no longer officially support it. This means that we do not run any CI tests for Python 2, and in the future we will develop code compatible only with Python 3+.

- **Ruby**

  - New function `Themis::gen_sym_key()` can be used to generate symmetric keys for Secure Cell ([#561](https://github.com/cossacklabs/themis/pull/561)).
  - Secure Cell API updates ([#603](https://github.com/cossacklabs/themis/pull/603)).

    - RbThemis now supports _passphrase API_ of Secure Cell in Seal mode:

      ```ruby
      require 'rbthemis'

      cell = Themis::ScellSealPassphrase.new('secret string')

      encrypted = cell.encrypt('message data')
      decrypted = cell.decrypt(encrypted)
      ```

      You can safely and securely use short, human-readable passphrases as strings with this new API.

      Existing master key API (`Themis::Scell...`) should not be used with passphrases or passwords.
      Use master key API with symmetric encryption keys, such as generated by `Themis::gen_sym_key` ([#561](https://github.com/cossacklabs/themis/pull/561)).
      Use passphrase API with human-readable passphrases.

    - Secure Cell mode can now be selected by instantiating an appropriate subclass:

      | New API | Old API |
      | ------- | ------- |
      | `Themis::ScellSeal.new(key)`                  | `Themis::Scell.new(key, Themis::Scell::SEAL_MODE)`            |
      | `Themis::ScellSealPassphrase.new(passphrase)` | _not available_                                               |
      | `Themis::ScellTokenProtect.new(key)`          | `Themis::Scell.new(key, Themis::Scell::TOKEN_PROTECT_MODE)`   |
      | `Themis::ScellContextImprint.new(key`         | `Themis::Scell.new(key, Themis::Scell::CONTEXT_IMPRINT_MODE)` |

      `Themis::Scell` class is **deprecated** and should be replaced with new API.

    - Token Protect mode now accepts encrypted data and token as separate arguments instead of requiring an array:

      ```ruby
      decrypted = cell.decrypt([encrypted, token], context) # old
      decrypted = cell.decrypt(encrypted, token, context)   # new
      ```

      (Arrays are still accepted for compatibility but this API is deprecated.)

- **Rust**

  - New object `themis::keys::SymmetricKey` can be used to generate symmetric keys for Secure Cell
    ([#561](https://github.com/cossacklabs/themis/pull/561),
     [#631](https://github.com/cossacklabs/themis/pull/631)).
  - Significantly reduced compilation time by removing `bindgen` crate from dependencies ([#626](https://github.com/cossacklabs/themis/pull/626)).
  - Bindgen 0.54.1 or later is now required for RustThemis development
    ([#664](https://github.com/cossacklabs/themis/pull/664)).
  - Passphrase API support in Secure Cell ([#630](https://github.com/cossacklabs/themis/pull/630)).

    RustThemis now supports _passphrase API_ of Secure Cell in Seal mode:

    ```rust
    use themis::secure_cell::SecureCell;

    let cell = SecureCell::with_passphase("secret")?.seal();

    let encrypted = cell.encrypt(b"message data")?;
    let decrypted = cell.decrypt(&encrypted)?;
    ```

    You can safely and securely use short, human-readable passphrases as strings with this new API.

    Existing master key API (available as `SecureCell::with_key(...)`) should not be used with passphrases or passwords.
    Use master key API with symmetric encryption keys, such as generated by `themis::keys::SymmetricKey` ([#561](https://github.com/cossacklabs/themis/pull/561)).
    Use passphrase API with human-readable passphrases.

  - Miscellaneous minor improvements in code quality
    ([#571](https://github.com/cossacklabs/themis/pull/571),
     [#591](https://github.com/cossacklabs/themis/pull/591)).

- **WebAssembly**

  - New class `SymmetricKey` can be used to generate symmetric keys for Secure Cell ([#561](https://github.com/cossacklabs/themis/pull/561)).
  - Fixed an issue with webpack Terser plugin
    ([#568](https://github.com/cossacklabs/themis/pull/568)).
  - Updated Emscripten toolchain to the latest version
    ([#550](https://github.com/cossacklabs/themis/pull/550),
     [#569](https://github.com/cossacklabs/themis/pull/569),
     [#602](https://github.com/cossacklabs/themis/pull/602),
     [#653](https://github.com/cossacklabs/themis/pull/653)).
  - Updated embedded BoringSSL and other dependencies to the latest versions
    ([#608](https://github.com/cossacklabs/themis/pull/608),
     [#643](https://github.com/cossacklabs/themis/pull/643)).
  - Node.js v14 is now supported
    ([#654](https://github.com/cossacklabs/themis/pull/654)).

  - Passphrase API support in Secure Cell ([#616](https://github.com/cossacklabs/themis/pull/616)).

    WasmThemis now supports _passphrase API_ of Secure Cell in Seal mode:

    ```javascript
    const themis = require('wasm-themis')

    let cell = themis.SecureCellSeal.withPassphrase('secret')

    let encrypted = cell.encrypt(Buffer.from('message data'))
    let decrypted = cell.decrypt(encrypted)
    ```

    You can safely and securely use short, human-readable passphrases as strings with this new API.

    Existing master key API (available as `themis.SecureCellSeal.withKey(...)`) should not be used with passphrases or passwords.
    Use master key API with symmetric encryption keys, such as generated by `SymmetricKey` ([#561](https://github.com/cossacklabs/themis/pull/561)).
    Use passphrase API with human-readable passphrases.

  - **Deprecated API**

    - Secure Cell construction with `new` is deprecated ([#616](https://github.com/cossacklabs/themis/pull/616)).

      Passphrase API makes it ambiguous whether a Secure Cell is initialised with a master key or a passphrase. All Secure Cell classes –
      `SecureCellSeal`, `SecureCellTokenProtect`, `SecureCellContextImprint` – get a static factory method `withKey` to reduce the ambiguity. Please use it instead:

      ```javascript
      // NEW, write like this:
      let cell = themis.SecureCellSeal.withKey(secret)

      // old, avoid this:
      let cell = new themis.SecureCellSeal(secret)
      ```

      `new` constructors are not recommended for use but they are still supported and will always work with master keys, as they did before.

_Docs:_

- New improved design and structure of [Themis documentation](https://docs.cossacklabs.com/products/themis/).
- Updated templates for GitHub issues and pull requests
  ([#549](https://github.com/cossacklabs/themis/pull/549)).
- Miscellaneous quality improvements in various pieces of documentation
  ([#558](https://github.com/cossacklabs/themis/pull/558),
   [#575](https://github.com/cossacklabs/themis/pull/575),
   [#581](https://github.com/cossacklabs/themis/pull/581),
   [#587](https://github.com/cossacklabs/themis/pull/587),
   [#590](https://github.com/cossacklabs/themis/pull/590)).
- Clarified information on data privacy regulations
  ([#593](https://github.com/cossacklabs/themis/pull/593)).
- Removed last surviving links to deprecated GitHub Wiki
  ([#589](https://github.com/cossacklabs/themis/pull/589)).

_Infrastructure:_

- Changed name of the tarball produced by `make dist` to `themis_X.Y.Z.tar.gz`
  ([#544](https://github.com/cossacklabs/themis/pull/544)).
- Fixed Doxygen support
  ([#559](https://github.com/cossacklabs/themis/pull/559)).
- Automated benchmarking harness is now tracking Themis performance.
  See [`benches`](https://github.com/cossacklabs/themis/tree/master/benches/)
  ([#580](https://github.com/cossacklabs/themis/pull/580),
   [#582](https://github.com/cossacklabs/themis/pull/582)).
- Automated regular fuzzing of the code with AFL
  ([#579](https://github.com/cossacklabs/themis/pull/579),
   [#583](https://github.com/cossacklabs/themis/pull/583)).
- Added automated tests for all code samples in documentation, ensuring they are always up-to-date ([#600](https://github.com/cossacklabs/themis/pull/600)).
- All 13 supported platforms are verified on GitHub Actions, along with existing CircleCI and Bitrise tests ([#600](https://github.com/cossacklabs/themis/pull/600)).
- New Makefile targets:
  - `make jsthemis` builds JsThemis from source ([#618](https://github.com/cossacklabs/themis/pull/618)).
- Resolved issues with library search paths on CentOS
  when Themis Core is built from source and installed with `make install`
  ([#645](https://github.com/cossacklabs/themis/pull/645).
- Resolved issues with library search paths on Debian
  when Themis Core is installed from packages
  ([#651](https://github.com/cossacklabs/themis/pull/651)).
- Introduced `./configure` script to significantly improve rebuild performance
  ([#611](https://github.com/cossacklabs/themis/pull/611),
   [#628](https://github.com/cossacklabs/themis/pull/628)).
- Improved package installation testing and platform coverage
  ([#595](https://github.com/cossacklabs/themis/pull/595),
   [#650](https://github.com/cossacklabs/themis/pull/650)).
- Miscellaneous minor improvements and updates in the build system
  ([#542](https://github.com/cossacklabs/themis/pull/542),
   [#573](https://github.com/cossacklabs/themis/pull/573),
   [#615](https://github.com/cossacklabs/themis/pull/615),
   [#617](https://github.com/cossacklabs/themis/pull/617),
   [#629](https://github.com/cossacklabs/themis/pull/629),
   [#627](https://github.com/cossacklabs/themis/pull/627),
   [#632](https://github.com/cossacklabs/themis/pull/632),
   [#644](https://github.com/cossacklabs/themis/pull/644),
   [#646](https://github.com/cossacklabs/themis/pull/646),
   [#649](https://github.com/cossacklabs/themis/pull/649),
   [#656](https://github.com/cossacklabs/themis/pull/656)).

- <a id="0.13.0-new-platforms">**New supported platforms**</a>

  - CentOS 8 is now fully fully supported.
  - Ubuntu 20.04 “Focal Fossa” is now fully fully supported.
  - GoThemis is now tested with Go 1.14
    ([#595](https://github.com/cossacklabs/themis/pull/595)).
  - SwiftThemis is now tested with Swift 5
    ([#605](https://github.com/cossacklabs/themis/pull/605)).
  - Kotlin API of JavaThemis is now verified by all CI platforms
    ([#637](https://github.com/cossacklabs/themis/pull/637)).
  - iPadOS is now officially supported target for ObjCThemis
    ([#641](https://github.com/cossacklabs/themis/pull/641)).
  - Node.js v14 is now supported for JsThemis and WasmThemis
    ([#654](https://github.com/cossacklabs/themis/pull/654)).

- **Breaking changes**

  - <a id="0.13.0-drop-java-7">Java 7 is no longer supported</a>
    ([#633](https://github.com/cossacklabs/themis/pull/633)).

    Updates in Gradle build infrastructure require Java 8.

  - Debian 8 “Jessie” is no longer supported
    ([#633](https://github.com/cossacklabs/themis/pull/633)).

    This version is no longer maintained by the Debian team and it lacks Java 8.
    We no longer provide binary packages for this distribution.

  - Python 2 is no longer supported
    ([#648](https://github.com/cossacklabs/themis/pull/648)).

    Python 2 had finally reached EOL on 2020-01-01.
    PyThemis 0.13 is the last version guaranteed to be compatible with Python 2.

## [0.12.0](https://github.com/cossacklabs/themis/releases/tag/0.12.0), September 27th 2019

**TL;DR:**
- Added WasmThemis to support WebAssembly (works with Electron and Node.js);
- added experimental support for Windows (using MSYS2 compiler and NSIS installer);
- added support of Go Modules;
- added package for ThemisPP;
- added support for Node.js v12 LTS (in addition to v10 and v8) in jsThemis;
- added extra safety checks and fixes for tricky bugs.

**Breaking changes:**

- **Linux:** when building from sources, the default installation path of Themis Core library has been changed from `/usr` to `/usr/local`. If you’re affected, read the instructions on how to make a clean upgrade below.
- **Go:** some of GoThemis APIs have been renamed to comply with Go naming convention (old API are marked as deprecated and will be removed in the next release). If you’re using Go – please switch to new functions.
- **Ruby:** deprecated `rubythemis` gem has been completely removed in favour of `rbthemis`.

_Code:_

- **Core**

  - **Soter** (low-level security core used by Themis)

    Improved security and code quality, implemented better handling of secrets and memory management. These changes decrease the chance of potential memory leaks.

    - Introduced new internal function: `soter_wipe()`.
      It can be used to securely wipe sensitive data from memory after it's no longer needed.
      All Themis cryptosystems now use this new API ([#488](https://github.com/cossacklabs/themis/pull/488)).

    - Improved usage and error handling of OpenSSL/BoringSSL PRNGs.
      Thank you, [**@veorq**](https://github.com/veorq) for bringing up this issue ([#485](https://github.com/cossacklabs/themis/pull/485)).

    - Improved memory safety and fixed potential corner-case issues in OpenSSL/BoringSSL usage.
      Thanks, [**@outspace**](https://github.com/outspace) for identifying these issues ([#501](https://github.com/cossacklabs/themis/pull/501), [#524](https://github.com/cossacklabs/themis/pull/524), [#525](https://github.com/cossacklabs/themis/pull/525), [#535](https://github.com/cossacklabs/themis/pull/535)).

  - **Key generation**

    - Improved key validity checks across all Themis cryptosystems. Now it’s harder to use wrong keys or misuse them ([#486](https://github.com/cossacklabs/themis/pull/486)).

    - Improved error handling for EC key generator that could produce an invalid public key without returning an error.
      Thanks, [**@vixentael**](https://github.com/vixentael) for finding this issue ([#500](https://github.com/cossacklabs/themis/pull/500)).

  - **Secure Cell**

    - Improved handling of edge cases with large data buffers ([#496](https://github.com/cossacklabs/themis/pull/496), [#497](https://github.com/cossacklabs/themis/pull/497)).

    - Improved performance of Secure Cell's encryption/decryption ([#496](https://github.com/cossacklabs/themis/pull/496)).

  - **Library ABI**

    - Themis shared libraries now have a formal ABI version.
      This ensures that no compatibility issues arise if we ever need to introduce breaking changes in the ABI ([#454](https://github.com/cossacklabs/themis/pull/454)).

    - Removed private symbols from public export lists.
      Themis has been accidentally exporting various private utility functions.
      Private functions not intended for public use are now hidden ([#458](https://github.com/cossacklabs/themis/pull/458), [#472](https://github.com/cossacklabs/themis/pull/472)).

  - <a id="0.12.0-packaging-updates">**Installation & packaging**</a>

    - Themis now installs to `/usr/local` by default when building from source on Linux ([#448](https://github.com/cossacklabs/themis/pull/448)).

      This _may_ be a **breaking change** if your system has non-standard precedence rules.
      If you install Themis from source code directly, please do a clean upgrade the following way:

      ```bash
      make uninstall PREFIX=/usr
      make install   PREFIX=/usr/local
      ```

      Please consider using [binary repositories](https://docs.cossacklabs.com/pages/documentation-themis/#installing-themis-from-repositories) to install Themis.
      If your system or package manager is not supported yet, please let us know via dev@cossacklabs.com.

    - Themis packages now support multiarch installations ([#512](https://github.com/cossacklabs/themis/pull/512)).

      Multiarch enables parallel installation of 32-bit and 64-bit versions of the library.
      This is particularly important on CentOS where some tools like _pkg-config_ would fail to locate Themis due to non-standard installation path.

    - Updated Makefile to support a number of [standard GNU variables](https://www.gnu.org/prep/standards/html_node/Directory-Variables.html) like `libdir` ([#453](https://github.com/cossacklabs/themis/pull/453), [#455](https://github.com/cossacklabs/themis/pull/455)).

    - Improved accuracy of package dependencies to make sure you don't have to install anything manually after installing Themis from package repositories ([#446](https://github.com/cossacklabs/themis/pull/446)).

    - NSIS installer is now available for Windows. To build NSIS installer, use `make nsis_installer` command in MSYS2 environment.
      You can read more about MSYS2 target [here](https://github.com/cossacklabs/themis/pull/469) ([#474](https://github.com/cossacklabs/themis/pull/474)).

  - **Dependency updates**

    - Embedded BoringSSL submodule has been updated to the latest upstream version ([#528](https://github.com/cossacklabs/themis/pull/528)).

    - Only the necessary parts of embedded BoringSSL are now built, leading to 2x build speedup ([#447](https://github.com/cossacklabs/themis/pull/447)).

  - **Other changes**

    - Miscellaneous improvements and cleanups in the Makefile ([#450](https://github.com/cossacklabs/themis/pull/450), [#451](https://github.com/cossacklabs/themis/pull/451), [#452](https://github.com/cossacklabs/themis/pull/452), [#459](https://github.com/cossacklabs/themis/pull/459), [#523](https://github.com/cossacklabs/themis/pull/523), [#527](https://github.com/cossacklabs/themis/pull/527)).

    - Core libraries are now linked dynamically to test binaries ([#460](https://github.com/cossacklabs/themis/pull/460)).

- **Android**

  - Embedded BoringSSL submodule has been updated to the latest upstream version ([#528](https://github.com/cossacklabs/themis/pull/528)).

  - Only the necessary parts of embedded BoringSSL are now built, leading to 2x build speedup ([#447](https://github.com/cossacklabs/themis/pull/447)).

- **C++**

  - ThemisPP is now available as a system package through [Cossack Labs repositories](https://docs.cossacklabs.com/pages/documentation-themis/#installing-themis-from-repositories) ([#506](https://github.com/cossacklabs/themis/pull/506)).

    Use
      - `libthemispp-dev` for Debian and Ubuntu,
      - `libthemispp-devel` for CentOS.

- **Go**

  - **Breaking changes**

    - Some APIs have been renamed to conform with the Go naming conventions ([#424](https://github.com/cossacklabs/themis/pull/424)).

      The old names are now deprecated and scheduled for removal in the next release.
      Please migrate to using the new names when you upgrade.

      | Old API                                | New API                    |
      | -------------------------------------- | -------------------------- |
      | `cell.CELL_MODE_SEAL`                  | `cell.ModeSeal`            |
      | `compare.COMPARE_MATCH`                | `compare.Match`            |
      | `keys.KEYTYPE_EC`                      | `keys.TypeEC`              |
      | `session.STATE_ESTABLISHED`            | `session.StateEstablished` |
      | `(*session.SecureSession) GetRemoteId` | `GetRemoteID`              |

  - GoThemis is now compatible with Go 1.11 modules starting with this release.
    For example, you are now able to pin a specific version of GoThemis in your projects ([#505](https://github.com/cossacklabs/themis/pull/505)).

- **iOS, macOS**

  - Example code and projects for Objective-C and Swift are now up-to-date, cleaned up, and modernised ([#463](https://github.com/cossacklabs/themis/pull/463), [#467](https://github.com/cossacklabs/themis/pull/467))

  - OpenSSL version is pinned to 1.0.2.17 for Carthage package and to 1.0.2.18 to CocoaPods package as a workaround for a compilation issue with the latest versions ([#539](https://github.com/cossacklabs/themis/pull/539), [#484](https://github.com/cossacklabs/themis/pull/484)).

- **Java**

  - JNI wrapper for desktop Java does not require a separate installation of Themis Core from now on ([#450](https://github.com/cossacklabs/themis/pull/450)).

- **Node.js**

  - JsThemis now supports latest Node.js v12 LTS (in addition to v10 and v8) ([#499](https://github.com/cossacklabs/themis/pull/499),
     [#502](https://github.com/cossacklabs/themis/pull/502)).

  - JsThemis can now be used on Windows provided that Themis Core is installed to `C:\Program Files\Themis` ([#475](https://github.com/cossacklabs/themis/pull/475)).

  - Improved error reporting when keys are misused with Secure Message objects ([#465](https://github.com/cossacklabs/themis/pull/465)).

- **PHP**

  - Updated PHP installer to use the latest Composer version ([#519](https://github.com/cossacklabs/themis/pull/519)).

- **Ruby**

  - **Breaking changes**

    - `rubythemis` gem has been completely removed after being deprecated in Themis 0.11.
      Please use `require 'rbthemis'` in your projects ([#508](https://github.com/cossacklabs/themis/pull/508)).

- **Rust**

  - Minor internal code style modernizations ([#466](https://github.com/cossacklabs/themis/pull/466)).

- **WebAssembly**

  - **WasmThemis** brings Themis to Web using [_WebAssembly_](https://webassembly.org).
    Thank you to [**@ilammy**](https://github.com/ilammy) for adding it.

    WasmThemis supports the full functionality of other Themis wrappers:
    Secure Cell, Secure Message, Secure Session, and Secure Comparator.
    WasmThemis package is [available via npm](https://www.npmjs.com/package/wasm-themis) as `wasm-themis`,
    sample code can be found in [docs/examples/js](https://github.com/cossacklabs/themis/tree/master/docs/examples/js),
    and the HowTo guide is available [on the documentation server](https://docs.cossacklabs.com/pages/js-wasm-howto/) ([#457](https://github.com/cossacklabs/themis/pull/457), [#461](https://github.com/cossacklabs/themis/pull/461), [#462](https://github.com/cossacklabs/themis/pull/462), [#473](https://github.com/cossacklabs/themis/pull/473), [#482](https://github.com/cossacklabs/themis/pull/482), [#489](https://github.com/cossacklabs/themis/pull/489), [#490](https://github.com/cossacklabs/themis/pull/490), [#491](https://github.com/cossacklabs/themis/pull/491), [#492](https://github.com/cossacklabs/themis/pull/492),[#494](https://github.com/cossacklabs/themis/pull/494), [#495](https://github.com/cossacklabs/themis/pull/495), [#498](https://github.com/cossacklabs/themis/pull/498), [#507](https://github.com/cossacklabs/themis/pull/507), [#513](https://github.com/cossacklabs/themis/pull/513)).

  - WasmThemis is tested with current Node.js LTS versions, popular Web browsers, and Electron framework.
    It is also tested for compatibility with other Themis wrappers ([#509](https://github.com/cossacklabs/themis/pull/509), [#510](https://github.com/cossacklabs/themis/pull/510), [#511](https://github.com/cossacklabs/themis/pull/511)).

- **Windows**

  - It is now possible to compile Themis Core for Windows using MSYS2 environment.
    See the instructions [here](https://github.com/cossacklabs/themis/issues/522#issuecomment-527519113) ([#469](https://github.com/cossacklabs/themis/pull/469)).

  - NSIS installer is now provided for the distribution of Themis on Windows.
    It's compatible with the new MSYS2 builds ([#474](https://github.com/cossacklabs/themis/pull/474)).

  - It is now possible to compile JsThemis on Windows, given that Themis Core is installed ([#475](https://github.com/cossacklabs/themis/pull/475)).

  - Miscellaneous compatibility fixes should make it possible to compile Themis Core with Microsoft Visual Studio.
    This platform does not have full official support yet, though ([#470](https://github.com/cossacklabs/themis/pull/470), [#471](https://github.com/cossacklabs/themis/pull/471)).

_Docs:_

- [Themis GitHub Wiki](https://github.com/cossacklabs/themis/wiki) is being deprecated.
  Please find the latest documentation for Themis on [Cossack Labs Documentation Server](https://docs.cossacklabs.com/products/themis/). If you're used to using the [Themis Wiki](https://github.com/cossacklabs/themis/wiki) or have bookmarked a few pages for further use, don't worry - its pages and table of contents stay where they were, but each will now link to its corresponding [Cossack Labs Documentation Server](https://docs.cossacklabs.com/products/themis/) counterpart.

- [Code of Conduct](https://github.com/cossacklabs/themis/blob/master/CODE_OF_CONDUCT.md) has been introduced to make sure that Themis project has a welcoming environment ([#518](https://github.com/cossacklabs/themis/pull/518)).

- Improved and updated installation guides for numerous languages and platforms.


_Infrastructure:_

- New Makefile targets and use cases:

  - `emmake make all` builds WasmThemis in Emscripten environment ([#475](https://github.com/cossacklabs/themis/pull/457));
  - `make all` can be run in MSYS2 environment on Windows now ([#469](https://github.com/cossacklabs/themis/pull/469));
  - `make nsis_installer` builds NSIS installer for Windows binaries ([#474](https://github.com/cossacklabs/themis/pull/474));
  - `make deb` and `make rpm` now build ThemisPP packages, too ([#506](https://github.com/cossacklabs/themis/pull/506));
  - `NO_NIST_STS` environment variable can be used to disable the long-running NIST statistical test suite when doing `make test` ([#456](https://github.com/cossacklabs/themis/pull/456)).

- Removed Makefile targets:

  - Deprecated `rubythemis` targets have been completely removed.
    Use `make rbthemis_install` to install RubyThemis instead ([#508](https://github.com/cossacklabs/themis/pull/508)).

- Multiple updates in the way Themis is installed and packaged.
  The most significant are switch to `/usr/local` for installation from source code and added support for multiarch installation packages ([Read more](#0.12.0-packaging-updates)).

- JsThemis and WasmThemis are now tested on all current LTS versions of Node.js ([#502](https://github.com/cossacklabs/themis/pull/502),
   [#510](https://github.com/cossacklabs/themis/pull/510)).

- Integration tests are getting stronger with WebAssembly platform being added to the suite ([#511](https://github.com/cossacklabs/themis/pull/511)).

- CI servers are now using the latest RVM for testing RubyThemis ([#503](https://github.com/cossacklabs/themis/pull/503), [#504](https://github.com/cossacklabs/themis/pull/504)).


## [0.11.1](https://github.com/cossacklabs/themis/releases/tag/0.11.1), April 1st 2019

**TL;DR:** Rust-Themis can now be installed entirely from packages (repositories and crates.io), without building anything from source.

_Code:_

- **Rust**

  - Improvements in lookup of core Themis library ([#444](https://github.com/cossacklabs/themis/pull/444)).

  - Minor changes in dependencies ([#443](https://github.com/cossacklabs/themis/pull/443)).

_Infrastructure:_

- Minor fixes in the packaging process ([#442](https://github.com/cossacklabs/themis/pull/442)).


## [0.11.0](https://github.com/cossacklabs/themis/releases/tag/0.11.0), March 28th 2019

**TL;DR:** Added Rust Themis, added Carthage distribution for iOS and Maven distribution for Android. Improved Secure Message API and propagated it to all our language wrappers.

We found that Themis is now [recommended by OWASP](https://github.com/OWASP/owasp-mstg/blob/1.1.0/Document/0x06e-Testing-Cryptography.md#third-party-libraries) as data encryption library for mobile platforms.

**Breaking changes:** We renamed `rubythemis` to `rbthemis` as a beginning of a tradition of gentle deprecations, with timely warning of all the users that can potentially be affected. We removed `themis_version()` function that allowed checking Themis' version at run-time (with no replacement function).

_Code:_

- **Core**

  - **Fixes in Soter (low-level security core used by Themis):**

    - Fixed possible null pointer deference caused by the misusage of short-circuit evaluation. Huge thanks to [@movie-travel-code](https://github.com/movie-travel-code) for pointing out ([#315](https://github.com/cossacklabs/themis/pull/315), [#314](https://github.com/cossacklabs/themis/pull/314)).

    - Fixed crash in Secure Message when RSA keys are used incorrectly (swapped or empty) – a shoutout for [@ilammy](https://github.com/ilammy) and [@secumod](https://github.com/secumod) for fixing this ([#334](https://github.com/cossacklabs/themis/pull/334)).

    - Fixed issue with RSA key generator silently truncating private keys – our gratitude going out to [@ilammy](https://github.com/ilammy) and [@secumod](https://github.com/secumod) again ([#335](https://github.com/cossacklabs/themis/pull/335)).

    - Fixed crash that occured on re-using Secure Comparator with BoringSSL – thanks to [@ilammy](https://github.com/ilammy) and [@secumod](https://github.com/secumod) for this fix ([#347](https://github.com/cossacklabs/themis/pull/347)).

    - Fixed overflow during Secure Cell decryption in Seal mode - thanks to [@ilammy](https://github.com/ilammy) and his skills in fuzz testing ([#367](https://github.com/cossacklabs/themis/pull/367)).

    - Improved the test suite to catch more corner cases, including with OpenSSL-specific issues ([#323](https://github.com/cossacklabs/themis/pull/323), [#319](https://github.com/cossacklabs/themis/pull/319)).

  - **Secure Session**

    - Added additional safety tests for Secure Session: return error if clientID is empty (thanks [@deszip](https://github.com/deszip) for asking tough questions and mis-using clientID) ([#386](https://github.com/cossacklabs/themis/pull/386)).

    - Described [thread safety code practices](https://docs.cossacklabs.com/pages/thread-safety-themis/) when using Secure Session.

  - **Secure Message**

    - Updated Secure Message API: divided the `wrap` function into `encrypt` and `sign`, and the `unwrap` function into `decrypt` and `verify`. The new API has more intuitive naming and should be harder to misuse, with encrypt/decrypt and sign/verify API clearly named and separated.

      A common mistake with the old API was that users could accidentally use sign/verify API instead of encryption because they didn't provide a private key. The new API features more strict checks and prevents this kind of mistake.

      This change doesn't affect the language wrappers you are using, so no code changes are required from you.

      Documentation for the new API calls is available [in the Wiki documentation](https://docs.cossacklabs.com/pages/secure-message-cryptosystem/#implementation-details) and for each language separately (in their HowTos) ([#389](https://github.com/cossacklabs/themis/pull/389)).

    - Fixed a potential memory leak in Secure Message encryption and decryption ([#398](https://github.com/cossacklabs/themis/pull/398)).

  - **Code quality**

    - Cleaned up circular dependencies in header files. This change has made the code cleaner and the compilation time faster ([#392](https://github.com/cossacklabs/themis/pull/392)).

    - Improved code quality by fixing warnings from various compiler flags (`-Wall -Wextra -Wformat-security -Wnull-dereference -Wshift-overflow` and so on) ([#377](https://github.com/cossacklabs/themis/pull/377)).

    - Formatted the code using `clang-format` and `clang-tidy`, added automated formatting for core and tests ([#418](https://github.com/cossacklabs/themis/pull/418), [#399](https://github.com/cossacklabs/themis/pull/399), [#397](https://github.com/cossacklabs/themis/pull/397), [#396](https://github.com/cossacklabs/themis/pull/396), [#395](https://github.com/cossacklabs/themis/pull/395)).

  - **Other changes**

    - Improved and refactored our Great Makefile to be more stable, more user-friendly, and to support OS-specific issues ([#417](https://github.com/cossacklabs/themis/pull/417), [#413](https://github.com/cossacklabs/themis/pull/413), [#348](https://github.com/cossacklabs/themis/pull/348), [#346](https://github.com/cossacklabs/themis/pull/346), [#345](https://github.com/cossacklabs/themis/pull/345), [#343](https://github.com/cossacklabs/themis/pull/343), [#321](https://github.com/cossacklabs/themis/pull/321)).

    - Removed `themis_version()` function and all related API for querying Themis and Soter versions at run-time. There is no replacement for it and this is obviously a breaking change ([#388](https://github.com/cossacklabs/themis/pull/388)).

- **Rust**

  - Introduced Rust Themis wrapper, all work done by brilliant [@ilammy](https://github.com/ilammy)!

    Rust Themis supports the same functionality as other Themis wrappers: Secure Cell, Secure Message, Secure Session, and Secure Comparator. Rust Themis package is available through [crates.io](https://crates.io/crates/themis), examples are stored in [docs/examples/rust](https://github.com/cossacklabs/themis/tree/master/docs/examples/rust), the HowTo guide is available [in Wiki](https://docs.cossacklabs.com/pages/rust-howto/) ([#419](https://github.com/cossacklabs/themis/pull/419), [#405](https://github.com/cossacklabs/themis/pull/405), [#403](https://github.com/cossacklabs/themis/pull/403), [#390](https://github.com/cossacklabs/themis/pull/390), [#383](https://github.com/cossacklabs/themis/pull/383), [#382](https://github.com/cossacklabs/themis/pull/382), [#381](https://github.com/cossacklabs/themis/pull/381), [#380](https://github.com/cossacklabs/themis/pull/380), [#376](https://github.com/cossacklabs/themis/pull/376), [#375](https://github.com/cossacklabs/themis/pull/375), [#374](https://github.com/cossacklabs/themis/pull/374), [#373](https://github.com/cossacklabs/themis/pull/373), [#372](https://github.com/cossacklabs/themis/pull/372), [#365](https://github.com/cossacklabs/themis/pull/365), [#363](https://github.com/cossacklabs/themis/pull/363), [#362](https://github.com/cossacklabs/themis/pull/362), [#358](https://github.com/cossacklabs/themis/pull/358), [#357](https://github.com/cossacklabs/themis/pull/357), [#356](https://github.com/cossacklabs/themis/pull/356), [#353](https://github.com/cossacklabs/themis/pull/353), [#349](https://github.com/cossacklabs/themis/pull/349), [#340](https://github.com/cossacklabs/themis/pull/340)).

- **iOS and macOS**

  - Added Carthage support. Now users can add Themis to their Cartfile using `github "cossacklabs/themis"`.

    More details available in [Objective-C HowTo](https://docs.cossacklabs.com/pages/objective-c-howto/) and [Swift HowTo](https://docs.cossacklabs.com/pages/swift-howto/). Example projects available in [docs/examples/objc](https://github.com/cossacklabs/themis/tree/master/docs/examples/objc) and [docs/examples/swift/](https://github.com/cossacklabs/themis/tree/master/docs/examples/swift) folders ([#432](https://github.com/cossacklabs/themis/pull/432), [#430](https://github.com/cossacklabs/themis/pull/430), [#428](https://github.com/cossacklabs/themis/pull/428), [#427](https://github.com/cossacklabs/themis/pull/427)).

  - Added BoringSSL support, now users can select which crypto-engine they want to include. This change affects only Themis CocoaPod: users can add Themis based on BoringSSL to their Podfile using `pod 'themis/themis-boringssl'` ([#351](https://github.com/cossacklabs/themis/pull/351), [#331](https://github.com/cossacklabs/themis/pull/331), [#330](https://github.com/cossacklabs/themis/pull/330), [#329](https://github.com/cossacklabs/themis/pull/329)).

  - Added bitcode support. This affects only Themis CocoaPod that uses OpenSSL – thanks [@deszip](https://github.com/deszip) and [@popaaaandrei](https://github.com/popaaaandrei) ([#407](https://github.com/cossacklabs/themis/pull/407), [#355](https://github.com/cossacklabs/themis/pull/355), [#354](https://github.com/cossacklabs/themis/pull/354)).

  - Added compatibility for Swift frameworks. Now Themis can be used directly from Swift without Bridging header file, kudos to [@popaaaandrei](https://github.com/popaaaandrei) for pointing on this out ([#416](https://github.com/cossacklabs/themis/pull/416), [#415](https://github.com/cossacklabs/themis/pull/415)).

  - Updated code to use the latest Secure Message API (see description of core changes above). This change doesn't affect user-facing code so no code changes are required from users ([#393](https://github.com/cossacklabs/themis/pull/393)).

  - Updated error codes and error messages for all crypto systems, now errors and logs are more user-friendly and understandable ([#394](https://github.com/cossacklabs/themis/pull/394), [#393](https://github.com/cossacklabs/themis/pull/393)).

  - Improved code quality here and there ([#317](https://github.com/cossacklabs/themis/pull/317)).

  - Dropped feature flag `SECURE_COMPARATOR_ENABLED` because it's redundant: Secure Comparator is enabled by default ([#429](https://github.com/cossacklabs/themis/pull/429)).

- **macOS specific**

  - Added Homebrew support for Themis Core. Now users can install Themis Core library using `brew tap cossacklabs/tap && brew update && brew install libthemis`. This is useful when you're developing on macOS.

  More details can be found in [the Installation guide](https://docs.cossacklabs.com/pages/documentation-themis/#macos).

- **C++**

  - Improved Secure Session memory behavior (now users can move and copy Secure Session objects and callbacks) ([#370](https://github.com/cossacklabs/themis/pull/370), [#369](https://github.com/cossacklabs/themis/pull/369)).

  - Allowed to link ThemisPP as header-only library by adding "inline" functions – thanks [@deszip](https://github.com/deszip) for pushing us. Check for detailed instructions in [C++ HowTo](https://docs.cossacklabs.com/pages/cpp-howto/) ([#371](https://github.com/cossacklabs/themis/pull/371)).

  - Added support of smart pointer constructors for Secure Session, now users should use `std::shared_ptr<secure_session_callback_interface_t>` constructor ([#378](https://github.com/cossacklabs/themis/pull/378)).

  - Added functions for key validation: now you can check if keypairs are valid before using it for encryption/decryption ([#389](https://github.com/cossacklabs/themis/pull/389)).

  - Updated test suite to test C++03 and C++11 ([#379](https://github.com/cossacklabs/themis/pull/379)).

  - Updated error codes and error messages for all crypto systems, now errors and logs are more user-friendly and understandable ([#385](https://github.com/cossacklabs/themis/pull/385)).

  - Formatted code using `clang-format` rules and implemented some `clang-tidy` recommendations ([#410](https://github.com/cossacklabs/themis/pull/410), [#404](https://github.com/cossacklabs/themis/pull/404)).

- **Java**

  - Updated Secure Message API: separated function `wrap` into `encrypt` and `sign`, and function `unwrap` into `decrypt` and `verify`. Old functions are still available, but will be deprecated eventually ([#389](https://github.com/cossacklabs/themis/pull/389)).

  - Significantly improved [Themis usage examples for Desktop Java](https://github.com/cossacklabs/themis-java-examples) - thanks to [@Dimdron](https://github.com/Dimdron) [#3](https://github.com/cossacklabs/themis-java-examples/pull/3).

  - Formatted JNI code using `clang-format` rules and implemented some `clang-tidy` recommendations ([#420](https://github.com/cossacklabs/themis/pull/420)).

- **Android**

  - Added Maven distribution ([#361](https://github.com/cossacklabs/themis/pull/361)).

    The new installation process requires adding only two lines to the Maven app configuration (instead of manually re-compiling the whole Themis library)!
    See the updated [HowTo guide](https://docs.cossacklabs.com/pages/java-and-android-howto/) in Wiki.

  - Significantly improved [Themis usage examples for Android](https://github.com/cossacklabs/themis-java-examples) - thanks to [@Dimdron](https://github.com/Dimdron) [#3](https://github.com/cossacklabs/themis-java-examples/pull/3).

  - Significantly improved [Secure mobile websocket example](https://github.com/cossacklabs/mobile-websocket-example) - thanks to [@sergeyzenchenko](https://github.com/sergeyzenchenko) [#4](https://github.com/cossacklabs/mobile-websocket-example/pull/4).

  - Formatted JNI code using `clang-format` rules and implemented some `clang-tidy` recommendations ([#420](https://github.com/cossacklabs/themis/pull/420)).

- **Go**

  - Updated code to use the latest Secure Message API (see the description of core changes above). This change doesn't affect user-facing code so no code changes are required from users ([#400](https://github.com/cossacklabs/themis/pull/400)).

  - Formatted code and fixed `gofmt` and `golint` warnings ([#426](https://github.com/cossacklabs/themis/pull/426), [#424](https://github.com/cossacklabs/themis/pull/424), [#432](https://github.com/cossacklabs/themis/pull/423), [#422](https://github.com/cossacklabs/themis/pull/422)).

- **Node.js**

  - Fixed jsthemis to be compatible with Node 10, huge thanks to [@deszip](https://github.com/deszip) ([#327](https://github.com/cossacklabs/themis/pull/327), [#326](https://github.com/cossacklabs/themis/pull/326)).

  - Updated error codes and error messages for all crypto systems, now errors and logs are more user-friendly and understandable ([#384](https://github.com/cossacklabs/themis/pull/384)).

  - Fixed memory corruption tests on i386 systems ([#408](https://github.com/cossacklabs/themis/pull/408)).

  - Formatted native extension code using `clang-format` rules and implemented some `clang-tidy` recommendations ([#412](https://github.com/cossacklabs/themis/pull/412)).

- **PHP**

  - Updated PHP installer to use the latest Composer installer ([#360](https://github.com/cossacklabs/themis/pull/360), [#328](https://github.com/cossacklabs/themis/pull/328)).

- **Python**

  - Updated code to use the latest Secure Message API (see description of core changes above). This change doesn't affect user-facing code so no code changes are required from users ([#401](https://github.com/cossacklabs/themis/pull/401)).

  - Updated error codes and error messages for all crypto systems, now errors and logs are more user-friendly and understandable ([#401](https://github.com/cossacklabs/themis/pull/401)).

- **Ruby**

  - Updated code to use latest Secure Message API (see description of core changes above). This change doesn't affect user-facing code so no code changes are required from users ([#402](https://github.com/cossacklabs/themis/pull/402)).

  - Updated error codes and error messages for all crypto systems, now errors and logs are more user-friendly and understandable ([#402](https://github.com/cossacklabs/themis/pull/402)).

  - Deprecated `rubythemis` in favor of `rbthemis`. Users should use `require 'rbthemis'` in their projects ([#434](https://github.com/cossacklabs/themis/pull/434)).

- **Tests and other things**

  - Added tools for fuzzing testing and tests on Themis Core ([#421](https://github.com/cossacklabs/themis/pull/421), [#368](https://github.com/cossacklabs/themis/pull/368), [#366](https://github.com/cossacklabs/themis/pull/366), [#364](https://github.com/cossacklabs/themis/pull/364)).

  - Updated BoringSSL submodule configuration to use Clang while building ([#352](https://github.com/cossacklabs/themis/pull/352)).

  - Updated NIST test suite: improved readability, maintainability, and output of NIST STS makefile, added build files to gitignore ([#414](https://github.com/cossacklabs/themis/pull/414)).


_Docs:_

- Described the new [Secure Message API](https://docs.cossacklabs.com/pages/secure-message-cryptosystem/#implementation-details): how we divided the `wrap` function into `encrypt` and `sign`, and the `unwrap` function — into `decrypt` and `verify` to make it more obvious for the users.

- Described [thread safety code practices](https://docs.cossacklabs.com/pages/thread-safety-themis/) when using Secure Session.

- Improved installation guides for numerous languages.


_Infrastructure:_

- Added Homebrew support for Themis Core. Now users can install Themis Core libraby using `brew tap cossacklabs/tap && brew update && brew install libthemis`. This is useful when you're developing on macOS. More details can be found in [the Installation guide](https://docs.cossacklabs.com/pages/documentation-themis/#macos).

- Added [installation guide on using Docker container](https://docs.cossacklabs.com/pages/documentation-themis/#themis-with-docker) as a building environment for Themis: if you can't download Themis Core from packages, feel free to use Docker container for this.


## [0.10.0](https://github.com/cossacklabs/themis/releases/tag/0.10.0), February 6th 2018

**TL;DR:** Multi-platform, multi-language compatibility improved.

⚠️ _Incompatibility issues:_

- If you are using Themis on x64 systems, consider upgrading every Themis library/wrapper you were using to `0.10.0`. Incompatibility issues may arise between previous Themis versions and `0.10.0` on x64 machines ([#279](https://github.com/cossacklabs/themis/pull/279)).

- Rubythemis has breaking changes for Secure Cell Token Protect mode ([#281](https://github.com/cossacklabs/themis/pull/281)). We added checks for other language wrappers to make sure this won't happen again ([#282](https://github.com/cossacklabs/themis/pull/282), [#283](https://github.com/cossacklabs/themis/pull/283)).

Check the [Migration Guide](https://docs.cossacklabs.com/pages/migration-guide-themis-v096-themis-0100/) for more details.

_Docs:_

- Updated the descriptions of [Crypto systems](https://docs.cossacklabs.com/pages/cryptosystems/), added more usage examples and code samples.
- Refreshed code samples in language tutorials, made them more readable.<br/>[Obj-C](https://docs.cossacklabs.com/pages/objective-c-howto/) | [Swift](https://docs.cossacklabs.com/pages/swift-howto/) | [Java and Android](https://docs.cossacklabs.com/pages/java-and-android-howto/) | [Python](https://docs.cossacklabs.com/pages/python-howto/) | [PHP](https://docs.cossacklabs.com/pages/php-howto/) | [Ruby](https://docs.cossacklabs.com/pages/ruby-howto/) | [C++](https://docs.cossacklabs.com/pages/cpp-howto/) | [Go](https://docs.cossacklabs.com/pages/go-howto/) | [Node.js](https://docs.cossacklabs.com/pages/nodejs-howto/).
- Added human-friendly description of [Secure Comparator](https://docs.cossacklabs.com/pages/secure-comparator-cryptosystem/) and supplied usage examples for all languages with the exception of PHP.

_Infrastructure:_

- Added support of _Ubuntu 17.10_.
- Removed support of _Ubuntu 16.10_ and _Ubuntu 17.04_ (no more compiled binaries for these OSs now).
- Added CLI utils for easy testing of Secure Cell, Secure Message, and Key generation on local machine. Available for Python, Ruby, Go, NodeJS, and PHP. Check the [Console Utils](https://docs.cossacklabs.com/pages/documentation-themis/#encrypt-decrypt-console-utils) guide for more details and usage description/guide.
- Added [Integration test suit](https://github.com/cossacklabs/themis/tree/master/tests/_integration) for the majority of the available language wrappers, which was the catalyst for many fixes in this release.
- Added support of CircleCI 2.0 with multiple workflows. This allows testing each language wrapper and integrations between them easily and quickly ([#295](https://github.com/cossacklabs/themis/pull/295), [#299](https://github.com/cossacklabs/themis/pull/299)).


_Code:_

- **Core:**
  - Fixed incompatibility issue that existed in Secure Cell between x32 and x64 machines ([#279](https://github.com/cossacklabs/themis/pull/279));
  - Added C examples for using buffer API in Secure Session ([#271](https://github.com/cossacklabs/themis/pull/271));
  - Fixed possible SigFault in Secure Message at the point of providing an incorrect private key path ([#286](https://github.com/cossacklabs/themis/pull/286)).
- **C++ wrapper:**
  - Added a set of unit tests ([#292](https://github.com/cossacklabs/themis/pull/292)).
- **Android wrapper**:
  - simplified Android build by providing a ready-to-use Docker container. No need to compile BoringSSL manually now! ([#273](https://github.com/cossacklabs/themis/pull/273) by [@secumod](https://github.com/secumod)).
- **iOS wrapper:**
  - Updated Secure Comparator definitions and provided code samples ([#287](https://github.com/cossacklabs/themis/pull/287), [#288](https://github.com/cossacklabs/themis/pull/288)).
- **GoThemis:**
  - Added `get_remote_id` function, which is making SecureSession easier to use ([#272](https://github.com/cossacklabs/themis/pull/272));
  - Added [CLI utils](https://docs.cossacklabs.com/pages/documentation-themis/#encrypt-decrypt-console-utils) and integration tests that allow you to test Secure Cell, Secure Message, and Key generation on your local machine ([#277](https://github.com/cossacklabs/themis/pull/277), [#293](https://github.com/cossacklabs/themis/pull/293), [#305](https://github.com/cossacklabs/themis/pull/305), [#306](https://github.com/cossacklabs/themis/pull/306)).
- **JSThemis:**
  - Added a separate installation step in Makefile. Now you can install jsthemis via `make jsthemis_install` ([#302](https://github.com/cossacklabs/themis/pull/302));
  - Added [CLI utils](https://docs.cossacklabs.com/pages/documentation-themis/#encrypt-decrypt-console-utils) and integration tests that allow you to test Secure Cell, Secure Message, and Key generation on your local machine ([#277](https://github.com/cossacklabs/themis/pull/277), [#293](https://github.com/cossacklabs/themis/pull/293), [#305](https://github.com/cossacklabs/themis/pull/305), [#306](https://github.com/cossacklabs/themis/pull/306)).
- **RubyThemis:**
  - Fixed arguments' order for Secure Cell in the Token Protect mode, which caused incompatibility with older versions of rubythemis ([#281](https://github.com/cossacklabs/themis/pull/281)). Please check the [migration guide](https://docs.cossacklabs.com/pages/migration-guide-themis-v096-themis-0100/) for the details;
  - Added [CLI utils](https://docs.cossacklabs.com/pages/documentation-themis/#encrypt-decrypt-console-utils) and integration tests that allow you to test Secure Cell, Secure Message, and Key generation on your local machine ([#277](https://github.com/cossacklabs/themis/pull/277), [#293](https://github.com/cossacklabs/themis/pull/293), [#305](https://github.com/cossacklabs/themis/pull/305), [#306](https://github.com/cossacklabs/themis/pull/306))
- **PyThemis:**
  - Improved the installation process via Makefile for python3 users ([#300](https://github.com/cossacklabs/themis/pull/300));
  - Added [CLI utils](https://docs.cossacklabs.com/pages/documentation-themis/#encrypt-decrypt-console-utils) and integration tests that allow you to test Secure Cell, Secure Message, and Key generation on your local machine ([#277](https://github.com/cossacklabs/themis/pull/277), [#293](https://github.com/cossacklabs/themis/pull/293), [#305](https://github.com/cossacklabs/themis/pull/305), [#306](https://github.com/cossacklabs/themis/pull/306)).
- **PHPThemis:**
  - Added support of PHP 7.0, 7.1, 7.2 ([#278](https://github.com/cossacklabs/themis/pull/278), [#280](https://github.com/cossacklabs/themis/pull/280));
  - Added a package for `phpthemis`. Now you don't need to compile it from sources. See the installation [PHP guide](https://docs.cossacklabs.com/pages/php-howto/#installing-stable-version-from-packages) for more details;
  - Improved [unit tests](https://docs.cossacklabs.com/pages/php-howto/#installing-stable-version-from-packages). Now it's easy to run tests because all the dependencies are handled by a php-composer ([#284](https://github.com/cossacklabs/themis/pull/284), [#285](https://github.com/cossacklabs/themis/pull/285), [#303](https://github.com/cossacklabs/themis/pull/303));
  - Added a memory test suit, which allows us to keep a closer eye on PHPThemis' memory usage ([#298](https://github.com/cossacklabs/themis/pull/298));
  - Added [CLI utils](https://docs.cossacklabs.com/pages/documentation-themis/#encrypt-decrypt-console-utils) and integration tests that allow you to test Secure Cell, Secure Message, and Key generation on your local machine ([#277](https://github.com/cossacklabs/themis/pull/277), [#293](https://github.com/cossacklabs/themis/pull/293), [#305](https://github.com/cossacklabs/themis/pull/305), [#306](https://github.com/cossacklabs/themis/pull/306)).


## [0.9.6](https://github.com/cossacklabs/themis/releases/tag/0.9.6), December 14th 2017

**TL;DR:** OpenSSL 1.1 support.

_Docs:_

- Significant update of the [Contributing section](https://docs.cossacklabs.com/pages/documentation-themis/#contributing-to-themis).

_Infrastructure:_

- Removed support for _Ubuntu Precise_.
- Fixed `.rpm` package versioning ([#240](https://github.com/cossacklabs/themis/pull/240)).
- Added a handy command for preparing and running of all the tests `make test` ([#243](https://github.com/cossacklabs/themis/issues/243)).
- Added small changes and updates into [Makefile](https://github.com/cossacklabs/themis/blob/master/Makefile) to make it even better and fixed the installing dependencies ([#236](https://github.com/cossacklabs/themis/pull/236), [#239](https://github.com/cossacklabs/themis/pull/239), [#250](https://github.com/cossacklabs/themis/pull/250)).


_Code:_

- **Core:**
  - added OpenSSL 1.1 support ([#208](https://github.com/cossacklabs/themis/issues/208)).
- **Android wrapper**:
  - fixed Secure Cell in token protect mode ([#251](https://github.com/cossacklabs/themis/pull/251));
  - fixed casting warnings in JNI code ([#246](https://github.com/cossacklabs/themis/pull/246)).
- **iOS wrapper:**
  - updated wrapper to be compatible with Swift4 ([#230](https://github.com/cossacklabs/themis/issues/230));
  - added nullability support ([#255](https://github.com/cossacklabs/themis/pull/255));
  - made the NSError autoreleasing ([#257](https://github.com/cossacklabs/themis/pull/257), [#259](https://github.com/cossacklabs/themis/pull/259)) from [@valeriyvan](https://github.com/valeriyvan);
  - fixed warnings that appeared due to renaming `error.h` files ([#247](https://github.com/cossacklabs/themis/pull/247));
  - updated and refactored tests ([#231](https://github.com/cossacklabs/themis/pull/231), [#232](https://github.com/cossacklabs/themis/pull/232)).
- **GoThemis:**
   - added compatibility with old Go (1.2) ([#253](https://github.com/cossacklabs/themis/issues/253));
   - fixed tests ([#261](https://github.com/cossacklabs/themis/pull/261)).
- **JSThemis:**
  - fixed installation path for macOS ([#237](https://github.com/cossacklabs/themis/issues/237), [#238](https://github.com/cossacklabs/themis/pull/238/)).
- **PyThemis:**
  - fixed compatibility with version 0.9.5 ([#241](https://github.com/cossacklabs/themis/pull/241)), pushed as a separate package [0.9.5.1](https://pypi.python.org/pypi/pythemis/0.9.5.1).


## [0.9.5](https://github.com/cossacklabs/themis/releases/tag/0.9.5), September 13th 2017

**TL;DR:** Mostly usability fixes for wrappers.

_Infrastructure:_

- You can now download pre-built Themis packages from **our package server**.
- Enhanced building process for **MacOS** (working now!) ([#215](https://github.com/cossacklabs/themis/issues/215)).
- Enhanced building process for **Debian 9.x** (working even better now!).
- Updated documentation and examples to make it easier to understand.
- Now we use Bitrise as a separate CI for iOS wrapper.
- Test and code coverage are automagically measured now!

_Code:_

- **Core:** disabled SHA1 support.
- **Secure Comparator:** magically improved code readability ([#196](https://github.com/cossacklabs/themis/issues/196), [#195](https://github.com/cossacklabs/themis/issues/195)).
- **iOS wrapper:** added support of dynamic frameworks and bitcode ([#222](https://github.com/cossacklabs/themis/issues/222), [#219](https://github.com/cossacklabs/themis/issues/219), [#205](https://github.com/cossacklabs/themis/issues/205)).
- **GoThemis:** refactored custom error (`themisError`) type.
- **PHP wrapper:** updated tests.
- **PyThemis:** considerably improved example projects.


## [0.9.4](https://github.com/cossacklabs/themis/releases/tag/0.9.4), November 22nd 2016

This is tiny intermediary release to lock ongoing changes in stable form for all languages:

* **BoringSSL** support on **Android** and **Linux**
* Fixed some leaks and code styling problems (thanks to [@bryongloden](https://github.com/bryongloden))
* Memory management updates for stability in languages, which rely on sloppy GC
* Fix Themis build errors under certain conditions
* **Secure Comparator** examples for many languages
* **Swift3** support + numerous enhancements from [@valeriyvan](https://github.com/valeriyvan), thanks a lot!
* **GoThemis**: fixed rare behavior in Secure Session wrapper
* GoThemis examples
* **JsThemis** syntax corrections and style fixes
* JsThemis Nan usage to enhance compatibility
* More and better **Themis Server examples**
* Enhanced **error messages** (now with proper spelling!)
* Corrections for **[RD_Themis](https://github.com/cossacklabs/rd_themis)**

## [0.9.3.1](https://github.com/cossacklabs/themis/releases/tag/0.9.3.1), August 24th 2016

Updating podspec to be compatible with CocoaPods 1.0


## [0.9.3](https://github.com/cossacklabs/themis/releases/tag/0.9.3), May 24th 2016

_Infrastructure_:
* Lots of new high-level language wrappers
* Enhanced **[documentation](https://docs.cossacklabs.com/products/themis/)**
* Lots of various demo projects
* Updated **[Themis Server](https://themis.cossacklabs.com)**
* Better **make** system verbosity (now you can actually see what succeeded and what didn't)
* Infrastructure to **build Java** on all platforms

_Code_:
* **iOS wrapper** now has umbrella header.
* We added **Swift** language [examples](https://github.com/cossacklabs/themis/tree/master/docs/examples/swift) and [howto](https://docs.cossacklabs.com/pages/swift-howto/).
* Themis wrapper for **Go** language: [howto](https://docs.cossacklabs.com/pages/go-howto/) (examples coming soon).
* Themis wrapper for **NodeJS**: [examples](https://github.com/cossacklabs/themis/tree/master/docs/examples/nodejs) and [howto](https://docs.cossacklabs.com/pages/nodejs-howto/).
* Google Chrome-friendly spin-off called [WebThemis](https://github.com/cossacklabs/webthemis) was released.
* Themis wrapper for **C++**: [examples](https://github.com/cossacklabs/themis/tree/master/docs/examples/c%2B%2B) and [HowTo](https://docs.cossacklabs.com/pages/cpp-howto/).
* **[Secure Comparator](https://www.cossacklabs.com/files/secure-comparator-paper-rev12.pdf)** got [serious updates](https://cossacklabs.com/fixing-secure-comparator.html) to eliminate possible security drawbacks pointed out by cryptographic community.


## [0.9.2](https://github.com/cossacklabs/themis/releases/tag/0.9.2), November 4th 2015

_Infrastructure_:

- **Much better documentation**
- We've introduced **Themis Server**, interactive environment to debug your apps and learn how Themis works.
- **Tests** for all platforms and languages.
- Themis is now integrated with **Circle CI**, with controls every repository change and tests it
- Added **conditional compilation for advanced features** (see 4.5 and our blog for more information)
- **Doxygen**-friendly comments in code

_Code_:

- **Python Themis wrapper** is now Python 3 / PEP friendly.
- **Android Themis wrapper** for Secure Message now works in Sign/Verify mode, too.
- **PHP Themis** wrapper now supports Secure Session (although with some advice on use cases, see docs).
- **iOS wrapper** supports iOS 9, lots of minor fixes.
- **Better exceptions** and verbose errors in some wrappers.
- **Longer RSA keys** support
- **Better abstractions for cryptosystem parameters** like key lengths.
- **Zero Knowledge Proof-based authentication** called Secure Comparator. Advanced experimental feature.<|MERGE_RESOLUTION|>--- conflicted
+++ resolved
@@ -69,10 +69,6 @@
     This is technically a breaking change, but most reasonble implementations should be `Send` already. Please raise an issue if your code fails to build.
 
   - Minimum supported Rust version is now 1.60 ([#977](https://github.com/cossacklabs/themis/pull/977), [#984](https://github.com/cossacklabs/themis/pull/984), [#1039](https://github.com/cossacklabs/themis/pull/1039)).
-<<<<<<< HEAD
-  - Bindgen is pinned to 0.66.1 on CI ([#1008](https://github.com/cossacklabs/themis/pull/1008)).
-=======
->>>>>>> 784033b1
 
 - **WasmThemis**
 
