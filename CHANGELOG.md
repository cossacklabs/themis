--- conflicted
+++ resolved
@@ -8,11 +8,8 @@
 
 - **Core**
 
-<<<<<<< HEAD
+  - Include embedded BoringSSL into Soter for convenience ([#681](https://github.com/cossacklabs/themis/pull/681)).
   - `make deb` and `make rpm` with `ENGINE=boringssl` will now produce `libthemis-boringssl` packages with embedded BoringSSL ([#683](https://github.com/cossacklabs/themis/pull/683)).
-=======
-  - Include embedded BoringSSL into Soter for convenience ([#681](https://github.com/cossacklabs/themis/pull/681)).
->>>>>>> 98ae844c
 
 - **Android**
 
