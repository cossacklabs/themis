--- conflicted
+++ resolved
@@ -4,7 +4,6 @@
 
 Changes that are currently in development and have not been released yet.
 
-<<<<<<< HEAD
 _Code:_
 
 - **Core**
@@ -180,7 +179,8 @@
 - Added automated tests for desktop Java example project ([#816](https://github.com/cossacklabs/themis/pull/816)).
 - Embedded BoringSSL now builds faster if Ninja is available ([#837](https://github.com/cossacklabs/themis/pull/837)).
 - Embedded BoringSSL can now be cross-compiled on macOS by setting `ARCH` and `SDK` variables ([#849](https://github.com/cossacklabs/themis/pull/849)).
-=======
+
+
 ## [0.13.12](https://github.com/cossacklabs/themis/releases/tag/0.13.12), July 26th 2021
 
 **Hotfix for Apple arm64 simulators for M1**
@@ -190,7 +190,6 @@
 _Code:_
 
   - Fixed `Themis.xcodeproj` build settings: removed arm64 from exluded architectures ([865](https://github.com/cossacklabs/themis/pull/865)).
->>>>>>> d9847906
 
 
 ## [0.13.11](https://github.com/cossacklabs/themis/releases/tag/0.13.11), July 6th 2021
