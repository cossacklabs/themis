--- conflicted
+++ resolved
@@ -34,9 +34,7 @@
 - Optimized dependencies of `libthemis` DEB and RPM packages ([#682](https://github.com/cossacklabs/themis/pull/682), [#686](https://github.com/cossacklabs/themis/pull/686)).
 - `make deb` and `make rpm` with `ENGINE=boringssl` will now produce `libthemis-boringssl` packages with embedded BoringSSL ([#683](https://github.com/cossacklabs/themis/pull/683), [#686](https://github.com/cossacklabs/themis/pull/686)).
 - Build system and tests now respect the `PATH` settings ([#685](https://github.com/cossacklabs/themis/pull/685)).
-<<<<<<< HEAD
 - Rename embedded BoringSSL symbols by default to avoid conflicts with system OpenSSL ([#702](https://github.com/cossacklabs/themis/pull/702)).
-=======
 - Started phasing out CircleCI in favour of GitHub Actions ([#709](https://github.com/cossacklabs/themis/pull/709)).
 
 ## [0.13.2](https://github.com/cossacklabs/themis/releases/tag/0.13.2), August 14th 2020
@@ -58,7 +56,6 @@
       `objcthemis.framework` is removed and should not be used.
 
       Please continue linking your applications to `themis.framework`. Note as well that starting with ObjCThemis 0.13.1, you do not have to embed `openssl.framework` anymore when ObjCThemis is installed via Carthage.
->>>>>>> 35ac93e1
 
 ## [0.13.1](https://github.com/cossacklabs/themis/releases/tag/0.13.1), August 13th 2020
 
