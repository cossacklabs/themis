# Themis ChangeLog

## Unreleased

Changes that are currently in development and have not been released yet.

<<<<<<< HEAD
_Code:_

- **Core**

  - Include embedded BoringSSL into Soter for convenience ([#681](https://github.com/cossacklabs/themis/pull/681), [#702](https://github.com/cossacklabs/themis/pull/702)).
  - `make deb` and `make rpm` with `ENGINE=boringssl` will now produce `libthemis-boringssl` packages with embedded BoringSSL ([#683](https://github.com/cossacklabs/themis/pull/683), [#686](https://github.com/cossacklabs/themis/pull/686)).
  - `secure_session_create()` now allows only EC keys, returning an error for RSA ([#693](https://github.com/cossacklabs/themis/pull/693)).
  - Cleaned up unused private API. Thanks to [**@luismerino**](https://github.com/luismerino) for pointing this out ([#714](https://github.com/cossacklabs/themis/pull/714)).
  - Cleaned up public header files and API of Themis and Soter ([#759](https://github.com/cossacklabs/themis/pull/759)).

    Private header files are no longer installed. Private APIs which have been unintentially exported are no longer available. This might be a **breaking change** for those who have used them. Please refrain from using private API and include only public API:

    ```c
    #include <themis/themis.h>
    ```

    Users of official high-level wrappers are not affected. However, this might affect developers of third-party wrappers. Refer to the detailed description below for a list of removed headers.

    <details>

    The following Soter headers are no longer available:

      - `<soter/soter_container.h>`
      - `<soter/soter_crc32.h>`
      - `<soter/soter_ec_key.h>`
      - `<soter/soter_portable_endian.h>`
      - `<soter/soter_rsa_key.h>`
      - `<soter/soter_sign_ecdsa.h>`
      - `<soter/soter_sign_rsa.h>`
      - `<soter/soter_t.h>`

    All APIs previously exported by them are no longer available as well.

    The following Themis headers are no longer available:

      - `<themis/secure_cell_alg.h>`
      - `<themis/secure_cell_seal_passphrase.h>`
      - `<themis/secure_comparator_t.h>`
      - `<themis/secure_message_wrapper.h>`
      - `<themis/secure_session_peer.h>`
      - `<themis/secure_session_t.h>`
      - `<themis/secure_session_utils.h>`
      - `<themis/sym_enc_message.h>`
      - `<themis/themis_portable_endian.h>`

    All APIs previously exported by them are no longer available as well.

    In addition to that, the following private symbols and definitions previously exported by `<themis/secure_session.h>` have been hidden:

      - `THEMIS_SESSION_ID_TAG`
      - `THEMIS_SESSION_PROTO_TAG`
      - `SESSION_MASTER_KEY_LENGTH`
      - `SESSION_MESSAGE_KEY_LENGTH`
      - `struct secure_session_peer_type`
      - `typedef secure_session_peer_t`
      - `typedef secure_session_handler`
      - `secure_session_peer_init()`
      - `secure_session_peer_cleanup()`

    </details>

  - Fixed multiple buffer overflows in Secure Message ([#763](https://github.com/cossacklabs/themis/pull/763)).
  - Fixed cross-compilation on macOS by setting `ARCH` and `SDK` variables ([#849](https://github.com/cossacklabs/themis/pull/849)).

- **Android**

  - Example project moved to the main repository – [`docs/examples/android`](docs/examples/android) ([#813](https://github.com/cossacklabs/themis/pull/813)).
  - Example project is now written in Kotlin ([#813](https://github.com/cossacklabs/themis/pull/813)).

- **C++**

  - `themispp::secure_message_t::sign()` output is a bit smaller now ([#775](https://github.com/cossacklabs/themis/pull/775)).

- **Go**

  - Error `ErrOverflow` is now deprecated in favor of `ErrOutOfMemory`, new error types were added ([#711](https://github.com/cossacklabs/themis/pull/711)).
  - `SecureMessage.Sign()` output is a bit smaller now ([#775](https://github.com/cossacklabs/themis/pull/775)).

- **Java / Kotlin**

  - `SecureMessage#sign()` output is a bit smaller now ([#777](https://github.com/cossacklabs/themis/pull/777)).
  - JavaThemis for Android and desktop Java is now published in the Maven Central repository ([#786](https://github.com/cossacklabs/themis/pull/786), [#788](https://github.com/cossacklabs/themis/pull/788)).

    Add the Maven Central repository to your `build.gradle`:

    ```groovy
    repositories {
        mavenCentral()
    }
    ```

    For Android, use this dependency:

    ```groovy
    dependencies {
        implementation 'com.cossacklabs.com:themis:0.14.0'
    }
    ```

    For desktop systems use this one:

    ```groovy
    dependencies {
        implementation 'com.cossacklabs.com:java-themis:0.14.0'
    }
    ```

  - Example project for desktop Java moved to the main repository – [`docs/examples/java`](docs/examples/java) ([#816](https://github.com/cossacklabs/themis/pull/816)).

- **Objective-C**

  - Updated Objective-C examples (iOS and macOS, Carthage and CocoaPods) to showcase usage of the newest Secure Cell API: generating symmetric keys and using Secure Cell with Passphrase ([#688](https://github.com/cossacklabs/themis/pull/688)) and to use latest Themis 0.13.4 ([#701](https://github.com/cossacklabs/themis/pull/701), [#703](https://github.com/cossacklabs/themis/pull/703), [#706](https://github.com/cossacklabs/themis/pull/706), [#723](https://github.com/cossacklabs/themis/pull/723), [#724](https://github.com/cossacklabs/themis/pull/724), [#726](https://github.com/cossacklabs/themis/pull/726), [#740](https://github.com/cossacklabs/themis/pull/740)).
  - `TSSession` initializer now returns an error (`nil`) when given incorrect key type ([#710](https://github.com/cossacklabs/themis/pull/710)).
  - Improved compatibility with Xcode 12 ([#742](https://github.com/cossacklabs/themis/pull/742)).
  - Updated CocoaPods examples to the latest Themis version 0.13.10 ([#834](https://github.com/cossacklabs/themis/pull/834)).

- **PHP**

  - `libphpthemis` packages for Debian/Ubuntu now have accurate dependencies ([#683](https://github.com/cossacklabs/themis/pull/683)).
  - PHP Composer 2.0 is now supported by PHPThemis unit tests ([#730](https://github.com/cossacklabs/themis/pull/730)).

- **Node.js**

  - `SecureSession` constructor now throws an exception when given incorrect key type ([#698](https://github.com/cossacklabs/themis/pull/698)).
  - Node.js v16 is now supported ([#801](https://github.com/cossacklabs/themis/pull/801)).

- **Python**

  - `SSession` constructor now throws an exception when given incorrect key type ([#710](https://github.com/cossacklabs/themis/pull/710)).

- **Ruby**

  - `Ssession` constructor now throws an exception when given incorrect key type ([#710](https://github.com/cossacklabs/themis/pull/710)).

- **Rust**

  - Dropped `libthemis-src` crate support and removed the `vendored` feature. RustThemis wrapper now requires Themis Core to be installed in the system ([#691](https://github.com/cossacklabs/themis/pull/691)).
  - Updated `zeroize` depedency to 1.x version. Rust 1.47 or newer is now required ([#799](https://github.com/cossacklabs/themis/pull/799)).

- **Swift**

  - Updated Swift examples (iOS and macOS, Carthage and CocoaPods) to showcase usage of the newest Secure Cell API: generating symmetric keys and using Secure Cell with Passphrase ([#688](https://github.com/cossacklabs/themis/pull/688)) and to use latest Themis 0.13.4 ([#701](https://github.com/cossacklabs/themis/pull/701), [#703](https://github.com/cossacklabs/themis/pull/703), [#706](https://github.com/cossacklabs/themis/pull/706), [#740](https://github.com/cossacklabs/themis/pull/740)).
  - `TSSession` initializer now returns an error (`nil`) when given incorrect key type ([#710](https://github.com/cossacklabs/themis/pull/710)).
  - Improved compatibility with Xcode 12 ([#742](https://github.com/cossacklabs/themis/pull/742)).
  - Updated CocoaPods examples to the latest Themis version 0.13.10 ([#834](https://github.com/cossacklabs/themis/pull/834)).

- **WebAssembly**

  - Updated Emscripten toolchain to the latest version ([#760](https://github.com/cossacklabs/themis/pull/760)).
  - Node.js v16 is now supported ([#801](https://github.com/cossacklabs/themis/pull/801)).

_Infrastructure:_

- Improved package split making `libthemis` thinner ([#678](https://github.com/cossacklabs/themis/pull/678)).
- Optimized dependencies of `libthemis` DEB and RPM packages ([#682](https://github.com/cossacklabs/themis/pull/682), [#686](https://github.com/cossacklabs/themis/pull/686)).
- `make deb` and `make rpm` with `ENGINE=boringssl` will now produce `libthemis-boringssl` packages with embedded BoringSSL ([#683](https://github.com/cossacklabs/themis/pull/683), [#686](https://github.com/cossacklabs/themis/pull/686)).
- Build system and tests now respect the `PATH` settings ([#685](https://github.com/cossacklabs/themis/pull/685)).
- Rename embedded BoringSSL symbols by default to avoid conflicts with system OpenSSL ([#702](https://github.com/cossacklabs/themis/pull/702)).
- Started phasing out CircleCI in favour of GitHub Actions ([#709](https://github.com/cossacklabs/themis/pull/709), [#755](https://github.com/cossacklabs/themis/pull/755)).
- Themis is now fuzzed with `afl++` ([#766](https://github.com/cossacklabs/themis/pull/766)).
- Secure Message is now covered with fuzz testing ([#762](https://github.com/cossacklabs/themis/pull/762)).
- JavaThemis for Android and desktop Java is now published in the Maven Central repository ([#786](https://github.com/cossacklabs/themis/pull/786), [#788](https://github.com/cossacklabs/themis/pull/788)).
- MSYS2 builds for Windows are now checked by CI ([#791](https://github.com/cossacklabs/themis/pull/791)).
- Added automated tests for Android example project ([#813](https://github.com/cossacklabs/themis/pull/813)).
- Added automated tests for desktop Java example project ([#816](https://github.com/cossacklabs/themis/pull/816)).
- Embedded BoringSSL now builds faster if Ninja is available ([#837](https://github.com/cossacklabs/themis/pull/837)).
- Embedded BoringSSL can now be cross-compiled on macOS by setting `ARCH` and `SDK` variables ([#849](https://github.com/cossacklabs/themis/pull/849)).
=======

## [0.13.11](https://github.com/cossacklabs/themis/releases/tag/0.13.11), July 6th 2021

**Hotfix for WasmThemis:**

- Fixed issue when bundling WasmThemis with webpack ([#779](https://github.com/cossacklabs/themis/issue/779)).

_Code:_

- **WebAssembly**

  - Fixed issue with `TypeError: TextEncoder is not a constructor` when bundling WasmThemis with webpack ([#779](https://github.com/cossacklabs/themis/issue/779)).
>>>>>>> 7d516eb0


## [0.13.10](https://github.com/cossacklabs/themis/releases/tag/0.13.10), May 26th 2021

**Deprecation Notice for CocoaPods users:**
  - `themis/themis-openssl` subspec based on GRKOpenSSLFramework is deprecated and will be removed in Themis version 0.14.
  - `themis/themis-boringssl` subspec based on BoringSSL is deprecated and will be removed in Themis version 0.14.

Please, switch to the default option in your Podfile: `pod 'themis'`

**Hotfix for Apple platforms:**

- `themis` for CocoaPods now uses XCFrameworks, supports Apple Silicon, and OpenSSL 1.1.1k ([#828](https://github.com/cossacklabs/themis/pull/828)).
- Updated Carthage examples to use Themis XCFramework ([#823](https://github.com/cossacklabs/themis/pull/823)).

_Code:_

- **Objective-C / Swift**

  - `themis` for CocoaPods now uses XCFrameworks, supports Apple Silicon, and OpenSSL 1.1.1k ([#828](https://github.com/cossacklabs/themis/pull/828)).

## [0.13.9](https://github.com/cossacklabs/themis/releases/tag/0.13.9), May 14th 2021

**Hotfix for Apple platforms:**

- `themis` for Carthage switched to using XCFrameworks ([#817](https://github.com/cossacklabs/themis/pull/817)). So, the minimum required Carthage version is now [0.38.0](https://github.com/Carthage/Carthage/releases/tag/0.38.0). You can continue using previous Themis version with previous Carthage versions.
- Updated OpenSSL to the latest 1.1.1k for Carthage ([#817](https://github.com/cossacklabs/themis/pull/817)).

_Code:_

- **Objective-C / Swift**

  - `themis` for Carthage now pulls OpenSSL dependency as XCFramework, and Carthage builds `themis` as XCFramework as well. `Themis.xcodeproj` now uses `openssl.xcframwork` and `themis.xcframework`. Carthage dependencies should be built with `--use-xcframeworks` flag ([#817](https://github.com/cossacklabs/themis/pull/817)).
  - Updated OpenSSL to the latest 1.1.1k for Carthage ([#817](https://github.com/cossacklabs/themis/pull/817)).
  - Tests (Github Actions) are updated to use the latest Carthage version (0.38.0 and up) and `--use-xcframeworks` flag ([#817](https://github.com/cossacklabs/themis/pull/817)).

## [0.13.8](https://github.com/cossacklabs/themis/releases/tag/0.13.8), April 30th 2021

**Hotfix for Apple platforms:**

- Updated OpenSSL to the latest 1.1.1k for SPM and attached `themis.xcframework` (iOS and macOS) ([#808](https://github.com/cossacklabs/themis/pull/808)).
- New Swift and Objective-C example projects: SPM for iOS and macOS ([#808](https://github.com/cossacklabs/themis/pull/808)).

_Code:_

- **Objective-C / Swift**

  - Updated OpenSSL to the latest 1.1.1k for SPM and attached `themis.xcframework`. It is `openssl-apple` version 1.1.11101 ([#808](https://github.com/cossacklabs/themis/pull/808)).
  - New Swift and Objective-C example projects: SPM for iOS and macOS ([#808](https://github.com/cossacklabs/themis/pull/808)).
  - Updated SPM examples source code to remove deprecated calls ([#808](https://github.com/cossacklabs/themis/pull/808)).

## [0.13.7](https://github.com/cossacklabs/themis/releases/tag/0.13.7), April 28th 2021

**Hotfix for Apple platforms:**

- `themis` is now packaged as XCFramework ([#789](https://github.com/cossacklabs/themis/pull/789)). It is available in the release attached files section.
- `themis` now supports SPM ([#789](https://github.com/cossacklabs/themis/pull/789)), its installation and usage are very straightforward, just add `themis` as SPM dependency.

_Code:_

- **Objective-C / Swift**

  - Added script to generate XCFramework for iOS, iOS Simulator and macOS ([#789](https://github.com/cossacklabs/themis/pull/789)).
  - Added Package.swift file for SPM ([#789](https://github.com/cossacklabs/themis/pull/789)).



## [0.13.6](https://github.com/cossacklabs/themis/releases/tag/0.13.6), November 23rd 2020

**Hotfix for Apple platforms:**

- `themis` pod is now restored to use *dynamic* linkage again
- Resolved errors related to `@rpath` when using CocoaPods
- Removed `arm64e` architecture slice from Carthage builds for iOS which prevented CocoaPods from functioning correctly

_Code:_

- **Objective-C / Swift**

  - CocoaPods will now again link ObjCThemis *dynamically* into application ([#750](https://github.com/cossacklabs/themis/pull/750)).
  - Carthage no longer builds `arm64e` architecture slice ([#750](https://github.com/cossacklabs/themis/pull/750)).
  - Updated OpenSSL to the latest 1.1.1h-2 ([#750](https://github.com/cossacklabs/themis/pull/750)).


## [0.13.5](https://github.com/cossacklabs/themis/releases/tag/0.13.5), November 12th 2020

**Hotfix for Apple platforms:**

- Resolved issues with deploying macOS apps with Apple Silicon support when Themis is installed via Carthage

_Code:_

- **Objective-C / Swift**

  - Fixed code signing issues on macOS with Xcode 12 ([#744](https://github.com/cossacklabs/themis/pull/744)).


## [0.13.4](https://github.com/cossacklabs/themis/releases/tag/0.13.4), October 29th 2020

**Hotfix for Apple platforms:**

- Improved Apple Silicon support (arm64 builds for macOS with Xcode 12.2 beta)
- Resolved issues with stable Xcode 12 support (disabled arm64 builds for iOS Simulator)
- Updated OpenSSL to the latest 1.1.1h
- CocoaPods is now using OpenSSL 1.1.1h by default (again)
- CocoaPods and Carthage now both produce full-static builds of Themis, resolving critical issues with App Store deployment (see [#715](https://github.com/cossacklabs/themis/issues/715))

_Code:_

- **Objective-C / Swift**

  - Switched to test on Xcode 12.0, disable ARM64 builds for Themis CocoaPods and Themis Carthage ([#721](https://github.com/cossacklabs/themis/pull/721), [#722](https://github.com/cossacklabs/themis/pull/722), [#732](https://github.com/cossacklabs/themis/pull/732), [#733](https://github.com/cossacklabs/themis/pull/733)).
  - CocoaPods will now link ObjCThemis statically into application ([#731](https://github.com/cossacklabs/themis/pull/731), [#735](https://github.com/cossacklabs/themis/pull/735)).
  - Updated OpenSSL to the latest 1.1.1h ([#735](https://github.com/cossacklabs/themis/pull/735)).


## [0.13.3](https://github.com/cossacklabs/themis/releases/tag/0.13.3), October 12th 2020

**Hotfix for Themis CocoaPods and Xcode12:**

- Default Themis podspec is using OpenSSL 1.0.2u again ("themis/themis-openssl"). OpenSSL 1.1.1g podspec ("themis/openssl") might be broken for Xcode12, fixing is in progress. BoringSSL podspec ("themis/themis-boringssl") is available too.

_Code:_

- **Objective-C / Swift**

  - Themis CocoaPods podspec is updated with bitcode fixes and disabling arm64 simulator in order to support Xcode12 builds. This is a podspec change only, no changes in code, headers or whatsoever. Default podspec is set as "themis/themis-openssl", which uses OpenSSL 1.0.2u. Fixes for "themis/openssl" podspec (OpenSSL 1.1.1g) might arrive soon.


## [0.13.2](https://github.com/cossacklabs/themis/releases/tag/0.13.2), August 14th 2020

**Breaking changes and deprecations:**

- ObjCThemis framework built by Carthage is now called `themis.framework` once again ([read more](#0.13.2-revert-objcthemis-rename)).

_Code:_

- **Objective-C**

  - **Breaking changes**

    - <a id="0.13.2-revert-objcthemis-rename">ObjCThemis framework built by Carthage is now called `themis.framework` once again</a> ([#704](https://github.com/cossacklabs/themis/pull/704)).

      [ObjCThemis 0.13.0](#0.13.0-objcthemis-rename) has initiated renaming of the framework produced by Carthage into `objcthemis.framework` from its historical name `themis.framework`. This decision has been a mistake. More information is available in the pull request linked above.

      `objcthemis.framework` is removed and should not be used.

      Please continue linking your applications to `themis.framework`. Note as well that starting with ObjCThemis 0.13.1, you do not have to embed `openssl.framework` anymore when ObjCThemis is installed via Carthage.

## [0.13.1](https://github.com/cossacklabs/themis/releases/tag/0.13.1), August 13th 2020

**TL;DR:**

- AndroidThemis is now available on JCenter
- ObjCThemis and SwiftThemis get latest OpenSSL update
- ObjCThemis and SwiftThemis now require Xcode 11 (or later)
- Minor security fixes in GoThemis, JsThemis, WasmThemis

_Code:_

- **Core**

  - Improved compatibility with OpenSSL 1.1.1 ([#684](https://github.com/cossacklabs/themis/pull/684)).

- **Android**

  - AndroidThemis is now available on JCenter ([#679](https://github.com/cossacklabs/themis/pull/679)).

- **Go**

  - Fixed panics on 32-bit systems when processing corrupted data ([#677](https://github.com/cossacklabs/themis/pull/677)).
  - Improved GoThemis package README and documentation ([#699](https://github.com/cossacklabs/themis/pull/699)).

- **Node.js**

  - Minor dependency updates making the world a better place ([#680](https://github.com/cossacklabs/themis/pull/680)).

- **WebAssembly**

  - Minor dependency updates making the world a better place ([#680](https://github.com/cossacklabs/themis/pull/680)).

- **Swift**

  - Updated OpenSSL to the latest 1.1.1g ([#692](https://github.com/cossacklabs/themis/pull/692)).

- **Objective-C**

  - Updated OpenSSL to the latest 1.1.1g ([#692](https://github.com/cossacklabs/themis/pull/692)).

_Infrastructure:_

- AndroidThemis is now available on JCenter ([#679](https://github.com/cossacklabs/themis/pull/679)).
- ObjCThemis and SwiftThemis now require Xcode 11 ([#692](https://github.com/cossacklabs/themis/pull/692)).

## [0.13.0](https://github.com/cossacklabs/themis/releases/tag/0.13.0), July 8th 2020

**TL;DR:**

- Added API for generating symmetric keys for use with Secure Cell.
- Added API for Secure Cell encryption with human-readable passphrases.
- [New supported platforms: Kotlin, Swift 5, iPadOS](#0.13.0-new-platforms).
- [Updated look-and-feel of the documentation](https://docs.cossacklabs.com/products/themis/).
- Squished many tricky bugs and added whole lot of extra security checks.

**Breaking changes and deprecations:**

- Many languages received Secure Cell API overhaul with parts of the old API becoming deprecated. Refer to individual language sections for details.
- ObjCThemis installed via Carthage is now called `objcthemis` instead of just `themis` ([read more](#0.13.0-objcthemis-rename)).
- Themis 0.9.6 compatibility is now disabled by default ([read more](#0.13.0-drop-0.9.6-compat)).
- Themis is known to be broken on big-endian architectures ([read more](#0.13.0-big-endian)).
- Java 7 is no longer supported, breaking Android and Java builds on outdated systems ([read more](#0.13.0-drop-java-7)).
- Python 2 is no longer supported ([read more](#0.13.0-drop-python-2)).
- Serialisation of Secure Session state in JavaThemis is now deprecated
  ([read more](#0.13.0-deprecate-session-save-restore)).

_Code:_

- **Core**

  - Added support for building with sanitizers like ASan and UBSan,
    enabled by `WITH_ASAN=1` flags
    ([#548](https://github.com/cossacklabs/themis/pull/548),
     [#556](https://github.com/cossacklabs/themis/pull/556)).
  - Fixed a number of possible use-after-free conditions
    ([#546](https://github.com/cossacklabs/themis/pull/546)).
  - Themis Core is now compiled with `-O2` optimizations enabled by default
    ([#543](https://github.com/cossacklabs/themis/pull/543)).
  - Themis Core is now compiled with even more paranoid compiler flags
    ([#578](https://github.com/cossacklabs/themis/pull/578)).
  - Fixed various edge-case correctness issues pointed out by sanitizers,
    clang-tidy, and compiler warnings
    ([#540](https://github.com/cossacklabs/themis/pull/540),
     [#545](https://github.com/cossacklabs/themis/pull/545),
     [#554](https://github.com/cossacklabs/themis/pull/554),
     [#570](https://github.com/cossacklabs/themis/pull/570),
     [#597](https://github.com/cossacklabs/themis/pull/597),
     [#613](https://github.com/cossacklabs/themis/pull/613)).
  - Improved memory wiping,
    making sure that sensitive data doesn't stay in memory longer than absolutely necessary
    ([#584](https://github.com/cossacklabs/themis/pull/584),
     [#585](https://github.com/cossacklabs/themis/pull/585),
     [#586](https://github.com/cossacklabs/themis/pull/586),
     [#612](https://github.com/cossacklabs/themis/pull/612)).

  - **Soter** (low-level security core used by Themis)

    - New function `soter_pbkdf2_sha256()` can be used to derive encryption keys from passphrases with PBKDF2 algorithm ([#574](https://github.com/cossacklabs/themis/pull/574)).

  - **Key generation**

    - New function `themis_gen_sym_key()` can be used to securely generate symmetric keys for Secure Cell ([#560](https://github.com/cossacklabs/themis/pull/560)).

  - **Secure Cell**

    - New functions:

      - `themis_secure_cell_encrypt_seal_with_passphrase()`
      - `themis_secure_cell_decrypt_seal_with_passphrase()`

      provide Seal mode API that is safe to use with passphrases
      ([#577](https://github.com/cossacklabs/themis/pull/577),
       [#582](https://github.com/cossacklabs/themis/pull/582),
       [#640](https://github.com/cossacklabs/themis/pull/640)).

  - **Secure Session**

    - Fixed serialization issue in `secure_session_save()` and `secure_session_load()` methods
      ([#658](https://github.com/cossacklabs/themis/pull/658)).

  - **Breaking changes**

    - <a id="0.13.0-drop-0.9.6-compat">Secure Cell compatibility with Themis 0.9.6 is now disabled by default ([#614](https://github.com/cossacklabs/themis/pull/614)).

      Old versions of Themis have been calculating encrypted data length incorrectly, which made Secure Cells encrypted on 64-bit machines impossible to decrypt on 32-bit machines (see [#279](https://github.com/cossacklabs/themis/pull/279) for details).

      Themis 0.10 and later versions include a fix for that issue and a compatiblity workaround that allows to decrypt data encrypted by Themis 0.9.6 on 64-bit platforms. This workaround was enabled by default and could be disabled by setting the `NO_SCELL_COMPAT` varible.

      Since Themis 0.13 the workaround for Themis 0.9.6 compatibility is *disabled* by default (as it has performance implications). It can be enabled if needed by compling with `WITH_SCELL_COMPAT`.

      We are planning to **remove** the workaround completely after Themis 0.9.6 reaches end-of-life in December 2020. Please use this time to migrate existing data if you have been using Themis 0.9.6. To migrate the data, decrypt it and encrypt it back with the latest Themis version.

    - <a id="0.13.0-big-endian">Themis is known to be broken on big-endian architectures</a> ([#623](https://github.com/cossacklabs/themis/pull/623), [#592](https://github.com/cossacklabs/themis/pull/592)).

      Themis has never committed to supporting machines with big-endian architectures.
      However, it was expected to accidentally work to some degree on such machines,
      with certain compatibility restrictions on interaction with little-endian machines.

      Recent changes in Themis Core are known to introduce compatibility issues on big-endian architectures.
      If you believe you are affected by this change, please reach out to us via
      [dev@cossacklabs.com](mailto:dev@cossacklabs.com).

- **Android**

  See also: [Java API updates](#0.13.0-java).

  - Kotlin is now officially supported language on Android
    ([#637](https://github.com/cossacklabs/themis/pull/637)).
  - Fixed a crash when decrypting corrupted Secure Cell data
    ([#639](https://github.com/cossacklabs/themis/pull/639)).
  - Updated embedded BoringSSL to the latest version
    ([#643](https://github.com/cossacklabs/themis/pull/643)).
  - Fixed broken `SecureSession#save` and `SecureSession#restore` methods
    ([#658](https://github.com/cossacklabs/themis/pull/658)).

  - **Breaking changes**

    - Android build now uses Gradle 5.6 and requires Java 8 ([#633](https://github.com/cossacklabs/themis/pull/633)).

      It is no longer possible to build AndroidThemis with Java 7.
      Please upgrade to Java 8 or later version.

  - **Deprecations**

    - Unqualified Gradle targets are now deprecated ([#633](https://github.com/cossacklabs/themis/pull/633)).

      To build Themis for Android, run

          ./gradlew :android:assembleRelease

      instead of

          ./gradlew assembleRelease

      The unqualified form still works for now, but may break in future releases.

- **C++**

  - Secure Cell API updates ([#588](https://github.com/cossacklabs/themis/pull/588))

    - ThemisPP now supports _passphrase API_ of Secure Cell in Seal mode:

      ```c++
      #include <themispp/secure_cell.hpp>

      auto cell = themispp::secure_cell_seal_with_passphrase("string");

      uint8_t[] plaintext = "message";

      std::vector<uint8_t> encrypted = cell.encrypt(plaintext);
      std::vector<uint8_t> decrypted = cell.decrypt(encrypted);
      ```

      You can safely and securely use short, human-readable passphrases as strings with this new API.

      Existing master key API (`themispp::secure_cell_seal` and other modes) should not be used with passphrases or passwords.
      Use master key API with symmetric encryption keys, such as generated by `themispp::gen_sym_key()` ([#561](https://github.com/cossacklabs/themis/pull/561)).
      Use passphrase API with human-readable passphrases.

    - All modes of Secure Cell get a new initialisation API to avoid ambiguity over whether Secure Cell is secured with a passphrase or a master key (since both are effectively byte arrays in C++):

      - `themispp::secure_cell_seal_with_key(master_key)`
      - `themispp::secure_cell_token_protect_with_key(master_key)`
      - `themispp::secure_cell_context_imprint_with_key(master_key)`

      New API has additional benefits:

      - broader range of input types is accepted, including STL-compatible containers such as `std::vector`, `std::array`, `std::span`, C arrays, etc.
      - Token Protect API is much easier to use
      - Secure Cell is now thread-safe

    - **Deprecated API**

      The following classes are deprecated:

      - `themispp::secure_cell_seal_t`
      - `themispp::secure_cell_token_protect_t`
      - `themispp::secure_cell_context_imprint_t`

      They should be replaced with their `_with_key` counterparts. In most cases migration should be a trivial renaming but there are caveats with Token Protect mode and iterator usage. Please see [#588](https://github.com/cossacklabs/themis/pull/588) for details.

  - New function `themispp::gen_sym_key()` can be used to generate symmetric keys for Secure Cell
    ([#561](https://github.com/cossacklabs/themis/pull/561),
     [#576](https://github.com/cossacklabs/themis/pull/576)).
  - Updated test suite to test C++14 and C++17 (in addition to C++11 and C++03) ([#572](https://github.com/cossacklabs/themis/pull/572)).

  - **Breaking changes**

    - `get_pub_key_by_id()` method of `secure_session_callback_interface_t`
      now has to return non-const vector
      ([#540](https://github.com/cossacklabs/themis/pull/540)).

      Change your implementation like this:

      ```diff
      -const std::vector<uint8_t> get_pub_key_by_id(const std::vector<uint8_t>& id) override
      +std::vector<uint8_t> get_pub_key_by_id(const std::vector<uint8_t>& id) override
       {
           // ...
       }
      ```

- **Go**

  - New function `keys.NewSymmetricKey()` can be used to generate symmetric keys for Secure Cell ([#561](https://github.com/cossacklabs/themis/pull/561)).
  - Improved `ThemisError` introspection: added error constants, numeric error codes ([#622](https://github.com/cossacklabs/themis/pull/622)).

  - Secure Cell API updates:

    - New API with improved usability and consistent naming ([#624](https://github.com/cossacklabs/themis/pull/624)).

      ```go
      func SealWithKey(key *keys.SymmetricKey) (*SecureCellSeal, error)
          func (sc *SecureCellSeal) Encrypt(plaintext, context []byte) ([]byte, error)
          func (sc *SecureCellSeal) Decrypt(encrypted, context []byte) ([]byte, error)

      func TokenProtectWithKey(key *keys.SymmetricKey) (*SecureCellTokenProtect, error)
          func (sc *SecureCellTokenProtect) Encrypt(plaintext, context []byte) (encrypted, token []byte, error)
          func (sc *SecureCellTokenProtect) Decrypt(encrypted, token, context []byte) ([]byte, error)

      func ContextImprintWithKey(key *keys.SymmetricKey) (*SecureCellContextImprint, error)
          func (sc *SecureCellContextImprint) Encrypt(plaintext, context []byte) ([]byte, error)
          func (sc *SecureCellContextImprint) Decrypt(encrypted, context []byte) ([]byte, error)
      ```

      This API is less ambiguous and more convenient to use.

    - GoThemis now supports _passphrase API_ in Seal mode ([#625](https://github.com/cossacklabs/themis/pull/625)).

      ```go
      scell, err := cell.SealWithPassphrase("secret")
      if err != nil {
              return err
      }

      encrypted, err := scell.Encrypt([]byte("message"), nil)
      if err != nil {
              return err
      }

      decrypted, err := scell.Decrypt(encrypted, nil)
      if err != nil {
              return err
      }
      ```

      You can safely and securely use short, human-readable passphrases as strings with this new API.

      Existing master key API (`cell.SealWithKey()` or `cell.New()`) should not be used with passphrases or passwords.
      Use master key API with symmetric encryption keys, such as generated by `keys.NewSymmetricKey()` ([#561](https://github.com/cossacklabs/themis/pull/561)).
      Use passphrase API with human-readable passphrases.

  - **Deprecated API**

    - Run-time mode-setting for Secure Cell is deprecated ([#624](https://github.com/cossacklabs/themis/pull/624)).

      Please use new constructors `cell.SealWithKey()` instead of `cell.New()` and `cell.ModeSeal...` constants.
      Encryption is now performed with `Encrypt()` method instead of `Protect()`.
      For decryption use `Decrypt()` instead of `Unprotect()`.

      Old API is retained for compatibility.

- **iOS and macOS**

  - New function `TSGenerateSymmetricKey()` (available in Objective-C and Swift) can be used to generate symmetric keys for Secure Cell ([#561](https://github.com/cossacklabs/themis/pull/561)).
  - Mac Catalyst is explicitly disabled
    ([#598](https://github.com/cossacklabs/themis/pull/598)).
  - Improved test coverage of platforms
    ([#599](https://github.com/cossacklabs/themis/pull/599),
     [#607](https://github.com/cossacklabs/themis/pull/607),
     [#610](https://github.com/cossacklabs/themis/pull/610),
     [#642](https://github.com/cossacklabs/themis/pull/642)).
  - SwiftThemis is now tested with Swift 5
    ([#605](https://github.com/cossacklabs/themis/pull/605)).
  - iPadOS is now officially supported target for ObjCThemis
    ([#641](https://github.com/cossacklabs/themis/pull/641)).

  - Secure Cell API updates:

    - New encryption/decryption API with consistent naming: `encrypt` and `decrypt` ([#606](https://github.com/cossacklabs/themis/pull/606)).

    - Improved Token Protect API ([#606](https://github.com/cossacklabs/themis/pull/606)):
      - Encryption results use `NSData` now which bridges with Swift `Data` directly.
      - Decryption no longer requires an intermediate `TSCellTokenEncryptedData` object.

    - ObjCThemis now supports _passphrase API_ of in Seal mode ([#609](https://github.com/cossacklabs/themis/pull/609)).

      In Swift:

      ```swift
      let cell = TSCellSeal(passphrase: "secret")

      let encrypted = try cell.encrypt("message".data(using: .utf8)!)
      let decrypted = try cell.decrypt(encrypted)
      ```

      In Objective-C:

      ```objective-c
      TSCellSeal *cell = [[TSCellSeal alloc] initWithPassphrase:@"secret"];

      NSData *encrypted = [cell encrypt:[@"message" dataUsingEncoding:NSUTF8StringEncoding]];
      NSData *decrypted = [cell decrypt:encrypted];
      ```

      You can safely and securely use short, human-readable passphrases as strings with this new API.

      Existing master key API (`TSCellSeal(key: ...)` or `initWithKey:...`) should not be used with passphrases or passwords.
      Use master key API with symmetric encryption keys, such as generated by `TSGenerateSymmetricKey()` ([#561](https://github.com/cossacklabs/themis/pull/561)).
      Use passphrase API with human-readable passphrases.

  - **Deprecated API**

    - Secure Cell wrapData/unwrapData renamed into encrypt/decrypt ([#606](https://github.com/cossacklabs/themis/pull/606)).

      As a result, the following methods are deprecated. There are no plans for their removal.

      <details>
      <summary>Swift</summary>
      <table>
        <tr><th>Mode</th><th>Deprecation</th><th>Replacement</th></tr>
        <tr>
          <td rowspan=2><code>TSCellSeal</code></td>
          <td><code>wrap(_:, context:)</code><br/><code>wrap</code></td>
          <td><code>encrypt(_:, context:)</code><br/><code>encrypt</code></td>
        </tr>
        <tr>
          <td><code>unwrapData(_:, context:)</code><br/><code>unwrapData</code></td>
          <td><code>decrypt(_:, context:)</code><br/><code>decrypt</code></td>
        </tr>
        <tr>
          <td rowspan=2><code>TSCellToken</code></td>
          <td><code>wrap(_:, context:)</code><br/><code>wrap</code></td>
          <td><code>encrypt(_:, context:)</code><br/><code>encrypt</code></td>
        </tr>
        <tr>
          <td><code>unwrapData(_:, context:)</code><br/><code>unwrapData</code></td>
          <td><code>decrypt(_:, token:, context:)</code><br/><code>decrypt(_:, token:)</code></td>
        </tr>
        <tr>
          <td rowspan=2><code>TSCellContextImprint</code></td>
          <td><code>wrap(_:, context:)</code><br/><code>wrap</code></td>
          <td><code>encrypt(_:, context:)</code><br/><code>encrypt</code></td>
        </tr>
        <tr>
          <td><code>unwrapData(_:, context:)</code><br/><code>unwrapData</code></td>
          <td><code>decrypt(_:, context:)</code><br/><code>decrypt</code></td>
        </tr>
      </table>
      </details>

      <details>
      <summary>Objective-C</summary>
      <table>
        <tr><th>Mode</th><th>Deprecation</th><th>Replacement</th></tr>
        <tr>
          <td rowspan=2><code>TSCellSeal</code></td>
          <td><code>wrapData:context:error:</code><br><code>wrapData:error:</code></td>
          <td><code>encrypt:context:error:</code><br><code>encrypt:error:</code></td>
        </tr>
        <tr>
          <td><code>unwrapData:context:error:</code><br><code>unwrapData:error:</code></td>
          <td><code>decrypt:context:error:</code><br><code>decrypt:error:</code></td>
        </tr>
        <tr>
          <td rowspan=2><code>TSCellToken</code></td>
          <td><code>wrapData:context:error:</code><br><code>wrapData:error:</code></td>
          <td><code>encrypt:context:error:</code><br><code>encrypt:error:</code></td>
        </tr>
        <tr>
          <td><code>unwrapData:context:error:</code><br><code>unwrapData:error:</code></td>
          <td><code>decrypt:token:context:error:</code><br><code>decrypt:token:error:</code></td>
        </tr>
        <tr>
          <td rowspan=2><code>TSCellContextImprint</code></td>
          <td><code>wrapData:context:error:</code><br><code>wrapData:error:</code></td>
          <td><code>encrypt:context:error:</code><br><code>encrypt:error:</code></td>
        </tr>
        <tr>
          <td><code>unwrapData:context:error:</code><br><code>unwrapData:error:</code></td>
          <td><code>decrypt:context:error:</code><br><code>decrypt:error:</code></td>
        </tr>
      </table>
      </details>

  - **Breaking changes**

    - <a id="0.13.0-objcthemis-rename">ObjCThemis framework built by Carthage is now called `objcthemis.framework`</a> ([#604](https://github.com/cossacklabs/themis/pull/604)).

      We have renamed the Carthage framework from `themis.framework` to `objcthemis.framework` in order to improve compatibility with CocoaPods and avoid possible import conflicts with Themis Core.

      > ⚠️ Please migrate to `objcthemis.framework` in a timely manner. `themis.framework` is *deprecated* since Themis 0.13 and will be **removed** in the next release due to maintainability issues.
      >
      > ℹ️ Installations via CocoaPods are *not affected*. If you get Themis via CocoaPods then no action is necessary.

      <details>
      <summary>Migration instructions (click to reveal)</summary>

      After upgrading to Themis 0.13 and running `carthage update` you will notice that _two_ Themis projects have been built:

      ```
      *** Building scheme "OpenSSL (iOS)" in OpenSSL.xcodeproj
      *** Building scheme "ObjCThemis (iOS)" in ObjCThemis.xcodeproj
      *** Building scheme "Themis (iOS)" in Themis.xcodeproj
      ```

      Your project is currently using “Themis”. In order to migrate to “ObjCThemis” you need to do the following:

        - update `#import` statements in code (for Objective-C only)

        - link against `objcthemis.framework` in Xcode project
        - remove link to `themis.framework` in Xcode project

      Use the new syntax to import ObjCThemis in Objective-C projects:

      ```objective-c
      // NEW:
      #import <objcthemis/objcthemis.h>

      // old and deprecated:
      #import <themis/themis.h>
      ```

      The new syntax is now the same as used by CocoaPods.

      If you are using Swift, the import syntax is unchanged:

      ```swift
      import themis
      ```

      After updating imports you *also* need to link against the new framework (regardless of the language).

      1. Add `objcthemis.framework` to your project (can be found in `Carthage/Build/iOS` or `Mac`).
      2. For each Xcode target:

         1. Open **General** tab, **Frameworks and Libraries** section
         2. Drag `objcthemis.framework` there. Select _Embed & Sign_ if necessary.
         3. Remove `themis.framework` from dependencies.

      3. Finally, remove `themis.framework` reference from the project.

      Migration is complete, your project should build successfully now.

      We are sorry for the inconvenience.

      </details>

- <a id="0.13.0-java">**Java**</a>

  - JDK location is now detected automatically in most cases, you should not need to set JAVA_HOME or JDK_INCLUDE_PATH manually ([#551](https://github.com/cossacklabs/themis/pull/551)).
  - JNI libraries are now available as `libthemis-jni` packages for supported Linux systems ([#552](https://github.com/cossacklabs/themis/pull/552), [#553](https://github.com/cossacklabs/themis/pull/553)).
  - Fixed a NullPointerException bug in `SecureSocket` initialisation ([#557](https://github.com/cossacklabs/themis/pull/557)).
  - Some Themis exceptions have been converted from checked `Exception` to _unchecked_ `RuntimeException`, relaxing requirements for `throws` specifiers ([#563](https://github.com/cossacklabs/themis/pull/563)).
  - Introduced `IKey` interface with accessors to raw key data ([#564](https://github.com/cossacklabs/themis/pull/564)).
  - New class `SymmetricKey` can be used to generate symmetric keys for Secure Cell ([#565](https://github.com/cossacklabs/themis/pull/565)).
  - It is now possible to build desktop Java with Gradle.
    Run `./gradlew :desktop:tasks` to learn more
    ([#633](https://github.com/cossacklabs/themis/pull/633)).
  - Kotlin is now officially supported language for JavaThemis
    ([#637](https://github.com/cossacklabs/themis/pull/637)).
  - Fixed broken `SecureSession#save` and `SecureSession#restore` methods
    ([#658](https://github.com/cossacklabs/themis/pull/658)).
  - Java source code is now ASCII-only for improved compatibility
    ([#655](https://github.com/cossacklabs/themis/pull/655)).

  - Secure Cell API updates:

    - New encryption/decryption API with consistent naming: `encrypt` and `decrypt`
      ([#634](https://github.com/cossacklabs/themis/pull/634)).
    - Improved Token Protect API
      ([#634](https://github.com/cossacklabs/themis/pull/634)).
      - Decryption no longer requires an intermediate `SecureCellData` object.
      - `SecureCellData` can now be destructured in Kotlin
        ([#638](https://github.com/cossacklabs/themis/pull/638)).

        ```kotlin
        // You can now write like this:
        val (encrypted, authToken) = cellTP.encrypt(message, context)

        // Instead of having to spell it out like this:
        val result = cellTP.protect(context, message)
        val encrypted = result.protectedData
        val authToken = result.additionalData
        ```

    - Secure Cell mode can now be selected by instantiating an appropriate interface:

      | New API | Old API |
      | ------- | ------- |
      | `SecureCell.SealWithKey(key)`                 | `new SecureCell(key, SecureCell.MODE_SEAL)` |
      | `SecureCell.SealWithPassphrase(passphrase)`   | _not available_ |
      | `SecureCell.TokenProtectWithKey(key)`         | `new SecureCell(key, SecureCell.MODE_TOKEN_PROTECT)` |
      | `SecureCell.ContextImprintWithKey(key)`       | `new SecureCell(key, SecureCell.MODE_CONTEXT_IMPRINT)` |

    - JavaThemis now supports _passphrase API_ of in Seal mode
      ([#635](https://github.com/cossacklabs/themis/pull/635)).

      In Kotlin:

      ```kotlin
      import com.cossacklabs.themis.SecureCell

      val cell = SecureCell.SealWithPassphrase("secret")

      val message = "message".toByteArray()

      val encrypted = cell.encrypt(message)
      val decrypted = cell.decrypt(encrypted)

      assertArrayEquals(decrypted, message)
      ```

      In Java:

      ```java
      import com.cossacklabs.themis.SecureCell;

      SecureCell.Seal cell = SecureCell.SealWithPassphrase("secret");

      byte[] message = "message".getBytes(StandardCharsets.UTF_8);

      byte[] encrypted = cell.encrypt(message);
      byte[] decrypted = cell.decrypt(encrypted);

      assertArrayEquals(decrypted, message);
      ```

      You can safely and securely use short, human-readable passphrases as strings with this new API.

      Existing symmetric key API (`SecureCell.SealWithKey(...)` or `new SecureCell(...)`)
      should not be used with passphrases or passwords.
      Use symmetric key API with symmetric encryption keys,
      such as generated by `SymmetricKey` ([#565](https://github.com/cossacklabs/themis/pull/565)).
      Use passphrase API with human-readable passphrases.

  - **Deprecated API**

    - Secure Cell has received API overhaul which deprecates old API
      ([#636](https://github.com/cossacklabs/themis/pull/636)).

      The following items are deprecated:

        - Constructors:
          - `new SecureCell(int mode)`
          - `new SecureCell(byte[] key)`
          - `new SecureCell(byte[] key, int mode)`
          - `new SecureCell(String password)` ⚠️ **not recommended, insecure**
          - `new SecureCell(String password, int mode)` ⚠️ **not recommended, insecure**
        - Methods:
          - `protect(byte[] key, byte[] context, byte[] data)`
          - `protect(byte[] constext, byte[] data)`
          - `protect(String password, String context, byte[] data)` ⚠️ **not recommended, insecure**
          - `protect(String context, byte[] data)`
          - `unprotect(byte[] key, byte[] context, SecureCellData protected)`
          - `unprotect(byte[] context, SecureCellData protected)`
          - `unprotect(String password, String context, SecureCellData protected)` ⚠️ **not recommended, insecure**
          - `unprotect(String context, SecureCellData protected)`
        - Constants:
          - `SecureCell.MODE_SEAL`
          - `SecureCell.MODE_TOKEN_PROTECT`
          - `SecureCell.MODE_CONTEXT_IMPRINT`

      Some methods are not secure when used with short passphrases,
      consider using new passphrase API instead.
      Other methods have easier to use replacements in the new API,
      consider using them instead.

      Deprecated API is still supported, there are no plans for its removal.

    - <a id="0.13.0-deprecate-session-save-restore"></a>
      `SecureSession` methods `save` and `restore` are now deprecated
      ([#659](https://github.com/cossacklabs/themis/pull/659)).

      An improved API for serialisation might appear in some next version of JavaThemis.
      For now, please refrain from using `SecureSession#save` and `SecureSession#restore`
      which may be removed in the future.

- **Node.js**

  - New class `SymmetricKey` can be used to generate symmetric keys for Secure Cell ([#562](https://github.com/cossacklabs/themis/pull/562)).
  - New makefile target `make jsthemis` can be used to build JsThemis from source ([#618](https://github.com/cossacklabs/themis/pull/618)).
  - `SecureCell` now allows `null` to explicitly specify omitted encryption context ([#620](https://github.com/cossacklabs/themis/pull/620)).
  - `SecureMessage` now allows `null` for omitted keys in sign/verify mode ([#620](https://github.com/cossacklabs/themis/pull/620)).
  - Fixed a crash when an exception is thrown from `SecureSession` callback ([#620](https://github.com/cossacklabs/themis/pull/620)).
  - Node.js v14 is now supported
    ([#654](https://github.com/cossacklabs/themis/pull/654)).

  - Passphrase API support in Secure Cell ([#621](https://github.com/cossacklabs/themis/pull/621)).

    JsThemis now supports _passphrase API_ of Secure Cell in Seal mode:

    ```javascript
    const themis = require('jsthemis')

    let cell = themis.SecureCellSeal.withPassphrase('secret')

    let encrypted = cell.encrypt(Buffer.from('message data'))
    let decrypted = cell.decrypt(encrypted)
    ```

    You can safely and securely use short, human-readable passphrases as strings with this new API.

    Existing master key API (available as `themis.SecureCellSeal.withKey(...)`) should not be used with passphrases or passwords.
    Use master key API with symmetric encryption keys, such as generated by `SymmetricKey` ([#562](https://github.com/cossacklabs/themis/pull/562)).
    Use passphrase API with human-readable passphrases.

  - **Deprecated API**

    - Secure Cell construction with `new` is deprecated ([#621](https://github.com/cossacklabs/themis/pull/621)).

      Passphrase API makes it ambiguous whether a Secure Cell is initialised with a master key or a passphrase.
      All Secure Cell classes – `SecureCellSeal`, `SecureCellTokenProtect`, `SecureCellContextImprint` –
      get a static factory method `withKey` to reduce the ambiguity.
      Please use it instead:

      ```javascript
      // NEW, write like this:
      let cell = themis.SecureCellSeal.withKey(secret)

      // old, avoid this:
      let cell = new themis.SecureCellSeal(secret)
      ```

      `new` constructors are not recommended for use but they are still supported and will always work with master keys, as they did before.

- **PHP**

  - New function `phpthemis_gen_sym_key()` can be used to generate symmetric keys for Secure Cell ([#561](https://github.com/cossacklabs/themis/pull/561)).
  - Resolved PHP Composer checksum issues once and for all
    ([#566](https://github.com/cossacklabs/themis/pull/566),
     [#567](https://github.com/cossacklabs/themis/pull/567)).
  - PHPThemis now supports _passphrase API_ of Secure Cell in Seal mode ([#594](https://github.com/cossacklabs/themis/pull/594), [#601](https://github.com/cossacklabs/themis/pull/601)).

    ```php
    $encrypted = phpthemis_scell_seal_encrypt_with_passphrase('passphrase', 'message');
    $decrypted = phpthemis_scell_seal_decrypt_with_passphrase('passphrase', $encrypted);
    ```

    You can safely and securely use short, human-readable passphrases as strings with this new API.

    Existing master key API (`phpthemis_scell_seal_{encrypt,decrypt}` and other modes) should not be used with passphrases or passwords.
    Use master key API with symmetric encryption keys, such as generated by `phpthemis_gen_sym_key()` ([#561](https://github.com/cossacklabs/themis/pull/561)).
    Use passphrase API with human-readable passphrases.

- **Python**

  - Fixed compatibility issues on 32-bit platforms ([#555](https://github.com/cossacklabs/themis/pull/555)).
  - New function `skeygen.GenerateSymmetricKey()` can be used to generate symmetric keys for Secure Cell ([#561](https://github.com/cossacklabs/themis/pull/561)).
  - PyThemis now supports _passphrase API_ of Secure Cell in Seal mode ([#596](https://github.com/cossacklabs/themis/pull/596)).

    ```python
    from pythemis.scell import SCellSeal

    cell = SCellSeal(passphrase='my passphrase')

    encrypted = cell.encrypt(b'message data')
    decrypted = cell.decrypt(encrypted)
    ```

    You can safely and securely use short, human-readable passphrases as strings with this new API.

    Existing master key API (`SCellSeal(key=...)`) should not be used with passphrases or passwords.
    Use master key API with symmetric encryption keys, such as generated by `GenerateSymmetricKey()` ([#561](https://github.com/cossacklabs/themis/pull/561)).
    Use passphrase API with human-readable passphrases.
  - <a id="0.13.0-drop-python-2">Python 2 is no longer supported</a>
    ([#648](https://github.com/cossacklabs/themis/pull/648)).

    Python 2 had reached EOL on 2020-01-01.

    In fact, we are not making any changes in this release that break compatibility, but we no longer officially support it. This means that we do not run any CI tests for Python 2, and in the future we will develop code compatible only with Python 3+.

- **Ruby**

  - New function `Themis::gen_sym_key()` can be used to generate symmetric keys for Secure Cell ([#561](https://github.com/cossacklabs/themis/pull/561)).
  - Secure Cell API updates ([#603](https://github.com/cossacklabs/themis/pull/603)).

    - RbThemis now supports _passphrase API_ of Secure Cell in Seal mode:

      ```ruby
      require 'rbthemis'

      cell = Themis::ScellSealPassphrase.new('secret string')

      encrypted = cell.encrypt('message data')
      decrypted = cell.decrypt(encrypted)
      ```

      You can safely and securely use short, human-readable passphrases as strings with this new API.

      Existing master key API (`Themis::Scell...`) should not be used with passphrases or passwords.
      Use master key API with symmetric encryption keys, such as generated by `Themis::gen_sym_key` ([#561](https://github.com/cossacklabs/themis/pull/561)).
      Use passphrase API with human-readable passphrases.

    - Secure Cell mode can now be selected by instantiating an appropriate subclass:

      | New API | Old API |
      | ------- | ------- |
      | `Themis::ScellSeal.new(key)`                  | `Themis::Scell.new(key, Themis::Scell::SEAL_MODE)`            |
      | `Themis::ScellSealPassphrase.new(passphrase)` | _not available_                                               |
      | `Themis::ScellTokenProtect.new(key)`          | `Themis::Scell.new(key, Themis::Scell::TOKEN_PROTECT_MODE)`   |
      | `Themis::ScellContextImprint.new(key`         | `Themis::Scell.new(key, Themis::Scell::CONTEXT_IMPRINT_MODE)` |

      `Themis::Scell` class is **deprecated** and should be replaced with new API.

    - Token Protect mode now accepts encrypted data and token as separate arguments instead of requiring an array:

      ```ruby
      decrypted = cell.decrypt([encrypted, token], context) # old
      decrypted = cell.decrypt(encrypted, token, context)   # new
      ```

      (Arrays are still accepted for compatibility but this API is deprecated.)

- **Rust**

  - New object `themis::keys::SymmetricKey` can be used to generate symmetric keys for Secure Cell
    ([#561](https://github.com/cossacklabs/themis/pull/561),
     [#631](https://github.com/cossacklabs/themis/pull/631)).
  - Significantly reduced compilation time by removing `bindgen` crate from dependencies ([#626](https://github.com/cossacklabs/themis/pull/626)).
  - Bindgen 0.54.1 or later is now required for RustThemis development
    ([#664](https://github.com/cossacklabs/themis/pull/664)).
  - Passphrase API support in Secure Cell ([#630](https://github.com/cossacklabs/themis/pull/630)).

    RustThemis now supports _passphrase API_ of Secure Cell in Seal mode:

    ```rust
    use themis::secure_cell::SecureCell;

    let cell = SecureCell::with_passphase("secret")?.seal();

    let encrypted = cell.encrypt(b"message data")?;
    let decrypted = cell.decrypt(&encrypted)?;
    ```

    You can safely and securely use short, human-readable passphrases as strings with this new API.

    Existing master key API (available as `SecureCell::with_key(...)`) should not be used with passphrases or passwords.
    Use master key API with symmetric encryption keys, such as generated by `themis::keys::SymmetricKey` ([#561](https://github.com/cossacklabs/themis/pull/561)).
    Use passphrase API with human-readable passphrases.

  - Miscellaneous minor improvements in code quality
    ([#571](https://github.com/cossacklabs/themis/pull/571),
     [#591](https://github.com/cossacklabs/themis/pull/591)).

- **WebAssembly**

  - New class `SymmetricKey` can be used to generate symmetric keys for Secure Cell ([#561](https://github.com/cossacklabs/themis/pull/561)).
  - Fixed an issue with webpack Terser plugin
    ([#568](https://github.com/cossacklabs/themis/pull/568)).
  - Updated Emscripten toolchain to the latest version
    ([#550](https://github.com/cossacklabs/themis/pull/550),
     [#569](https://github.com/cossacklabs/themis/pull/569),
     [#602](https://github.com/cossacklabs/themis/pull/602),
     [#653](https://github.com/cossacklabs/themis/pull/653)).
  - Updated embedded BoringSSL and other dependencies to the latest versions
    ([#608](https://github.com/cossacklabs/themis/pull/608),
     [#643](https://github.com/cossacklabs/themis/pull/643)).
  - Node.js v14 is now supported
    ([#654](https://github.com/cossacklabs/themis/pull/654)).

  - Passphrase API support in Secure Cell ([#616](https://github.com/cossacklabs/themis/pull/616)).

    WasmThemis now supports _passphrase API_ of Secure Cell in Seal mode:

    ```javascript
    const themis = require('wasm-themis')

    let cell = themis.SecureCellSeal.withPassphrase('secret')

    let encrypted = cell.encrypt(Buffer.from('message data'))
    let decrypted = cell.decrypt(encrypted)
    ```

    You can safely and securely use short, human-readable passphrases as strings with this new API.

    Existing master key API (available as `themis.SecureCellSeal.withKey(...)`) should not be used with passphrases or passwords.
    Use master key API with symmetric encryption keys, such as generated by `SymmetricKey` ([#561](https://github.com/cossacklabs/themis/pull/561)).
    Use passphrase API with human-readable passphrases.

  - **Deprecated API**

    - Secure Cell construction with `new` is deprecated ([#616](https://github.com/cossacklabs/themis/pull/616)).

      Passphrase API makes it ambiguous whether a Secure Cell is initialised with a master key or a passphrase. All Secure Cell classes –
      `SecureCellSeal`, `SecureCellTokenProtect`, `SecureCellContextImprint` – get a static factory method `withKey` to reduce the ambiguity. Please use it instead:

      ```javascript
      // NEW, write like this:
      let cell = themis.SecureCellSeal.withKey(secret)

      // old, avoid this:
      let cell = new themis.SecureCellSeal(secret)
      ```

      `new` constructors are not recommended for use but they are still supported and will always work with master keys, as they did before.

_Docs:_

- New improved design and structure of [Themis documentation](https://docs.cossacklabs.com/products/themis/).
- Updated templates for GitHub issues and pull requests
  ([#549](https://github.com/cossacklabs/themis/pull/549)).
- Miscellaneous quality improvements in various pieces of documentation
  ([#558](https://github.com/cossacklabs/themis/pull/558),
   [#575](https://github.com/cossacklabs/themis/pull/575),
   [#581](https://github.com/cossacklabs/themis/pull/581),
   [#587](https://github.com/cossacklabs/themis/pull/587),
   [#590](https://github.com/cossacklabs/themis/pull/590)).
- Clarified information on data privacy regulations
  ([#593](https://github.com/cossacklabs/themis/pull/593)).
- Removed last surviving links to deprecated GitHub Wiki
  ([#589](https://github.com/cossacklabs/themis/pull/589)).

_Infrastructure:_

- Changed name of the tarball produced by `make dist` to `themis_X.Y.Z.tar.gz`
  ([#544](https://github.com/cossacklabs/themis/pull/544)).
- Fixed Doxygen support
  ([#559](https://github.com/cossacklabs/themis/pull/559)).
- Automated benchmarking harness is now tracking Themis performance.
  See [`benches`](https://github.com/cossacklabs/themis/tree/master/benches/)
  ([#580](https://github.com/cossacklabs/themis/pull/580),
   [#582](https://github.com/cossacklabs/themis/pull/582)).
- Automated regular fuzzing of the code with AFL
  ([#579](https://github.com/cossacklabs/themis/pull/579),
   [#583](https://github.com/cossacklabs/themis/pull/583)).
- Added automated tests for all code samples in documentation, ensuring they are always up-to-date ([#600](https://github.com/cossacklabs/themis/pull/600)).
- All 13 supported platforms are verified on GitHub Actions, along with existing CircleCI and Bitrise tests ([#600](https://github.com/cossacklabs/themis/pull/600)).
- New Makefile targets:
  - `make jsthemis` builds JsThemis from source ([#618](https://github.com/cossacklabs/themis/pull/618)).
- Resolved issues with library search paths on CentOS
  when Themis Core is built from source and installed with `make install`
  ([#645](https://github.com/cossacklabs/themis/pull/645).
- Resolved issues with library search paths on Debian
  when Themis Core is installed from packages
  ([#651](https://github.com/cossacklabs/themis/pull/651)).
- Introduced `./configure` script to significantly improve rebuild performance
  ([#611](https://github.com/cossacklabs/themis/pull/611),
   [#628](https://github.com/cossacklabs/themis/pull/628)).
- Improved package installation testing and platform coverage
  ([#595](https://github.com/cossacklabs/themis/pull/595),
   [#650](https://github.com/cossacklabs/themis/pull/650)).
- Miscellaneous minor improvements and updates in the build system
  ([#542](https://github.com/cossacklabs/themis/pull/542),
   [#573](https://github.com/cossacklabs/themis/pull/573),
   [#615](https://github.com/cossacklabs/themis/pull/615),
   [#617](https://github.com/cossacklabs/themis/pull/617),
   [#629](https://github.com/cossacklabs/themis/pull/629),
   [#627](https://github.com/cossacklabs/themis/pull/627),
   [#632](https://github.com/cossacklabs/themis/pull/632),
   [#644](https://github.com/cossacklabs/themis/pull/644),
   [#646](https://github.com/cossacklabs/themis/pull/646),
   [#649](https://github.com/cossacklabs/themis/pull/649),
   [#656](https://github.com/cossacklabs/themis/pull/656)).

- <a id="0.13.0-new-platforms">**New supported platforms**</a>

  - CentOS 8 is now fully fully supported.
  - Ubuntu 20.04 “Focal Fossa” is now fully fully supported.
  - GoThemis is now tested with Go 1.14
    ([#595](https://github.com/cossacklabs/themis/pull/595)).
  - SwiftThemis is now tested with Swift 5
    ([#605](https://github.com/cossacklabs/themis/pull/605)).
  - Kotlin API of JavaThemis is now verified by all CI platforms
    ([#637](https://github.com/cossacklabs/themis/pull/637)).
  - iPadOS is now officially supported target for ObjCThemis
    ([#641](https://github.com/cossacklabs/themis/pull/641)).
  - Node.js v14 is now supported for JsThemis and WasmThemis
    ([#654](https://github.com/cossacklabs/themis/pull/654)).

- **Breaking changes**

  - <a id="0.13.0-drop-java-7">Java 7 is no longer supported</a>
    ([#633](https://github.com/cossacklabs/themis/pull/633)).

    Updates in Gradle build infrastructure require Java 8.

  - Debian 8 “Jessie” is no longer supported
    ([#633](https://github.com/cossacklabs/themis/pull/633)).

    This version is no longer maintained by the Debian team and it lacks Java 8.
    We no longer provide binary packages for this distribution.

  - Python 2 is no longer supported
    ([#648](https://github.com/cossacklabs/themis/pull/648)).

    Python 2 had finally reached EOL on 2020-01-01.
    PyThemis 0.13 is the last version guaranteed to be compatible with Python 2.

## [0.12.0](https://github.com/cossacklabs/themis/releases/tag/0.12.0), September 27th 2019

**TL;DR:**
- Added WasmThemis to support WebAssembly (works with Electron and Node.js);
- added experimental support for Windows (using MSYS2 compiler and NSIS installer);
- added support of Go Modules;
- added package for ThemisPP;
- added support for Node.js v12 LTS (in addition to v10 and v8) in jsThemis;
- added extra safety checks and fixes for tricky bugs.

**Breaking changes:**

- **Linux:** when building from sources, the default installation path of Themis Core library has been changed from `/usr` to `/usr/local`. If you’re affected, read the instructions on how to make a clean upgrade below.
- **Go:** some of GoThemis APIs have been renamed to comply with Go naming convention (old API are marked as deprecated and will be removed in the next release). If you’re using Go – please switch to new functions.
- **Ruby:** deprecated `rubythemis` gem has been completely removed in favour of `rbthemis`.

_Code:_

- **Core**

  - **Soter** (low-level security core used by Themis)

    Improved security and code quality, implemented better handling of secrets and memory management. These changes decrease the chance of potential memory leaks.

    - Introduced new internal function: `soter_wipe()`.
      It can be used to securely wipe sensitive data from memory after it's no longer needed.
      All Themis cryptosystems now use this new API ([#488](https://github.com/cossacklabs/themis/pull/488)).

    - Improved usage and error handling of OpenSSL/BoringSSL PRNGs.
      Thank you, [**@veorq**](https://github.com/veorq) for bringing up this issue ([#485](https://github.com/cossacklabs/themis/pull/485)).

    - Improved memory safety and fixed potential corner-case issues in OpenSSL/BoringSSL usage.
      Thanks, [**@outspace**](https://github.com/outspace) for identifying these issues ([#501](https://github.com/cossacklabs/themis/pull/501), [#524](https://github.com/cossacklabs/themis/pull/524), [#525](https://github.com/cossacklabs/themis/pull/525), [#535](https://github.com/cossacklabs/themis/pull/535)).

  - **Key generation**

    - Improved key validity checks across all Themis cryptosystems. Now it’s harder to use wrong keys or misuse them ([#486](https://github.com/cossacklabs/themis/pull/486)).

    - Improved error handling for EC key generator that could produce an invalid public key without returning an error.
      Thanks, [**@vixentael**](https://github.com/vixentael) for finding this issue ([#500](https://github.com/cossacklabs/themis/pull/500)).

  - **Secure Cell**

    - Improved handling of edge cases with large data buffers ([#496](https://github.com/cossacklabs/themis/pull/496), [#497](https://github.com/cossacklabs/themis/pull/497)).

    - Improved performance of Secure Cell's encryption/decryption ([#496](https://github.com/cossacklabs/themis/pull/496)).

  - **Library ABI**

    - Themis shared libraries now have a formal ABI version.
      This ensures that no compatibility issues arise if we ever need to introduce breaking changes in the ABI ([#454](https://github.com/cossacklabs/themis/pull/454)).

    - Removed private symbols from public export lists.
      Themis has been accidentally exporting various private utility functions.
      Private functions not intended for public use are now hidden ([#458](https://github.com/cossacklabs/themis/pull/458), [#472](https://github.com/cossacklabs/themis/pull/472)).

  - <a id="0.12.0-packaging-updates">**Installation & packaging**</a>

    - Themis now installs to `/usr/local` by default when building from source on Linux ([#448](https://github.com/cossacklabs/themis/pull/448)).

      This _may_ be a **breaking change** if your system has non-standard precedence rules.
      If you install Themis from source code directly, please do a clean upgrade the following way:

      ```bash
      make uninstall PREFIX=/usr
      make install   PREFIX=/usr/local
      ```

      Please consider using [binary repositories](https://docs.cossacklabs.com/pages/documentation-themis/#installing-themis-from-repositories) to install Themis.
      If your system or package manager is not supported yet, please let us know via dev@cossacklabs.com.

    - Themis packages now support multiarch installations ([#512](https://github.com/cossacklabs/themis/pull/512)).

      Multiarch enables parallel installation of 32-bit and 64-bit versions of the library.
      This is particularly important on CentOS where some tools like _pkg-config_ would fail to locate Themis due to non-standard installation path.

    - Updated Makefile to support a number of [standard GNU variables](https://www.gnu.org/prep/standards/html_node/Directory-Variables.html) like `libdir` ([#453](https://github.com/cossacklabs/themis/pull/453), [#455](https://github.com/cossacklabs/themis/pull/455)).

    - Improved accuracy of package dependencies to make sure you don't have to install anything manually after installing Themis from package repositories ([#446](https://github.com/cossacklabs/themis/pull/446)).

    - NSIS installer is now available for Windows. To build NSIS installer, use `make nsis_installer` command in MSYS2 environment.
      You can read more about MSYS2 target [here](https://github.com/cossacklabs/themis/pull/469) ([#474](https://github.com/cossacklabs/themis/pull/474)).

  - **Dependency updates**

    - Embedded BoringSSL submodule has been updated to the latest upstream version ([#528](https://github.com/cossacklabs/themis/pull/528)).

    - Only the necessary parts of embedded BoringSSL are now built, leading to 2x build speedup ([#447](https://github.com/cossacklabs/themis/pull/447)).

  - **Other changes**

    - Miscellaneous improvements and cleanups in the Makefile ([#450](https://github.com/cossacklabs/themis/pull/450), [#451](https://github.com/cossacklabs/themis/pull/451), [#452](https://github.com/cossacklabs/themis/pull/452), [#459](https://github.com/cossacklabs/themis/pull/459), [#523](https://github.com/cossacklabs/themis/pull/523), [#527](https://github.com/cossacklabs/themis/pull/527)).

    - Core libraries are now linked dynamically to test binaries ([#460](https://github.com/cossacklabs/themis/pull/460)).

- **Android**

  - Embedded BoringSSL submodule has been updated to the latest upstream version ([#528](https://github.com/cossacklabs/themis/pull/528)).

  - Only the necessary parts of embedded BoringSSL are now built, leading to 2x build speedup ([#447](https://github.com/cossacklabs/themis/pull/447)).

- **C++**

  - ThemisPP is now available as a system package through [Cossack Labs repositories](https://docs.cossacklabs.com/pages/documentation-themis/#installing-themis-from-repositories) ([#506](https://github.com/cossacklabs/themis/pull/506)).

    Use
      - `libthemispp-dev` for Debian and Ubuntu,
      - `libthemispp-devel` for CentOS.

- **Go**

  - **Breaking changes**

    - Some APIs have been renamed to conform with the Go naming conventions ([#424](https://github.com/cossacklabs/themis/pull/424)).

      The old names are now deprecated and scheduled for removal in the next release.
      Please migrate to using the new names when you upgrade.

      | Old API                                | New API                    |
      | -------------------------------------- | -------------------------- |
      | `cell.CELL_MODE_SEAL`                  | `cell.ModeSeal`            |
      | `compare.COMPARE_MATCH`                | `compare.Match`            |
      | `keys.KEYTYPE_EC`                      | `keys.TypeEC`              |
      | `session.STATE_ESTABLISHED`            | `session.StateEstablished` |
      | `(*session.SecureSession) GetRemoteId` | `GetRemoteID`              |

  - GoThemis is now compatible with Go 1.11 modules starting with this release.
    For example, you are now able to pin a specific version of GoThemis in your projects ([#505](https://github.com/cossacklabs/themis/pull/505)).

- **iOS, macOS**

  - Example code and projects for Objective-C and Swift are now up-to-date, cleaned up, and modernised ([#463](https://github.com/cossacklabs/themis/pull/463), [#467](https://github.com/cossacklabs/themis/pull/467))

  - OpenSSL version is pinned to 1.0.2.17 for Carthage package and to 1.0.2.18 to CocoaPods package as a workaround for a compilation issue with the latest versions ([#539](https://github.com/cossacklabs/themis/pull/539), [#484](https://github.com/cossacklabs/themis/pull/484)).

- **Java**

  - JNI wrapper for desktop Java does not require a separate installation of Themis Core from now on ([#450](https://github.com/cossacklabs/themis/pull/450)).

- **Node.js**

  - JsThemis now supports latest Node.js v12 LTS (in addition to v10 and v8) ([#499](https://github.com/cossacklabs/themis/pull/499),
     [#502](https://github.com/cossacklabs/themis/pull/502)).

  - JsThemis can now be used on Windows provided that Themis Core is installed to `C:\Program Files\Themis` ([#475](https://github.com/cossacklabs/themis/pull/475)).

  - Improved error reporting when keys are misused with Secure Message objects ([#465](https://github.com/cossacklabs/themis/pull/465)).

- **PHP**

  - Updated PHP installer to use the latest Composer version ([#519](https://github.com/cossacklabs/themis/pull/519)).

- **Ruby**

  - **Breaking changes**

    - `rubythemis` gem has been completely removed after being deprecated in Themis 0.11.
      Please use `require 'rbthemis'` in your projects ([#508](https://github.com/cossacklabs/themis/pull/508)).

- **Rust**

  - Minor internal code style modernizations ([#466](https://github.com/cossacklabs/themis/pull/466)).

- **WebAssembly**

  - **WasmThemis** brings Themis to Web using [_WebAssembly_](https://webassembly.org).
    Thank you to [**@ilammy**](https://github.com/ilammy) for adding it.

    WasmThemis supports the full functionality of other Themis wrappers:
    Secure Cell, Secure Message, Secure Session, and Secure Comparator.
    WasmThemis package is [available via npm](https://www.npmjs.com/package/wasm-themis) as `wasm-themis`,
    sample code can be found in [docs/examples/js](https://github.com/cossacklabs/themis/tree/master/docs/examples/js),
    and the HowTo guide is available [on the documentation server](https://docs.cossacklabs.com/pages/js-wasm-howto/) ([#457](https://github.com/cossacklabs/themis/pull/457), [#461](https://github.com/cossacklabs/themis/pull/461), [#462](https://github.com/cossacklabs/themis/pull/462), [#473](https://github.com/cossacklabs/themis/pull/473), [#482](https://github.com/cossacklabs/themis/pull/482), [#489](https://github.com/cossacklabs/themis/pull/489), [#490](https://github.com/cossacklabs/themis/pull/490), [#491](https://github.com/cossacklabs/themis/pull/491), [#492](https://github.com/cossacklabs/themis/pull/492),[#494](https://github.com/cossacklabs/themis/pull/494), [#495](https://github.com/cossacklabs/themis/pull/495), [#498](https://github.com/cossacklabs/themis/pull/498), [#507](https://github.com/cossacklabs/themis/pull/507), [#513](https://github.com/cossacklabs/themis/pull/513)).

  - WasmThemis is tested with current Node.js LTS versions, popular Web browsers, and Electron framework.
    It is also tested for compatibility with other Themis wrappers ([#509](https://github.com/cossacklabs/themis/pull/509), [#510](https://github.com/cossacklabs/themis/pull/510), [#511](https://github.com/cossacklabs/themis/pull/511)).

- **Windows**

  - It is now possible to compile Themis Core for Windows using MSYS2 environment.
    See the instructions [here](https://github.com/cossacklabs/themis/issues/522#issuecomment-527519113) ([#469](https://github.com/cossacklabs/themis/pull/469)).

  - NSIS installer is now provided for the distribution of Themis on Windows.
    It's compatible with the new MSYS2 builds ([#474](https://github.com/cossacklabs/themis/pull/474)).

  - It is now possible to compile JsThemis on Windows, given that Themis Core is installed ([#475](https://github.com/cossacklabs/themis/pull/475)).

  - Miscellaneous compatibility fixes should make it possible to compile Themis Core with Microsoft Visual Studio.
    This platform does not have full official support yet, though ([#470](https://github.com/cossacklabs/themis/pull/470), [#471](https://github.com/cossacklabs/themis/pull/471)).

_Docs:_

- [Themis GitHub Wiki](https://github.com/cossacklabs/themis/wiki) is being deprecated.
  Please find the latest documentation for Themis on [Cossack Labs Documentation Server](https://docs.cossacklabs.com/products/themis/). If you're used to using the [Themis Wiki](https://github.com/cossacklabs/themis/wiki) or have bookmarked a few pages for further use, don't worry - its pages and table of contents stay where they were, but each will now link to its corresponding [Cossack Labs Documentation Server](https://docs.cossacklabs.com/products/themis/) counterpart.

- [Code of Conduct](https://github.com/cossacklabs/themis/blob/master/CODE_OF_CONDUCT.md) has been introduced to make sure that Themis project has a welcoming environment ([#518](https://github.com/cossacklabs/themis/pull/518)).

- Improved and updated installation guides for numerous languages and platforms.


_Infrastructure:_

- New Makefile targets and use cases:

  - `emmake make all` builds WasmThemis in Emscripten environment ([#475](https://github.com/cossacklabs/themis/pull/457));
  - `make all` can be run in MSYS2 environment on Windows now ([#469](https://github.com/cossacklabs/themis/pull/469));
  - `make nsis_installer` builds NSIS installer for Windows binaries ([#474](https://github.com/cossacklabs/themis/pull/474));
  - `make deb` and `make rpm` now build ThemisPP packages, too ([#506](https://github.com/cossacklabs/themis/pull/506));
  - `NO_NIST_STS` environment variable can be used to disable the long-running NIST statistical test suite when doing `make test` ([#456](https://github.com/cossacklabs/themis/pull/456)).

- Removed Makefile targets:

  - Deprecated `rubythemis` targets have been completely removed.
    Use `make rbthemis_install` to install RubyThemis instead ([#508](https://github.com/cossacklabs/themis/pull/508)).

- Multiple updates in the way Themis is installed and packaged.
  The most significant are switch to `/usr/local` for installation from source code and added support for multiarch installation packages ([Read more](#0.12.0-packaging-updates)).

- JsThemis and WasmThemis are now tested on all current LTS versions of Node.js ([#502](https://github.com/cossacklabs/themis/pull/502),
   [#510](https://github.com/cossacklabs/themis/pull/510)).

- Integration tests are getting stronger with WebAssembly platform being added to the suite ([#511](https://github.com/cossacklabs/themis/pull/511)).

- CI servers are now using the latest RVM for testing RubyThemis ([#503](https://github.com/cossacklabs/themis/pull/503), [#504](https://github.com/cossacklabs/themis/pull/504)).


## [0.11.1](https://github.com/cossacklabs/themis/releases/tag/0.11.1), April 1st 2019

**TL;DR:** Rust-Themis can now be installed entirely from packages (repositories and crates.io), without building anything from source.

_Code:_

- **Rust**

  - Improvements in lookup of core Themis library ([#444](https://github.com/cossacklabs/themis/pull/444)).

  - Minor changes in dependencies ([#443](https://github.com/cossacklabs/themis/pull/443)).

_Infrastructure:_

- Minor fixes in the packaging process ([#442](https://github.com/cossacklabs/themis/pull/442)).


## [0.11.0](https://github.com/cossacklabs/themis/releases/tag/0.11.0), March 28th 2019

**TL;DR:** Added Rust Themis, added Carthage distribution for iOS and Maven distribution for Android. Improved Secure Message API and propagated it to all our language wrappers.

We found that Themis is now [recommended by OWASP](https://github.com/OWASP/owasp-mstg/blob/1.1.0/Document/0x06e-Testing-Cryptography.md#third-party-libraries) as data encryption library for mobile platforms.

**Breaking changes:** We renamed `rubythemis` to `rbthemis` as a beginning of a tradition of gentle deprecations, with timely warning of all the users that can potentially be affected. We removed `themis_version()` function that allowed checking Themis' version at run-time (with no replacement function).

_Code:_

- **Core**

  - **Fixes in Soter (low-level security core used by Themis):**

    - Fixed possible null pointer deference caused by the misusage of short-circuit evaluation. Huge thanks to [@movie-travel-code](https://github.com/movie-travel-code) for pointing out ([#315](https://github.com/cossacklabs/themis/pull/315), [#314](https://github.com/cossacklabs/themis/pull/314)).

    - Fixed crash in Secure Message when RSA keys are used incorrectly (swapped or empty) – a shoutout for [@ilammy](https://github.com/ilammy) and [@secumod](https://github.com/secumod) for fixing this ([#334](https://github.com/cossacklabs/themis/pull/334)).

    - Fixed issue with RSA key generator silently truncating private keys – our gratitude going out to [@ilammy](https://github.com/ilammy) and [@secumod](https://github.com/secumod) again ([#335](https://github.com/cossacklabs/themis/pull/335)).

    - Fixed crash that occured on re-using Secure Comparator with BoringSSL – thanks to [@ilammy](https://github.com/ilammy) and [@secumod](https://github.com/secumod) for this fix ([#347](https://github.com/cossacklabs/themis/pull/347)).

    - Fixed overflow during Secure Cell decryption in Seal mode - thanks to [@ilammy](https://github.com/ilammy) and his skills in fuzz testing ([#367](https://github.com/cossacklabs/themis/pull/367)).

    - Improved the test suite to catch more corner cases, including with OpenSSL-specific issues ([#323](https://github.com/cossacklabs/themis/pull/323), [#319](https://github.com/cossacklabs/themis/pull/319)).

  - **Secure Session**

    - Added additional safety tests for Secure Session: return error if clientID is empty (thanks [@deszip](https://github.com/deszip) for asking tough questions and mis-using clientID) ([#386](https://github.com/cossacklabs/themis/pull/386)).

    - Described [thread safety code practices](https://docs.cossacklabs.com/pages/thread-safety-themis/) when using Secure Session.

  - **Secure Message**

    - Updated Secure Message API: divided the `wrap` function into `encrypt` and `sign`, and the `unwrap` function into `decrypt` and `verify`. The new API has more intuitive naming and should be harder to misuse, with encrypt/decrypt and sign/verify API clearly named and separated.

      A common mistake with the old API was that users could accidentally use sign/verify API instead of encryption because they didn't provide a private key. The new API features more strict checks and prevents this kind of mistake.

      This change doesn't affect the language wrappers you are using, so no code changes are required from you.

      Documentation for the new API calls is available [in the Wiki documentation](https://docs.cossacklabs.com/pages/secure-message-cryptosystem/#implementation-details) and for each language separately (in their HowTos) ([#389](https://github.com/cossacklabs/themis/pull/389)).

    - Fixed a potential memory leak in Secure Message encryption and decryption ([#398](https://github.com/cossacklabs/themis/pull/398)).

  - **Code quality**

    - Cleaned up circular dependencies in header files. This change has made the code cleaner and the compilation time faster ([#392](https://github.com/cossacklabs/themis/pull/392)).

    - Improved code quality by fixing warnings from various compiler flags (`-Wall -Wextra -Wformat-security -Wnull-dereference -Wshift-overflow` and so on) ([#377](https://github.com/cossacklabs/themis/pull/377)).

    - Formatted the code using `clang-format` and `clang-tidy`, added automated formatting for core and tests ([#418](https://github.com/cossacklabs/themis/pull/418), [#399](https://github.com/cossacklabs/themis/pull/399), [#397](https://github.com/cossacklabs/themis/pull/397), [#396](https://github.com/cossacklabs/themis/pull/396), [#395](https://github.com/cossacklabs/themis/pull/395)).

  - **Other changes**

    - Improved and refactored our Great Makefile to be more stable, more user-friendly, and to support OS-specific issues ([#417](https://github.com/cossacklabs/themis/pull/417), [#413](https://github.com/cossacklabs/themis/pull/413), [#348](https://github.com/cossacklabs/themis/pull/348), [#346](https://github.com/cossacklabs/themis/pull/346), [#345](https://github.com/cossacklabs/themis/pull/345), [#343](https://github.com/cossacklabs/themis/pull/343), [#321](https://github.com/cossacklabs/themis/pull/321)).

    - Removed `themis_version()` function and all related API for querying Themis and Soter versions at run-time. There is no replacement for it and this is obviously a breaking change ([#388](https://github.com/cossacklabs/themis/pull/388)).

- **Rust**

  - Introduced Rust Themis wrapper, all work done by brilliant [@ilammy](https://github.com/ilammy)!

    Rust Themis supports the same functionality as other Themis wrappers: Secure Cell, Secure Message, Secure Session, and Secure Comparator. Rust Themis package is available through [crates.io](https://crates.io/crates/themis), examples are stored in [docs/examples/rust](https://github.com/cossacklabs/themis/tree/master/docs/examples/rust), the HowTo guide is available [in Wiki](https://docs.cossacklabs.com/pages/rust-howto/) ([#419](https://github.com/cossacklabs/themis/pull/419), [#405](https://github.com/cossacklabs/themis/pull/405), [#403](https://github.com/cossacklabs/themis/pull/403), [#390](https://github.com/cossacklabs/themis/pull/390), [#383](https://github.com/cossacklabs/themis/pull/383), [#382](https://github.com/cossacklabs/themis/pull/382), [#381](https://github.com/cossacklabs/themis/pull/381), [#380](https://github.com/cossacklabs/themis/pull/380), [#376](https://github.com/cossacklabs/themis/pull/376), [#375](https://github.com/cossacklabs/themis/pull/375), [#374](https://github.com/cossacklabs/themis/pull/374), [#373](https://github.com/cossacklabs/themis/pull/373), [#372](https://github.com/cossacklabs/themis/pull/372), [#365](https://github.com/cossacklabs/themis/pull/365), [#363](https://github.com/cossacklabs/themis/pull/363), [#362](https://github.com/cossacklabs/themis/pull/362), [#358](https://github.com/cossacklabs/themis/pull/358), [#357](https://github.com/cossacklabs/themis/pull/357), [#356](https://github.com/cossacklabs/themis/pull/356), [#353](https://github.com/cossacklabs/themis/pull/353), [#349](https://github.com/cossacklabs/themis/pull/349), [#340](https://github.com/cossacklabs/themis/pull/340)).

- **iOS and macOS**

  - Added Carthage support. Now users can add Themis to their Cartfile using `github "cossacklabs/themis"`.

    More details available in [Objective-C HowTo](https://docs.cossacklabs.com/pages/objective-c-howto/) and [Swift HowTo](https://docs.cossacklabs.com/pages/swift-howto/). Example projects available in [docs/examples/objc](https://github.com/cossacklabs/themis/tree/master/docs/examples/objc) and [docs/examples/swift/](https://github.com/cossacklabs/themis/tree/master/docs/examples/swift) folders ([#432](https://github.com/cossacklabs/themis/pull/432), [#430](https://github.com/cossacklabs/themis/pull/430), [#428](https://github.com/cossacklabs/themis/pull/428), [#427](https://github.com/cossacklabs/themis/pull/427)).

  - Added BoringSSL support, now users can select which crypto-engine they want to include. This change affects only Themis CocoaPod: users can add Themis based on BoringSSL to their Podfile using `pod 'themis/themis-boringssl'` ([#351](https://github.com/cossacklabs/themis/pull/351), [#331](https://github.com/cossacklabs/themis/pull/331), [#330](https://github.com/cossacklabs/themis/pull/330), [#329](https://github.com/cossacklabs/themis/pull/329)).

  - Added bitcode support. This affects only Themis CocoaPod that uses OpenSSL – thanks [@deszip](https://github.com/deszip) and [@popaaaandrei](https://github.com/popaaaandrei) ([#407](https://github.com/cossacklabs/themis/pull/407), [#355](https://github.com/cossacklabs/themis/pull/355), [#354](https://github.com/cossacklabs/themis/pull/354)).

  - Added compatibility for Swift frameworks. Now Themis can be used directly from Swift without Bridging header file, kudos to [@popaaaandrei](https://github.com/popaaaandrei) for pointing on this out ([#416](https://github.com/cossacklabs/themis/pull/416), [#415](https://github.com/cossacklabs/themis/pull/415)).

  - Updated code to use the latest Secure Message API (see description of core changes above). This change doesn't affect user-facing code so no code changes are required from users ([#393](https://github.com/cossacklabs/themis/pull/393)).

  - Updated error codes and error messages for all crypto systems, now errors and logs are more user-friendly and understandable ([#394](https://github.com/cossacklabs/themis/pull/394), [#393](https://github.com/cossacklabs/themis/pull/393)).

  - Improved code quality here and there ([#317](https://github.com/cossacklabs/themis/pull/317)).

  - Dropped feature flag `SECURE_COMPARATOR_ENABLED` because it's redundant: Secure Comparator is enabled by default ([#429](https://github.com/cossacklabs/themis/pull/429)).

- **macOS specific**

  - Added Homebrew support for Themis Core. Now users can install Themis Core library using `brew tap cossacklabs/tap && brew update && brew install libthemis`. This is useful when you're developing on macOS.

  More details can be found in [the Installation guide](https://docs.cossacklabs.com/pages/documentation-themis/#macos).

- **C++**

  - Improved Secure Session memory behavior (now users can move and copy Secure Session objects and callbacks) ([#370](https://github.com/cossacklabs/themis/pull/370), [#369](https://github.com/cossacklabs/themis/pull/369)).

  - Allowed to link ThemisPP as header-only library by adding "inline" functions – thanks [@deszip](https://github.com/deszip) for pushing us. Check for detailed instructions in [C++ HowTo](https://docs.cossacklabs.com/pages/cpp-howto/) ([#371](https://github.com/cossacklabs/themis/pull/371)).

  - Added support of smart pointer constructors for Secure Session, now users should use `std::shared_ptr<secure_session_callback_interface_t>` constructor ([#378](https://github.com/cossacklabs/themis/pull/378)).

  - Added functions for key validation: now you can check if keypairs are valid before using it for encryption/decryption ([#389](https://github.com/cossacklabs/themis/pull/389)).

  - Updated test suite to test C++03 and C++11 ([#379](https://github.com/cossacklabs/themis/pull/379)).

  - Updated error codes and error messages for all crypto systems, now errors and logs are more user-friendly and understandable ([#385](https://github.com/cossacklabs/themis/pull/385)).

  - Formatted code using `clang-format` rules and implemented some `clang-tidy` recommendations ([#410](https://github.com/cossacklabs/themis/pull/410), [#404](https://github.com/cossacklabs/themis/pull/404)).

- **Java**

  - Updated Secure Message API: separated function `wrap` into `encrypt` and `sign`, and function `unwrap` into `decrypt` and `verify`. Old functions are still available, but will be deprecated eventually ([#389](https://github.com/cossacklabs/themis/pull/389)).

  - Significantly improved [Themis usage examples for Desktop Java](https://github.com/cossacklabs/themis-java-examples) - thanks to [@Dimdron](https://github.com/Dimdron) [#3](https://github.com/cossacklabs/themis-java-examples/pull/3).

  - Formatted JNI code using `clang-format` rules and implemented some `clang-tidy` recommendations ([#420](https://github.com/cossacklabs/themis/pull/420)).

- **Android**

  - Added Maven distribution ([#361](https://github.com/cossacklabs/themis/pull/361)).

    The new installation process requires adding only two lines to the Maven app configuration (instead of manually re-compiling the whole Themis library)!
    See the updated [HowTo guide](https://docs.cossacklabs.com/pages/java-and-android-howto/) in Wiki.

  - Significantly improved [Themis usage examples for Android](https://github.com/cossacklabs/themis-java-examples) - thanks to [@Dimdron](https://github.com/Dimdron) [#3](https://github.com/cossacklabs/themis-java-examples/pull/3).

  - Significantly improved [Secure mobile websocket example](https://github.com/cossacklabs/mobile-websocket-example) - thanks to [@sergeyzenchenko](https://github.com/sergeyzenchenko) [#4](https://github.com/cossacklabs/mobile-websocket-example/pull/4).

  - Formatted JNI code using `clang-format` rules and implemented some `clang-tidy` recommendations ([#420](https://github.com/cossacklabs/themis/pull/420)).

- **Go**

  - Updated code to use the latest Secure Message API (see the description of core changes above). This change doesn't affect user-facing code so no code changes are required from users ([#400](https://github.com/cossacklabs/themis/pull/400)).

  - Formatted code and fixed `gofmt` and `golint` warnings ([#426](https://github.com/cossacklabs/themis/pull/426), [#424](https://github.com/cossacklabs/themis/pull/424), [#432](https://github.com/cossacklabs/themis/pull/423), [#422](https://github.com/cossacklabs/themis/pull/422)).

- **Node.js**

  - Fixed jsthemis to be compatible with Node 10, huge thanks to [@deszip](https://github.com/deszip) ([#327](https://github.com/cossacklabs/themis/pull/327), [#326](https://github.com/cossacklabs/themis/pull/326)).

  - Updated error codes and error messages for all crypto systems, now errors and logs are more user-friendly and understandable ([#384](https://github.com/cossacklabs/themis/pull/384)).

  - Fixed memory corruption tests on i386 systems ([#408](https://github.com/cossacklabs/themis/pull/408)).

  - Formatted native extension code using `clang-format` rules and implemented some `clang-tidy` recommendations ([#412](https://github.com/cossacklabs/themis/pull/412)).

- **PHP**

  - Updated PHP installer to use the latest Composer installer ([#360](https://github.com/cossacklabs/themis/pull/360), [#328](https://github.com/cossacklabs/themis/pull/328)).

- **Python**

  - Updated code to use the latest Secure Message API (see description of core changes above). This change doesn't affect user-facing code so no code changes are required from users ([#401](https://github.com/cossacklabs/themis/pull/401)).

  - Updated error codes and error messages for all crypto systems, now errors and logs are more user-friendly and understandable ([#401](https://github.com/cossacklabs/themis/pull/401)).

- **Ruby**

  - Updated code to use latest Secure Message API (see description of core changes above). This change doesn't affect user-facing code so no code changes are required from users ([#402](https://github.com/cossacklabs/themis/pull/402)).

  - Updated error codes and error messages for all crypto systems, now errors and logs are more user-friendly and understandable ([#402](https://github.com/cossacklabs/themis/pull/402)).

  - Deprecated `rubythemis` in favor of `rbthemis`. Users should use `require 'rbthemis'` in their projects ([#434](https://github.com/cossacklabs/themis/pull/434)).

- **Tests and other things**

  - Added tools for fuzzing testing and tests on Themis Core ([#421](https://github.com/cossacklabs/themis/pull/421), [#368](https://github.com/cossacklabs/themis/pull/368), [#366](https://github.com/cossacklabs/themis/pull/366), [#364](https://github.com/cossacklabs/themis/pull/364)).

  - Updated BoringSSL submodule configuration to use Clang while building ([#352](https://github.com/cossacklabs/themis/pull/352)).

  - Updated NIST test suite: improved readability, maintainability, and output of NIST STS makefile, added build files to gitignore ([#414](https://github.com/cossacklabs/themis/pull/414)).


_Docs:_

- Described the new [Secure Message API](https://docs.cossacklabs.com/pages/secure-message-cryptosystem/#implementation-details): how we divided the `wrap` function into `encrypt` and `sign`, and the `unwrap` function — into `decrypt` and `verify` to make it more obvious for the users.

- Described [thread safety code practices](https://docs.cossacklabs.com/pages/thread-safety-themis/) when using Secure Session.

- Improved installation guides for numerous languages.


_Infrastructure:_

- Added Homebrew support for Themis Core. Now users can install Themis Core libraby using `brew tap cossacklabs/tap && brew update && brew install libthemis`. This is useful when you're developing on macOS. More details can be found in [the Installation guide](https://docs.cossacklabs.com/pages/documentation-themis/#macos).

- Added [installation guide on using Docker container](https://docs.cossacklabs.com/pages/documentation-themis/#themis-with-docker) as a building environment for Themis: if you can't download Themis Core from packages, feel free to use Docker container for this.


## [0.10.0](https://github.com/cossacklabs/themis/releases/tag/0.10.0), February 6th 2018

**TL;DR:** Multi-platform, multi-language compatibility improved.

⚠️ _Incompatibility issues:_

- If you are using Themis on x64 systems, consider upgrading every Themis library/wrapper you were using to `0.10.0`. Incompatibility issues may arise between previous Themis versions and `0.10.0` on x64 machines ([#279](https://github.com/cossacklabs/themis/pull/279)).

- Rubythemis has breaking changes for Secure Cell Token Protect mode ([#281](https://github.com/cossacklabs/themis/pull/281)). We added checks for other language wrappers to make sure this won't happen again ([#282](https://github.com/cossacklabs/themis/pull/282), [#283](https://github.com/cossacklabs/themis/pull/283)).

Check the [Migration Guide](https://docs.cossacklabs.com/pages/migration-guide-themis-v096-themis-0100/) for more details.

_Docs:_

- Updated the descriptions of [Crypto systems](https://docs.cossacklabs.com/pages/cryptosystems/), added more usage examples and code samples.
- Refreshed code samples in language tutorials, made them more readable.<br/>[Obj-C](https://docs.cossacklabs.com/pages/objective-c-howto/) | [Swift](https://docs.cossacklabs.com/pages/swift-howto/) | [Java and Android](https://docs.cossacklabs.com/pages/java-and-android-howto/) | [Python](https://docs.cossacklabs.com/pages/python-howto/) | [PHP](https://docs.cossacklabs.com/pages/php-howto/) | [Ruby](https://docs.cossacklabs.com/pages/ruby-howto/) | [C++](https://docs.cossacklabs.com/pages/cpp-howto/) | [Go](https://docs.cossacklabs.com/pages/go-howto/) | [Node.js](https://docs.cossacklabs.com/pages/nodejs-howto/).
- Added human-friendly description of [Secure Comparator](https://docs.cossacklabs.com/pages/secure-comparator-cryptosystem/) and supplied usage examples for all languages with the exception of PHP.

_Infrastructure:_

- Added support of _Ubuntu 17.10_.
- Removed support of _Ubuntu 16.10_ and _Ubuntu 17.04_ (no more compiled binaries for these OSs now).
- Added CLI utils for easy testing of Secure Cell, Secure Message, and Key generation on local machine. Available for Python, Ruby, Go, NodeJS, and PHP. Check the [Console Utils](https://docs.cossacklabs.com/pages/documentation-themis/#encrypt-decrypt-console-utils) guide for more details and usage description/guide.
- Added [Integration test suit](https://github.com/cossacklabs/themis/tree/master/tests/_integration) for the majority of the available language wrappers, which was the catalyst for many fixes in this release.
- Added support of CircleCI 2.0 with multiple workflows. This allows testing each language wrapper and integrations between them easily and quickly ([#295](https://github.com/cossacklabs/themis/pull/295), [#299](https://github.com/cossacklabs/themis/pull/299)).


_Code:_

- **Core:**
  - Fixed incompatibility issue that existed in Secure Cell between x32 and x64 machines ([#279](https://github.com/cossacklabs/themis/pull/279));
  - Added C examples for using buffer API in Secure Session ([#271](https://github.com/cossacklabs/themis/pull/271));
  - Fixed possible SigFault in Secure Message at the point of providing an incorrect private key path ([#286](https://github.com/cossacklabs/themis/pull/286)).
- **C++ wrapper:**
  - Added a set of unit tests ([#292](https://github.com/cossacklabs/themis/pull/292)).
- **Android wrapper**:
  - simplified Android build by providing a ready-to-use Docker container. No need to compile BoringSSL manually now! ([#273](https://github.com/cossacklabs/themis/pull/273) by [@secumod](https://github.com/secumod)).
- **iOS wrapper:**
  - Updated Secure Comparator definitions and provided code samples ([#287](https://github.com/cossacklabs/themis/pull/287), [#288](https://github.com/cossacklabs/themis/pull/288)).
- **GoThemis:**
  - Added `get_remote_id` function, which is making SecureSession easier to use ([#272](https://github.com/cossacklabs/themis/pull/272));
  - Added [CLI utils](https://docs.cossacklabs.com/pages/documentation-themis/#encrypt-decrypt-console-utils) and integration tests that allow you to test Secure Cell, Secure Message, and Key generation on your local machine ([#277](https://github.com/cossacklabs/themis/pull/277), [#293](https://github.com/cossacklabs/themis/pull/293), [#305](https://github.com/cossacklabs/themis/pull/305), [#306](https://github.com/cossacklabs/themis/pull/306)).
- **JSThemis:**
  - Added a separate installation step in Makefile. Now you can install jsthemis via `make jsthemis_install` ([#302](https://github.com/cossacklabs/themis/pull/302));
  - Added [CLI utils](https://docs.cossacklabs.com/pages/documentation-themis/#encrypt-decrypt-console-utils) and integration tests that allow you to test Secure Cell, Secure Message, and Key generation on your local machine ([#277](https://github.com/cossacklabs/themis/pull/277), [#293](https://github.com/cossacklabs/themis/pull/293), [#305](https://github.com/cossacklabs/themis/pull/305), [#306](https://github.com/cossacklabs/themis/pull/306)).
- **RubyThemis:**
  - Fixed arguments' order for Secure Cell in the Token Protect mode, which caused incompatibility with older versions of rubythemis ([#281](https://github.com/cossacklabs/themis/pull/281)). Please check the [migration guide](https://docs.cossacklabs.com/pages/migration-guide-themis-v096-themis-0100/) for the details;
  - Added [CLI utils](https://docs.cossacklabs.com/pages/documentation-themis/#encrypt-decrypt-console-utils) and integration tests that allow you to test Secure Cell, Secure Message, and Key generation on your local machine ([#277](https://github.com/cossacklabs/themis/pull/277), [#293](https://github.com/cossacklabs/themis/pull/293), [#305](https://github.com/cossacklabs/themis/pull/305), [#306](https://github.com/cossacklabs/themis/pull/306))
- **PyThemis:**
  - Improved the installation process via Makefile for python3 users ([#300](https://github.com/cossacklabs/themis/pull/300));
  - Added [CLI utils](https://docs.cossacklabs.com/pages/documentation-themis/#encrypt-decrypt-console-utils) and integration tests that allow you to test Secure Cell, Secure Message, and Key generation on your local machine ([#277](https://github.com/cossacklabs/themis/pull/277), [#293](https://github.com/cossacklabs/themis/pull/293), [#305](https://github.com/cossacklabs/themis/pull/305), [#306](https://github.com/cossacklabs/themis/pull/306)).
- **PHPThemis:**
  - Added support of PHP 7.0, 7.1, 7.2 ([#278](https://github.com/cossacklabs/themis/pull/278), [#280](https://github.com/cossacklabs/themis/pull/280));
  - Added a package for `phpthemis`. Now you don't need to compile it from sources. See the installation [PHP guide](https://docs.cossacklabs.com/pages/php-howto/#installing-stable-version-from-packages) for more details;
  - Improved [unit tests](https://docs.cossacklabs.com/pages/php-howto/#installing-stable-version-from-packages). Now it's easy to run tests because all the dependencies are handled by a php-composer ([#284](https://github.com/cossacklabs/themis/pull/284), [#285](https://github.com/cossacklabs/themis/pull/285), [#303](https://github.com/cossacklabs/themis/pull/303));
  - Added a memory test suit, which allows us to keep a closer eye on PHPThemis' memory usage ([#298](https://github.com/cossacklabs/themis/pull/298));
  - Added [CLI utils](https://docs.cossacklabs.com/pages/documentation-themis/#encrypt-decrypt-console-utils) and integration tests that allow you to test Secure Cell, Secure Message, and Key generation on your local machine ([#277](https://github.com/cossacklabs/themis/pull/277), [#293](https://github.com/cossacklabs/themis/pull/293), [#305](https://github.com/cossacklabs/themis/pull/305), [#306](https://github.com/cossacklabs/themis/pull/306)).


## [0.9.6](https://github.com/cossacklabs/themis/releases/tag/0.9.6), December 14th 2017

**TL;DR:** OpenSSL 1.1 support.

_Docs:_

- Significant update of the [Contributing section](https://docs.cossacklabs.com/pages/documentation-themis/#contributing-to-themis).

_Infrastructure:_

- Removed support for _Ubuntu Precise_.
- Fixed `.rpm` package versioning ([#240](https://github.com/cossacklabs/themis/pull/240)).
- Added a handy command for preparing and running of all the tests `make test` ([#243](https://github.com/cossacklabs/themis/issues/243)).
- Added small changes and updates into [Makefile](https://github.com/cossacklabs/themis/blob/master/Makefile) to make it even better and fixed the installing dependencies ([#236](https://github.com/cossacklabs/themis/pull/236), [#239](https://github.com/cossacklabs/themis/pull/239), [#250](https://github.com/cossacklabs/themis/pull/250)).


_Code:_

- **Core:**
  - added OpenSSL 1.1 support ([#208](https://github.com/cossacklabs/themis/issues/208)).
- **Android wrapper**:
  - fixed Secure Cell in token protect mode ([#251](https://github.com/cossacklabs/themis/pull/251));
  - fixed casting warnings in JNI code ([#246](https://github.com/cossacklabs/themis/pull/246)).
- **iOS wrapper:**
  - updated wrapper to be compatible with Swift4 ([#230](https://github.com/cossacklabs/themis/issues/230));
  - added nullability support ([#255](https://github.com/cossacklabs/themis/pull/255));
  - made the NSError autoreleasing ([#257](https://github.com/cossacklabs/themis/pull/257), [#259](https://github.com/cossacklabs/themis/pull/259)) from [@valeriyvan](https://github.com/valeriyvan);
  - fixed warnings that appeared due to renaming `error.h` files ([#247](https://github.com/cossacklabs/themis/pull/247));
  - updated and refactored tests ([#231](https://github.com/cossacklabs/themis/pull/231), [#232](https://github.com/cossacklabs/themis/pull/232)).
- **GoThemis:**
   - added compatibility with old Go (1.2) ([#253](https://github.com/cossacklabs/themis/issues/253));
   - fixed tests ([#261](https://github.com/cossacklabs/themis/pull/261)).
- **JSThemis:**
  - fixed installation path for macOS ([#237](https://github.com/cossacklabs/themis/issues/237), [#238](https://github.com/cossacklabs/themis/pull/238/)).
- **PyThemis:**
  - fixed compatibility with version 0.9.5 ([#241](https://github.com/cossacklabs/themis/pull/241)), pushed as a separate package [0.9.5.1](https://pypi.python.org/pypi/pythemis/0.9.5.1).


## [0.9.5](https://github.com/cossacklabs/themis/releases/tag/0.9.5), September 13th 2017

**TL;DR:** Mostly usability fixes for wrappers.

_Infrastructure:_

- You can now download pre-built Themis packages from **our package server**.
- Enhanced building process for **MacOS** (working now!) ([#215](https://github.com/cossacklabs/themis/issues/215)).
- Enhanced building process for **Debian 9.x** (working even better now!).
- Updated documentation and examples to make it easier to understand.
- Now we use Bitrise as a separate CI for iOS wrapper.
- Test and code coverage are automagically measured now!

_Code:_

- **Core:** disabled SHA1 support.
- **Secure Comparator:** magically improved code readability ([#196](https://github.com/cossacklabs/themis/issues/196), [#195](https://github.com/cossacklabs/themis/issues/195)).
- **iOS wrapper:** added support of dynamic frameworks and bitcode ([#222](https://github.com/cossacklabs/themis/issues/222), [#219](https://github.com/cossacklabs/themis/issues/219), [#205](https://github.com/cossacklabs/themis/issues/205)).
- **GoThemis:** refactored custom error (`themisError`) type.
- **PHP wrapper:** updated tests.
- **PyThemis:** considerably improved example projects.


## [0.9.4](https://github.com/cossacklabs/themis/releases/tag/0.9.4), November 22nd 2016

This is tiny intermediary release to lock ongoing changes in stable form for all languages:

* **BoringSSL** support on **Android** and **Linux**
* Fixed some leaks and code styling problems (thanks to [@bryongloden](https://github.com/bryongloden))
* Memory management updates for stability in languages, which rely on sloppy GC
* Fix Themis build errors under certain conditions
* **Secure Comparator** examples for many languages
* **Swift3** support + numerous enhancements from [@valeriyvan](https://github.com/valeriyvan), thanks a lot!
* **GoThemis**: fixed rare behavior in Secure Session wrapper
* GoThemis examples
* **JsThemis** syntax corrections and style fixes
* JsThemis Nan usage to enhance compatibility
* More and better **Themis Server examples**
* Enhanced **error messages** (now with proper spelling!)
* Corrections for **[RD_Themis](https://github.com/cossacklabs/rd_themis)**

## [0.9.3.1](https://github.com/cossacklabs/themis/releases/tag/0.9.3.1), August 24th 2016

Updating podspec to be compatible with CocoaPods 1.0


## [0.9.3](https://github.com/cossacklabs/themis/releases/tag/0.9.3), May 24th 2016

_Infrastructure_:
* Lots of new high-level language wrappers
* Enhanced **[documentation](https://docs.cossacklabs.com/products/themis/)**
* Lots of various demo projects
* Updated **[Themis Server](https://themis.cossacklabs.com)**
* Better **make** system verbosity (now you can actually see what succeeded and what didn't)
* Infrastructure to **build Java** on all platforms

_Code_:
* **iOS wrapper** now has umbrella header.
* We added **Swift** language [examples](https://github.com/cossacklabs/themis/tree/master/docs/examples/swift) and [howto](https://docs.cossacklabs.com/pages/swift-howto/).
* Themis wrapper for **Go** language: [howto](https://docs.cossacklabs.com/pages/go-howto/) (examples coming soon).
* Themis wrapper for **NodeJS**: [examples](https://github.com/cossacklabs/themis/tree/master/docs/examples/nodejs) and [howto](https://docs.cossacklabs.com/pages/nodejs-howto/).
* Google Chrome-friendly spin-off called [WebThemis](https://github.com/cossacklabs/webthemis) was released.
* Themis wrapper for **C++**: [examples](https://github.com/cossacklabs/themis/tree/master/docs/examples/c%2B%2B) and [HowTo](https://docs.cossacklabs.com/pages/cpp-howto/).
* **[Secure Comparator](https://www.cossacklabs.com/files/secure-comparator-paper-rev12.pdf)** got [serious updates](https://cossacklabs.com/fixing-secure-comparator.html) to eliminate possible security drawbacks pointed out by cryptographic community.


## [0.9.2](https://github.com/cossacklabs/themis/releases/tag/0.9.2), November 4th 2015

_Infrastructure_:

- **Much better documentation**
- We've introduced **Themis Server**, interactive environment to debug your apps and learn how Themis works.
- **Tests** for all platforms and languages.
- Themis is now integrated with **Circle CI**, with controls every repository change and tests it
- Added **conditional compilation for advanced features** (see 4.5 and our blog for more information)
- **Doxygen**-friendly comments in code

_Code_:

- **Python Themis wrapper** is now Python 3 / PEP friendly.
- **Android Themis wrapper** for Secure Message now works in Sign/Verify mode, too.
- **PHP Themis** wrapper now supports Secure Session (although with some advice on use cases, see docs).
- **iOS wrapper** supports iOS 9, lots of minor fixes.
- **Better exceptions** and verbose errors in some wrappers.
- **Longer RSA keys** support
- **Better abstractions for cryptosystem parameters** like key lengths.
- **Zero Knowledge Proof-based authentication** called Secure Comparator. Advanced experimental feature.<|MERGE_RESOLUTION|>--- conflicted
+++ resolved
@@ -4,7 +4,6 @@
 
 Changes that are currently in development and have not been released yet.
 
-<<<<<<< HEAD
 _Code:_
 
 - **Core**
@@ -172,7 +171,7 @@
 - Added automated tests for desktop Java example project ([#816](https://github.com/cossacklabs/themis/pull/816)).
 - Embedded BoringSSL now builds faster if Ninja is available ([#837](https://github.com/cossacklabs/themis/pull/837)).
 - Embedded BoringSSL can now be cross-compiled on macOS by setting `ARCH` and `SDK` variables ([#849](https://github.com/cossacklabs/themis/pull/849)).
-=======
+
 
 ## [0.13.11](https://github.com/cossacklabs/themis/releases/tag/0.13.11), July 6th 2021
 
@@ -185,7 +184,6 @@
 - **WebAssembly**
 
   - Fixed issue with `TypeError: TextEncoder is not a constructor` when bundling WasmThemis with webpack ([#779](https://github.com/cossacklabs/themis/issue/779)).
->>>>>>> 7d516eb0
 
 
 ## [0.13.10](https://github.com/cossacklabs/themis/releases/tag/0.13.10), May 26th 2021
