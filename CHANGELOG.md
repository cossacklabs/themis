--- conflicted
+++ resolved
@@ -8,11 +8,8 @@
 
 - **Java**
 
-<<<<<<< HEAD
+  - JDK location is now detected automatically in most cases, you should not need to set JAVA_HOME or JDK_INCLUDE_PATH manually ([#551](https://github.com/cossacklabs/themis/pull/551)).
   - JNI libraries are now available as `libthemis-jni` packages for supported Linux systems ([#552](https://github.com/cossacklabs/themis/pull/552), [#553](https://github.com/cossacklabs/themis/pull/553)).
-=======
-  - JDK location is now detected automatically in most cases, you should not need to set JAVA_HOME or JDK_INCLUDE_PATH manually ([#551](https://github.com/cossacklabs/themis/pull/551)).
->>>>>>> b8a16c5d
 
 ## [0.12.0](https://github.com/cossacklabs/themis/releases/tag/0.12.0), September 27th 2019
 
