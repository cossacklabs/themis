--- conflicted
+++ resolved
@@ -66,20 +66,14 @@
     </details>
 
   - Fixed multiple buffer overflows in Secure Message ([#763](https://github.com/cossacklabs/themis/pull/763)).
-<<<<<<< HEAD
+  - Fixed cross-compilation on macOS by setting `ARCH` and `SDK` variables ([#849](https://github.com/cossacklabs/themis/pull/849)).
   - Updated embedded BoringSSL to the latest version ([#812](https://github.com/cossacklabs/themis/pull/812)).
-
-- **Android**
-
-  - Updated embedded BoringSSL to the latest version ([#812](https://github.com/cossacklabs/themis/pull/812)).
-=======
-  - Fixed cross-compilation on macOS by setting `ARCH` and `SDK` variables ([#849](https://github.com/cossacklabs/themis/pull/849)).
->>>>>>> 83389297
 
 - **Android**
 
   - Example project moved to the main repository – [`docs/examples/android`](docs/examples/android) ([#813](https://github.com/cossacklabs/themis/pull/813)).
   - Example project is now written in Kotlin ([#813](https://github.com/cossacklabs/themis/pull/813)).
+  - Updated embedded BoringSSL to the latest version ([#812](https://github.com/cossacklabs/themis/pull/812)).
 
 - **C++**
 
@@ -162,15 +156,12 @@
 
   - Updated Emscripten toolchain to the latest version ([#760](https://github.com/cossacklabs/themis/pull/760)).
   - Node.js v16 is now supported ([#801](https://github.com/cossacklabs/themis/pull/801)).
-<<<<<<< HEAD
-  - Updated embedded BoringSSL to the latest version ([#812](https://github.com/cossacklabs/themis/pull/812)).
-=======
   - TypeScript type definitions and ES6 module are now available, thanks to [**@maxammann**](https://github.com/maxammann) ([#792](https://github.com/cossacklabs/themis/pull/792)).
     ```js
     import {SecureCell, SecureMessage, SecureSession, SecureComparator} from 'wasm-themis';
     ```
   - New initialization API: `initialize()`, allowing to specify custom URL for `libthemis.wasm` ([#792](https://github.com/cossacklabs/themis/pull/792), [#854](https://github.com/cossacklabs/themis/pull/854), [#857](https://github.com/cossacklabs/themis/pull/857)).
->>>>>>> 83389297
+  - Updated embedded BoringSSL to the latest version ([#812](https://github.com/cossacklabs/themis/pull/812)).
 
 _Infrastructure:_
 
