# Themis ChangeLog

## Unreleased

Changes that are currently in development and have not been released yet.

<<<<<<< HEAD
=======
## [0.13.10](https://github.com/cossacklabs/themis/releases/tag/0.13.10), May 26th 2021

**Deprecation Notice for CocoaPods users:**
  - `themis/themis-openssl` subspec based on GRKOpenSSLFramework is deprecated and will be removed in Themis version 0.14.
  - `themis/themis-boringssl` subspec based on BoringSSL is deprecated and will be removed in Themis version 0.14.

Please, switch to the default option in your Podfile: `pod 'themis'`

**Hotfix for Apple platforms:**

- `themis` for CocoaPods now uses XCFrameworks, supports Apple Silicon, and OpenSSL 1.1.1k ([#828](https://github.com/cossacklabs/themis/pull/828)).
- Updated Carthage examples to use Themis XCFramework ([#823](https://github.com/cossacklabs/themis/pull/823)).

_Code:_

- **Objective-C / Swift**

  - `themis` for CocoaPods now uses XCFrameworks, supports Apple Silicon, and OpenSSL 1.1.1k ([#828](https://github.com/cossacklabs/themis/pull/828)).

>>>>>>> d869a4f3
## [0.13.9](https://github.com/cossacklabs/themis/releases/tag/0.13.9), May 14th 2021

**Hotfix for Apple platforms:**

- `themis` for Carthage switched to using XCFrameworks ([#817](https://github.com/cossacklabs/themis/pull/817)). So, the minimum required Carthage version is now [0.38.0](https://github.com/Carthage/Carthage/releases/tag/0.38.0). You can continue using previous Themis version with previous Carthage versions.
- Updated OpenSSL to the latest 1.1.1k for Carthage ([#817](https://github.com/cossacklabs/themis/pull/817)).

_Code:_

- **Objective-C / Swift**

  - `themis` for Carthage now pulls OpenSSL dependency as XCFramework, and Carthage builds `themis` as XCFramework as well. `Themis.xcodeproj` now uses `openssl.xcframwork` and `themis.xcframework`. Carthage dependencies should be built with `--use-xcframeworks` flag ([#817](https://github.com/cossacklabs/themis/pull/817)).
  - Updated OpenSSL to the latest 1.1.1k for Carthage ([#817](https://github.com/cossacklabs/themis/pull/817)).
  - Tests (Github Actions) are updated to use the latest Carthage version (0.38.0 and up) and `--use-xcframeworks` flag ([#817](https://github.com/cossacklabs/themis/pull/817)).

## [0.13.8](https://github.com/cossacklabs/themis/releases/tag/0.13.8), April 30th 2021

**Hotfix for Apple platforms:**

- Updated OpenSSL to the latest 1.1.1k for SMP and attached `themis.xcframework` (iOS and macOS) ([#808](https://github.com/cossacklabs/themis/pull/808)).
- New Swift and Objective-C example projects: SPM for iOS and macOS ([#808](https://github.com/cossacklabs/themis/pull/808)).

_Code:_

- **Objective-C / Swift**

  - Updated OpenSSL to the latest 1.1.1k for SMP and attached `themis.xcframework`. It is `openssl-apple` version 1.1.11101 ([#808](https://github.com/cossacklabs/themis/pull/808)).
  - New Swift and Objective-C example projects: SPM for iOS and macOS ([#808](https://github.com/cossacklabs/themis/pull/808)).
  - Updated SPM examples source code to remove deprecated calls ([#808](https://github.com/cossacklabs/themis/pull/808)).

## [0.13.7](https://github.com/cossacklabs/themis/releases/tag/0.13.7), April 28th 2021

**Hotfix for Apple platforms:**

- `themis` is now packaged as XCFramework ([#789](https://github.com/cossacklabs/themis/pull/789)). It is available in the release attached files section.
- `themis` now supports SPM ([#789](https://github.com/cossacklabs/themis/pull/789)), its installation and usage are very straightforward, just add `themis` as SPM dependency.

_Code:_

- **Objective-C / Swift**

  - Added script to generate XCFramework for iOS, iOS Simulator and macOS ([#789](https://github.com/cossacklabs/themis/pull/789)).
  - Added Package.swift file for SPM ([#789](https://github.com/cossacklabs/themis/pull/789)).

## [0.13.6](https://github.com/cossacklabs/themis/releases/tag/0.13.6), November 23rd 2020

**Hotfix for Apple platforms:**

- `themis` pod is now restored to use *dynamic* linkage again
- Resolved errors related to `@rpath` when using CocoaPods
- Removed `arm64e` architecture slice from Carthage builds for iOS which prevented CocoaPods from functioning correctly

_Code:_

- **Objective-C / Swift**

  - CocoaPods will now again link ObjCThemis *dynamically* into application ([#750](https://github.com/cossacklabs/themis/pull/750)).
  - Carthage no longer builds `arm64e` architecture slice ([#750](https://github.com/cossacklabs/themis/pull/750)).
  - Updated OpenSSL to the latest 1.1.1h-2 ([#750](https://github.com/cossacklabs/themis/pull/750)).


## [0.13.5](https://github.com/cossacklabs/themis/releases/tag/0.13.5), November 12th 2020

**Hotfix for Apple platforms:**

- Resolved issues with deploying macOS apps with Apple Silicon support when Themis is installed via Carthage

_Code:_

- **Objective-C / Swift**

  - Fixed code signing issues on macOS with Xcode 12 ([#744](https://github.com/cossacklabs/themis/pull/744)).


## [0.13.4](https://github.com/cossacklabs/themis/releases/tag/0.13.4), October 29th 2020

**Hotfix for Apple platforms:**

- Improved Apple Silicon support (arm64 builds for macOS with Xcode 12.2 beta)
- Resolved issues with stable Xcode 12 support (disabled arm64 builds for iOS Simulator)
- Updated OpenSSL to the latest 1.1.1h
- CocoaPods is now using OpenSSL 1.1.1h by default (again)
- CocoaPods and Carthage now both produce full-static builds of Themis, resolving critical issues with App Store deployment (see [#715](https://github.com/cossacklabs/themis/issues/715))

_Code:_

- **Objective-C / Swift**

  - Switched to test on Xcode 12.0, disable ARM64 builds for Themis CocoaPods and Themis Carthage ([#721](https://github.com/cossacklabs/themis/pull/721), [#722](https://github.com/cossacklabs/themis/pull/722), [#732](https://github.com/cossacklabs/themis/pull/732), [#733](https://github.com/cossacklabs/themis/pull/733)).
  - CocoaPods will now link ObjCThemis statically into application ([#731](https://github.com/cossacklabs/themis/pull/731), [#735](https://github.com/cossacklabs/themis/pull/735)).
  - Updated OpenSSL to the latest 1.1.1h ([#735](https://github.com/cossacklabs/themis/pull/735)).


## [0.13.3](https://github.com/cossacklabs/themis/releases/tag/0.13.3), October 12th 2020

**Hotfix for Themis CocoaPods and Xcode12:**

- Default Themis podspec is using OpenSSL 1.0.2u again ("themis/themis-openssl"). OpenSSL 1.1.1g podspec ("themis/openssl") might be broken for Xcode12, fixing is in progress. BoringSSL podspec ("themis/themis-boringssl") is available too.

_Code:_

- **Objective-C / Swift**

  - Themis CocoaPods podspec is updated with bitcode fixes and disabling arm64 simulator in order to support Xcode12 builds. This is a podspec change only, no changes in code, headers or whatsoever. Default podspec is set as "themis/themis-openssl", which uses OpenSSL 1.0.2u. Fixes for "themis/openssl" podspec (OpenSSL 1.1.1g) might arrive soon.



## [0.13.2](https://github.com/cossacklabs/themis/releases/tag/0.13.2), August 14th 2020

**Breaking changes and deprecations:**

- ObjCThemis framework built by Carthage is now called `themis.framework` once again ([read more](#0.13.2-revert-objcthemis-rename)).

_Code:_

- **Objective-C**

  - **Breaking changes**

    - <a id="0.13.2-revert-objcthemis-rename">ObjCThemis framework built by Carthage is now called `themis.framework` once again</a> ([#704](https://github.com/cossacklabs/themis/pull/704)).

      [ObjCThemis 0.13.0](#0.13.0-objcthemis-rename) has initiated renaming of the framework produced by Carthage into `objcthemis.framework` from its historical name `themis.framework`. This decision has been a mistake. More information is available in the pull request linked above.

      `objcthemis.framework` is removed and should not be used.

      Please continue linking your applications to `themis.framework`. Note as well that starting with ObjCThemis 0.13.1, you do not have to embed `openssl.framework` anymore when ObjCThemis is installed via Carthage.

## [0.13.1](https://github.com/cossacklabs/themis/releases/tag/0.13.1), August 13th 2020

**TL;DR:**

- AndroidThemis is now available on JCenter
- ObjCThemis and SwiftThemis get latest OpenSSL update
- Minor security fixes in GoThemis, JsThemis, WasmThemis

_Code:_

- **Core**

  - Improved compatibility with OpenSSL 1.1.1 ([#684](https://github.com/cossacklabs/themis/pull/684)).

- **Android**

  - AndroidThemis is now available on JCenter ([#679](https://github.com/cossacklabs/themis/pull/679)).

- **Go**

  - Fixed panics on 32-bit systems when processing corrupted data ([#677](https://github.com/cossacklabs/themis/pull/677)).
  - Improved GoThemis package README and documentation ([#699](https://github.com/cossacklabs/themis/pull/699)).

- **Node.js**

  - Minor dependency updates making the world a better place ([#680](https://github.com/cossacklabs/themis/pull/680)).

- **WebAssembly**

  - Minor dependency updates making the world a better place ([#680](https://github.com/cossacklabs/themis/pull/680)).

- **Swift**

  - Updated OpenSSL to the latest 1.1.1g ([#692](https://github.com/cossacklabs/themis/pull/692)).

- **Objective-C**

  - Updated OpenSSL to the latest 1.1.1g ([#692](https://github.com/cossacklabs/themis/pull/692)).

_Infrastructure:_

- AndroidThemis is now available on JCenter ([#679](https://github.com/cossacklabs/themis/pull/679)).
- ObjCThemis and SwiftThemis now require Xcode 11 ([#692](https://github.com/cossacklabs/themis/pull/692)).

## [0.13.0](https://github.com/cossacklabs/themis/releases/tag/0.13.0), July 8th 2020

**TL;DR:**

- Added API for generating symmetric keys for use with Secure Cell.
- Added API for Secure Cell encryption with human-readable passphrases.
- [New supported platforms: Kotlin, Swift 5, iPadOS](#0.13.0-new-platforms).
- [Updated look-and-feel of the documentation](https://docs.cossacklabs.com/products/themis/).
- Squished many tricky bugs and added whole lot of extra security checks.

**Breaking changes and deprecations:**

- Many languages received Secure Cell API overhaul with parts of the old API becoming deprecated. Refer to individual language sections for details.
- ObjCThemis installed via Carthage is now called `objcthemis` instead of just `themis` ([read more](#0.13.0-objcthemis-rename)).
- Themis 0.9.6 compatibility is now disabled by default ([read more](#0.13.0-drop-0.9.6-compat)).
- Themis is known to be broken on big-endian architectures ([read more](#0.13.0-big-endian)).
- Java 7 is no longer supported, breaking Android and Java builds on outdated systems ([read more](#0.13.0-drop-java-7)).
- Python 2 is no longer supported ([read more](#0.13.0-drop-python-2)).
- Serialisation of Secure Session state in JavaThemis is now deprecated
  ([read more](#0.13.0-deprecate-session-save-restore)).

_Code:_

- **Core**

  - Added support for building with sanitizers like ASan and UBSan,
    enabled by `WITH_ASAN=1` flags
    ([#548](https://github.com/cossacklabs/themis/pull/548),
     [#556](https://github.com/cossacklabs/themis/pull/556)).
  - Fixed a number of possible use-after-free conditions
    ([#546](https://github.com/cossacklabs/themis/pull/546)).
  - Themis Core is now compiled with `-O2` optimizations enabled by default
    ([#543](https://github.com/cossacklabs/themis/pull/543)).
  - Themis Core is now compiled with even more paranoid compiler flags
    ([#578](https://github.com/cossacklabs/themis/pull/578)).
  - Fixed various edge-case correctness issues pointed out by sanitizers,
    clang-tidy, and compiler warnings
    ([#540](https://github.com/cossacklabs/themis/pull/540),
     [#545](https://github.com/cossacklabs/themis/pull/545),
     [#554](https://github.com/cossacklabs/themis/pull/554),
     [#570](https://github.com/cossacklabs/themis/pull/570),
     [#597](https://github.com/cossacklabs/themis/pull/597),
     [#613](https://github.com/cossacklabs/themis/pull/613)).
  - Improved memory wiping,
    making sure that sensitive data doesn't stay in memory longer than absolutely necessary
    ([#584](https://github.com/cossacklabs/themis/pull/584),
     [#585](https://github.com/cossacklabs/themis/pull/585),
     [#586](https://github.com/cossacklabs/themis/pull/586),
     [#612](https://github.com/cossacklabs/themis/pull/612)).

  - **Soter** (low-level security core used by Themis)

    - New function `soter_pbkdf2_sha256()` can be used to derive encryption keys from passphrases with PBKDF2 algorithm ([#574](https://github.com/cossacklabs/themis/pull/574)).

  - **Key generation**

    - New function `themis_gen_sym_key()` can be used to securely generate symmetric keys for Secure Cell ([#560](https://github.com/cossacklabs/themis/pull/560)).

  - **Secure Cell**

    - New functions:

      - `themis_secure_cell_encrypt_seal_with_passphrase()`
      - `themis_secure_cell_decrypt_seal_with_passphrase()`

      provide Seal mode API that is safe to use with passphrases
      ([#577](https://github.com/cossacklabs/themis/pull/577),
       [#582](https://github.com/cossacklabs/themis/pull/582),
       [#640](https://github.com/cossacklabs/themis/pull/640)).

  - **Secure Session**

    - Fixed serialization issue in `secure_session_save()` and `secure_session_load()` methods
      ([#658](https://github.com/cossacklabs/themis/pull/658)).

  - **Breaking changes**

    - <a id="0.13.0-drop-0.9.6-compat">Secure Cell compatibility with Themis 0.9.6 is now disabled by default ([#614](https://github.com/cossacklabs/themis/pull/614)).

      Old versions of Themis have been calculating encrypted data length incorrectly, which made Secure Cells encrypted on 64-bit machines impossible to decrypt on 32-bit machines (see [#279](https://github.com/cossacklabs/themis/pull/279) for details).

      Themis 0.10 and later versions include a fix for that issue and a compatiblity workaround that allows to decrypt data encrypted by Themis 0.9.6 on 64-bit platforms. This workaround was enabled by default and could be disabled by setting the `NO_SCELL_COMPAT` varible.

      Since Themis 0.13 the workaround for Themis 0.9.6 compatibility is *disabled* by default (as it has performance implications). It can be enabled if needed by compling with `WITH_SCELL_COMPAT`.

      We are planning to **remove** the workaround completely after Themis 0.9.6 reaches end-of-life in December 2020. Please use this time to migrate existing data if you have been using Themis 0.9.6. To migrate the data, decrypt it and encrypt it back with the latest Themis version.

    - <a id="0.13.0-big-endian">Themis is known to be broken on big-endian architectures</a> ([#623](https://github.com/cossacklabs/themis/pull/623), [#592](https://github.com/cossacklabs/themis/pull/592)).

      Themis has never committed to supporting machines with big-endian architectures.
      However, it was expected to accidentally work to some degree on such machines,
      with certain compatibility restrictions on interaction with little-endian machines.

      Recent changes in Themis Core are known to introduce compatibility issues on big-endian architectures.
      If you believe you are affected by this change, please reach out to us via
      [dev@cossacklabs.com](mailto:dev@cossacklabs.com).

- **Android**

  See also: [Java API updates](#0.13.0-java).

  - Kotlin is now officially supported language on Android
    ([#637](https://github.com/cossacklabs/themis/pull/637)).
  - Fixed a crash when decrypting corrupted Secure Cell data
    ([#639](https://github.com/cossacklabs/themis/pull/639)).
  - Updated embedded BoringSSL to the latest version
    ([#643](https://github.com/cossacklabs/themis/pull/643)).
  - Fixed broken `SecureSession#save` and `SecureSession#restore` methods
    ([#658](https://github.com/cossacklabs/themis/pull/658)).

  - **Breaking changes**

    - Android build now uses Gradle 5.6 and requires Java 8 ([#633](https://github.com/cossacklabs/themis/pull/633)).

      It is no longer possible to build AndroidThemis with Java 7.
      Please upgrade to Java 8 or later version.

  - **Deprecations**

    - Unqualified Gradle targets are now deprecated ([#633](https://github.com/cossacklabs/themis/pull/633)).

      To build Themis for Android, run

          ./gradlew :android:assembleRelease

      instead of

          ./gradlew assembleRelease

      The unqualified form still works for now, but may break in future releases.

- **C++**

  - Secure Cell API updates ([#588](https://github.com/cossacklabs/themis/pull/588))

    - ThemisPP now supports _passphrase API_ of Secure Cell in Seal mode:

      ```c++
      #include <themispp/secure_cell.hpp>

      auto cell = themispp::secure_cell_seal_with_passphrase("string");

      uint8_t[] plaintext = "message";

      std::vector<uint8_t> encrypted = cell.encrypt(plaintext);
      std::vector<uint8_t> decrypted = cell.decrypt(encrypted);
      ```

      You can safely and securely use short, human-readable passphrases as strings with this new API.

      Existing master key API (`themispp::secure_cell_seal` and other modes) should not be used with passphrases or passwords.
      Use master key API with symmetric encryption keys, such as generated by `themispp::gen_sym_key()` ([#561](https://github.com/cossacklabs/themis/pull/561)).
      Use passphrase API with human-readable passphrases.

    - All modes of Secure Cell get a new initialisation API to avoid ambiguity over whether Secure Cell is secured with a passphrase or a master key (since both are effectively byte arrays in C++):

      - `themispp::secure_cell_seal_with_key(master_key)`
      - `themispp::secure_cell_token_protect_with_key(master_key)`
      - `themispp::secure_cell_context_imprint_with_key(master_key)`

      New API has additional benefits:

      - broader range of input types is accepted, including STL-compatible containers such as `std::vector`, `std::array`, `std::span`, C arrays, etc.
      - Token Protect API is much easier to use
      - Secure Cell is now thread-safe

    - **Deprecated API**

      The following classes are deprecated:

      - `themispp::secure_cell_seal_t`
      - `themispp::secure_cell_token_protect_t`
      - `themispp::secure_cell_context_imprint_t`

      They should be replaced with their `_with_key` counterparts. In most cases migration should be a trivial renaming but there are caveats with Token Protect mode and iterator usage. Please see [#588](https://github.com/cossacklabs/themis/pull/588) for details.

  - New function `themispp::gen_sym_key()` can be used to generate symmetric keys for Secure Cell
    ([#561](https://github.com/cossacklabs/themis/pull/561),
     [#576](https://github.com/cossacklabs/themis/pull/576)).
  - Updated test suite to test C++14 and C++17 (in addition to C++11 and C++03) ([#572](https://github.com/cossacklabs/themis/pull/572)).

- **Go**

  - New function `keys.NewSymmetricKey()` can be used to generate symmetric keys for Secure Cell ([#561](https://github.com/cossacklabs/themis/pull/561)).
  - Improved `ThemisError` introspection: added error constants, numeric error codes ([#622](https://github.com/cossacklabs/themis/pull/622)).

  - Secure Cell API updates:

    - New API with improved usability and consistent naming ([#624](https://github.com/cossacklabs/themis/pull/624)).

      ```go
      func SealWithKey(key *keys.SymmetricKey) (*SecureCellSeal, error)
          func (sc *SecureCellSeal) Encrypt(plaintext, context []byte) ([]byte, error)
          func (sc *SecureCellSeal) Decrypt(encrypted, context []byte) ([]byte, error)

      func TokenProtectWithKey(key *keys.SymmetricKey) (*SecureCellTokenProtect, error)
          func (sc *SecureCellTokenProtect) Encrypt(plaintext, context []byte) (encrypted, token []byte, error)
          func (sc *SecureCellTokenProtect) Decrypt(encrypted, token, context []byte) ([]byte, error)

      func ContextImprintWithKey(key *keys.SymmetricKey) (*SecureCellContextImprint, error)
          func (sc *SecureCellContextImprint) Encrypt(plaintext, context []byte) ([]byte, error)
          func (sc *SecureCellContextImprint) Decrypt(encrypted, context []byte) ([]byte, error)
      ```

      This API is less ambiguous and more convenient to use.

    - GoThemis now supports _passphrase API_ in Seal mode ([#625](https://github.com/cossacklabs/themis/pull/625)).

      ```go
      scell, err := cell.SealWithPassphrase("secret")
      if err != nil {
              return err
      }

      encrypted, err := scell.Encrypt([]byte("message"), nil)
      if err != nil {
              return err
      }

      decrypted, err := scell.Decrypt(encrypted, nil)
      if err != nil {
              return err
      }
      ```

      You can safely and securely use short, human-readable passphrases as strings with this new API.

      Existing master key API (`cell.SealWithKey()` or `cell.New()`) should not be used with passphrases or passwords.
      Use master key API with symmetric encryption keys, such as generated by `keys.NewSymmetricKey()` ([#561](https://github.com/cossacklabs/themis/pull/561)).
      Use passphrase API with human-readable passphrases.

  - **Deprecated API**

    - Run-time mode-setting for Secure Cell is deprecated ([#624](https://github.com/cossacklabs/themis/pull/624)).

      Please use new constructors `cell.SealWithKey()` instead of `cell.New()` and `cell.ModeSeal...` constants.
      Encryption is now performed with `Encrypt()` method instead of `Protect()`.
      For decryption use `Decrypt()` instead of `Unprotect()`.

      Old API is retained for compatibility.

- **iOS and macOS**

  - New function `TSGenerateSymmetricKey()` (available in Objective-C and Swift) can be used to generate symmetric keys for Secure Cell ([#561](https://github.com/cossacklabs/themis/pull/561)).
  - Mac Catalyst is explicitly disabled
    ([#598](https://github.com/cossacklabs/themis/pull/598)).
  - Improved test coverage of platforms
    ([#599](https://github.com/cossacklabs/themis/pull/599),
     [#607](https://github.com/cossacklabs/themis/pull/607),
     [#610](https://github.com/cossacklabs/themis/pull/610),
     [#642](https://github.com/cossacklabs/themis/pull/642)).
  - SwiftThemis is now tested with Swift 5
    ([#605](https://github.com/cossacklabs/themis/pull/605)).
  - iPadOS is now officially supported target for ObjCThemis
    ([#641](https://github.com/cossacklabs/themis/pull/641)).

  - Secure Cell API updates:

    - New encryption/decryption API with consistent naming: `encrypt` and `decrypt` ([#606](https://github.com/cossacklabs/themis/pull/606)).

    - Improved Token Protect API ([#606](https://github.com/cossacklabs/themis/pull/606)):
      - Encryption results use `NSData` now which bridges with Swift `Data` directly.
      - Decryption no longer requires an intermediate `TSCellTokenEncryptedData` object.

    - ObjCThemis now supports _passphrase API_ of in Seal mode ([#609](https://github.com/cossacklabs/themis/pull/609)).

      In Swift:

      ```swift
      let cell = TSCellSeal(passphrase: "secret")

      let encrypted = try cell.encrypt("message".data(using: .utf8)!)
      let decrypted = try cell.decrypt(encrypted)
      ```

      In Objective-C:

      ```objective-c
      TSCellSeal *cell = [[TSCellSeal alloc] initWithPassphrase:@"secret"];

      NSData *encrypted = [cell encrypt:[@"message" dataUsingEncoding:NSUTF8StringEncoding]];
      NSData *decrypted = [cell decrypt:encrypted];
      ```

      You can safely and securely use short, human-readable passphrases as strings with this new API.

      Existing master key API (`TSCellSeal(key: ...)` or `initWithKey:...`) should not be used with passphrases or passwords.
      Use master key API with symmetric encryption keys, such as generated by `TSGenerateSymmetricKey()` ([#561](https://github.com/cossacklabs/themis/pull/561)).
      Use passphrase API with human-readable passphrases.

  - **Deprecated API**

    - Secure Cell wrapData/unwrapData renamed into encrypt/decrypt ([#606](https://github.com/cossacklabs/themis/pull/606)).

      As a result, the following methods are deprecated. There are no plans for their removal.

      <details>
      <summary>Swift</summary>
      <table>
        <tr><th>Mode</th><th>Deprecation</th><th>Replacement</th></tr>
        <tr>
          <td rowspan=2><code>TSCellSeal</code></td>
          <td><code>wrap(_:, context:)</code><br/><code>wrap</code></td>
          <td><code>encrypt(_:, context:)</code><br/><code>encrypt</code></td>
        </tr>
        <tr>
          <td><code>unwrapData(_:, context:)</code><br/><code>unwrapData</code></td>
          <td><code>decrypt(_:, context:)</code><br/><code>decrypt</code></td>
        </tr>
        <tr>
          <td rowspan=2><code>TSCellToken</code></td>
          <td><code>wrap(_:, context:)</code><br/><code>wrap</code></td>
          <td><code>encrypt(_:, context:)</code><br/><code>encrypt</code></td>
        </tr>
        <tr>
          <td><code>unwrapData(_:, context:)</code><br/><code>unwrapData</code></td>
          <td><code>decrypt(_:, token:, context:)</code><br/><code>decrypt(_:, token:)</code></td>
        </tr>
        <tr>
          <td rowspan=2><code>TSCellContextImprint</code></td>
          <td><code>wrap(_:, context:)</code><br/><code>wrap</code></td>
          <td><code>encrypt(_:, context:)</code><br/><code>encrypt</code></td>
        </tr>
        <tr>
          <td><code>unwrapData(_:, context:)</code><br/><code>unwrapData</code></td>
          <td><code>decrypt(_:, context:)</code><br/><code>decrypt</code></td>
        </tr>
      </table>
      </details>

      <details>
      <summary>Objective-C</summary>
      <table>
        <tr><th>Mode</th><th>Deprecation</th><th>Replacement</th></tr>
        <tr>
          <td rowspan=2><code>TSCellSeal</code></td>
          <td><code>wrapData:context:error:</code><br><code>wrapData:error:</code></td>
          <td><code>encrypt:context:error:</code><br><code>encrypt:error:</code></td>
        </tr>
        <tr>
          <td><code>unwrapData:context:error:</code><br><code>unwrapData:error:</code></td>
          <td><code>decrypt:context:error:</code><br><code>decrypt:error:</code></td>
        </tr>
        <tr>
          <td rowspan=2><code>TSCellToken</code></td>
          <td><code>wrapData:context:error:</code><br><code>wrapData:error:</code></td>
          <td><code>encrypt:context:error:</code><br><code>encrypt:error:</code></td>
        </tr>
        <tr>
          <td><code>unwrapData:context:error:</code><br><code>unwrapData:error:</code></td>
          <td><code>decrypt:token:context:error:</code><br><code>decrypt:token:error:</code></td>
        </tr>
        <tr>
          <td rowspan=2><code>TSCellContextImprint</code></td>
          <td><code>wrapData:context:error:</code><br><code>wrapData:error:</code></td>
          <td><code>encrypt:context:error:</code><br><code>encrypt:error:</code></td>
        </tr>
        <tr>
          <td><code>unwrapData:context:error:</code><br><code>unwrapData:error:</code></td>
          <td><code>decrypt:context:error:</code><br><code>decrypt:error:</code></td>
        </tr>
      </table>
      </details>

  - **Breaking changes**

    - <a id="0.13.0-objcthemis-rename">ObjCThemis framework built by Carthage is now called `objcthemis.framework`</a> ([#604](https://github.com/cossacklabs/themis/pull/604)).

      We have renamed the Carthage framework from `themis.framework` to `objcthemis.framework` in order to improve compatibility with CocoaPods and avoid possible import conflicts with Themis Core.

      > ⚠️ Please migrate to `objcthemis.framework` in a timely manner. `themis.framework` is *deprecated* since Themis 0.13 and will be **removed** in the next release due to maintainability issues.
      >
      > ℹ️ Installations via CocoaPods are *not affected*. If you get Themis via CocoaPods then no action is necessary.

      <details>
      <summary>Migration instructions (click to reveal)</summary>

      After upgrading to Themis 0.13 and running `carthage update` you will notice that _two_ Themis projects have been built:

      ```
      *** Building scheme "OpenSSL (iOS)" in OpenSSL.xcodeproj
      *** Building scheme "ObjCThemis (iOS)" in ObjCThemis.xcodeproj
      *** Building scheme "Themis (iOS)" in Themis.xcodeproj
      ```

      Your project is currently using “Themis”. In order to migrate to “ObjCThemis” you need to do the following:

        - update `#import` statements in code (for Objective-C only)

        - link against `objcthemis.framework` in Xcode project
        - remove link to `themis.framework` in Xcode project

      Use the new syntax to import ObjCThemis in Objective-C projects:

      ```objective-c
      // NEW:
      #import <objcthemis/objcthemis.h>

      // old and deprecated:
      #import <themis/themis.h>
      ```

      The new syntax is now the same as used by CocoaPods.

      If you are using Swift, the import syntax is unchanged:

      ```swift
      import themis
      ```

      After updating imports you *also* need to link against the new framework (regardless of the language).

      1. Add `objcthemis.framework` to your project (can be found in `Carthage/Build/iOS` or `Mac`).
      2. For each Xcode target:

         1. Open **General** tab, **Frameworks and Libraries** section
         2. Drag `objcthemis.framework` there. Select _Embed & Sign_ if necessary.
         3. Remove `themis.framework` from dependencies.

      3. Finally, remove `themis.framework` reference from the project.

      Migration is complete, your project should build successfully now.

      We are sorry for the inconvenience.

      </details>

- <a id="0.13.0-java">**Java**</a>

  - JDK location is now detected automatically in most cases, you should not need to set JAVA_HOME or JDK_INCLUDE_PATH manually ([#551](https://github.com/cossacklabs/themis/pull/551)).
  - JNI libraries are now available as `libthemis-jni` packages for supported Linux systems ([#552](https://github.com/cossacklabs/themis/pull/552), [#553](https://github.com/cossacklabs/themis/pull/553)).
  - Fixed a NullPointerException bug in `SecureSocket` initialisation ([#557](https://github.com/cossacklabs/themis/pull/557)).
  - Some Themis exceptions have been converted from checked `Exception` to _unchecked_ `RuntimeException`, relaxing requirements for `throws` specifiers ([#563](https://github.com/cossacklabs/themis/pull/563)).
  - Introduced `IKey` interface with accessors to raw key data ([#564](https://github.com/cossacklabs/themis/pull/564)).
  - New class `SymmetricKey` can be used to generate symmetric keys for Secure Cell ([#565](https://github.com/cossacklabs/themis/pull/565)).
  - It is now possible to build desktop Java with Gradle.
    Run `./gradlew :desktop:tasks` to learn more
    ([#633](https://github.com/cossacklabs/themis/pull/633)).
  - Kotlin is now officially supported language for JavaThemis
    ([#637](https://github.com/cossacklabs/themis/pull/637)).
  - Fixed broken `SecureSession#save` and `SecureSession#restore` methods
    ([#658](https://github.com/cossacklabs/themis/pull/658)).
  - Java source code is now ASCII-only for improved compatibility
    ([#655](https://github.com/cossacklabs/themis/pull/655)).

  - Secure Cell API updates:

    - New encryption/decryption API with consistent naming: `encrypt` and `decrypt`
      ([#634](https://github.com/cossacklabs/themis/pull/634)).
    - Improved Token Protect API
      ([#634](https://github.com/cossacklabs/themis/pull/634)).
      - Decryption no longer requires an intermediate `SecureCellData` object.
      - `SecureCellData` can now be destructured in Kotlin
        ([#638](https://github.com/cossacklabs/themis/pull/638)).

        ```kotlin
        // You can now write like this:
        val (encrypted, authToken) = cellTP.encrypt(message, context)

        // Instead of having to spell it out like this:
        val result = cellTP.protect(context, message)
        val encrypted = result.protectedData
        val authToken = result.additionalData
        ```

    - Secure Cell mode can now be selected by instantiating an appropriate interface:

      | New API | Old API |
      | ------- | ------- |
      | `SecureCell.SealWithKey(key)`                 | `new SecureCell(key, SecureCell.MODE_SEAL)` |
      | `SecureCell.SealWithPassphrase(passphrase)`   | _not available_ |
      | `SecureCell.TokenProtectWithKey(key)`         | `new SecureCell(key, SecureCell.MODE_TOKEN_PROTECT)` |
      | `SecureCell.ContextImprintWithKey(key)`       | `new SecureCell(key, SecureCell.MODE_CONTEXT_IMPRINT)` |

    - JavaThemis now supports _passphrase API_ of in Seal mode
      ([#635](https://github.com/cossacklabs/themis/pull/635)).

      In Kotlin:

      ```kotlin
      import com.cossacklabs.themis.SecureCell

      val cell = SecureCell.SealWithPassphrase("secret")

      val message = "message".toByteArray()

      val encrypted = cell.encrypt(message)
      val decrypted = cell.decrypt(encrypted)

      assertArrayEquals(decrypted, message)
      ```

      In Java:

      ```java
      import com.cossacklabs.themis.SecureCell;

      SecureCell.Seal cell = SecureCell.SealWithPassphrase("secret");

      byte[] message = "message".getBytes(StandardCharsets.UTF_8);

      byte[] encrypted = cell.encrypt(message);
      byte[] decrypted = cell.decrypt(encrypted);

      assertArrayEquals(decrypted, message);
      ```

      You can safely and securely use short, human-readable passphrases as strings with this new API.

      Existing symmetric key API (`SecureCell.SealWithKey(...)` or `new SecureCell(...)`)
      should not be used with passphrases or passwords.
      Use symmetric key API with symmetric encryption keys,
      such as generated by `SymmetricKey` ([#565](https://github.com/cossacklabs/themis/pull/565)).
      Use passphrase API with human-readable passphrases.

  - **Deprecated API**

    - Secure Cell has received API overhaul which deprecates old API
      ([#636](https://github.com/cossacklabs/themis/pull/636)).

      The following items are deprecated:

        - Constructors:
          - `new SecureCell(int mode)`
          - `new SecureCell(byte[] key)`
          - `new SecureCell(byte[] key, int mode)`
          - `new SecureCell(String password)` ⚠️ **not recommended, insecure**
          - `new SecureCell(String password, int mode)` ⚠️ **not recommended, insecure**
        - Methods:
          - `protect(byte[] key, byte[] context, byte[] data)`
          - `protect(byte[] constext, byte[] data)`
          - `protect(String password, String context, byte[] data)` ⚠️ **not recommended, insecure**
          - `protect(String context, byte[] data)`
          - `unprotect(byte[] key, byte[] context, SecureCellData protected)`
          - `unprotect(byte[] context, SecureCellData protected)`
          - `unprotect(String password, String context, SecureCellData protected)` ⚠️ **not recommended, insecure**
          - `unprotect(String context, SecureCellData protected)`
        - Constants:
          - `SecureCell.MODE_SEAL`
          - `SecureCell.MODE_TOKEN_PROTECT`
          - `SecureCell.MODE_CONTEXT_IMPRINT`

      Some methods are not secure when used with short passphrases,
      consider using new passphrase API instead.
      Other methods have easier to use replacements in the new API,
      consider using them instead.

      Deprecated API is still supported, there are no plans for its removal.

    - <a id="0.13.0-deprecate-session-save-restore"></a>
      `SecureSession` methods `save` and `restore` are now deprecated
      ([#659](https://github.com/cossacklabs/themis/pull/659)).

      An improved API for serialisation might appear in some next version of JavaThemis.
      For now, please refrain from using `SecureSession#save` and `SecureSession#restore`
      which may be removed in the future.

- **Node.js**

  - New class `SymmetricKey` can be used to generate symmetric keys for Secure Cell ([#562](https://github.com/cossacklabs/themis/pull/562)).
  - New makefile target `make jsthemis` can be used to build JsThemis from source ([#618](https://github.com/cossacklabs/themis/pull/618)).
  - `SecureCell` now allows `null` to explicitly specify omitted encryption context ([#620](https://github.com/cossacklabs/themis/pull/620)).
  - `SecureMessage` now allows `null` for omitted keys in sign/verify mode ([#620](https://github.com/cossacklabs/themis/pull/620)).
  - Fixed a crash when an exception is thrown from `SecureSession` callback ([#620](https://github.com/cossacklabs/themis/pull/620)).
  - Node.js v14 is now supported
    ([#654](https://github.com/cossacklabs/themis/pull/654)).

  - Passphrase API support in Secure Cell ([#621](https://github.com/cossacklabs/themis/pull/621)).

    JsThemis now supports _passphrase API_ of Secure Cell in Seal mode:

    ```javascript
    const themis = require('jsthemis')

    let cell = themis.SecureCellSeal.withPassphrase('secret')

    let encrypted = cell.encrypt(Buffer.from('message data'))
    let decrypted = cell.decrypt(encrypted)
    ```

    You can safely and securely use short, human-readable passphrases as strings with this new API.

    Existing master key API (available as `themis.SecureCellSeal.withKey(...)`) should not be used with passphrases or passwords.
    Use master key API with symmetric encryption keys, such as generated by `SymmetricKey` ([#562](https://github.com/cossacklabs/themis/pull/562)).
    Use passphrase API with human-readable passphrases.

  - **Deprecated API**

    - Secure Cell construction with `new` is deprecated ([#621](https://github.com/cossacklabs/themis/pull/621)).

      Passphrase API makes it ambiguous whether a Secure Cell is initialised with a master key or a passphrase.
      All Secure Cell classes – `SecureCellSeal`, `SecureCellTokenProtect`, `SecureCellContextImprint` –
      get a static factory method `withKey` to reduce the ambiguity.
      Please use it instead:

      ```javascript
      // NEW, write like this:
      let cell = themis.SecureCellSeal.withKey(secret)

      // old, avoid this:
      let cell = new themis.SecureCellSeal(secret)
      ```

      `new` constructors are not recommended for use but they are still supported and will always work with master keys, as they did before.

- **PHP**

  - New function `phpthemis_gen_sym_key()` can be used to generate symmetric keys for Secure Cell ([#561](https://github.com/cossacklabs/themis/pull/561)).
  - Resolved PHP Composer checksum issues once and for all
    ([#566](https://github.com/cossacklabs/themis/pull/566),
     [#567](https://github.com/cossacklabs/themis/pull/567)).
  - PHPThemis now supports _passphrase API_ of Secure Cell in Seal mode ([#594](https://github.com/cossacklabs/themis/pull/594), [#601](https://github.com/cossacklabs/themis/pull/601)).

    ```php
    $encrypted = phpthemis_scell_seal_encrypt_with_passphrase('passphrase', 'message');
    $decrypted = phpthemis_scell_seal_decrypt_with_passphrase('passphrase', $encrypted);
    ```

    You can safely and securely use short, human-readable passphrases as strings with this new API.

    Existing master key API (`phpthemis_scell_seal_{encrypt,decrypt}` and other modes) should not be used with passphrases or passwords.
    Use master key API with symmetric encryption keys, such as generated by `phpthemis_gen_sym_key()` ([#561](https://github.com/cossacklabs/themis/pull/561)).
    Use passphrase API with human-readable passphrases.

- **Python**

  - Fixed compatibility issues on 32-bit platforms ([#555](https://github.com/cossacklabs/themis/pull/555)).
  - New function `skeygen.GenerateSymmetricKey()` can be used to generate symmetric keys for Secure Cell ([#561](https://github.com/cossacklabs/themis/pull/561)).
  - PyThemis now supports _passphrase API_ of Secure Cell in Seal mode ([#596](https://github.com/cossacklabs/themis/pull/596)).

    ```python
    from pythemis.scell import SCellSeal

    cell = SCellSeal(passphrase='my passphrase')

    encrypted = cell.encrypt(b'message data')
    decrypted = cell.decrypt(encrypted)
    ```

    You can safely and securely use short, human-readable passphrases as strings with this new API.

    Existing master key API (`SCellSeal(key=...)`) should not be used with passphrases or passwords.
    Use master key API with symmetric encryption keys, such as generated by `GenerateSymmetricKey()` ([#561](https://github.com/cossacklabs/themis/pull/561)).
    Use passphrase API with human-readable passphrases.
  - <a id="0.13.0-drop-python-2">Python 2 is no longer supported</a>
    ([#648](https://github.com/cossacklabs/themis/pull/648)).

    Python 2 had reached EOL on 2020-01-01.

    In fact, we are not making any changes in this release that break compatibility, but we no longer officially support it. This means that we do not run any CI tests for Python 2, and in the future we will develop code compatible only with Python 3+.

- **Ruby**

  - New function `Themis::gen_sym_key()` can be used to generate symmetric keys for Secure Cell ([#561](https://github.com/cossacklabs/themis/pull/561)).
  - Secure Cell API updates ([#603](https://github.com/cossacklabs/themis/pull/603)).

    - RbThemis now supports _passphrase API_ of Secure Cell in Seal mode:

      ```ruby
      require 'rbthemis'

      cell = Themis::ScellSealPassphrase.new('secret string')

      encrypted = cell.encrypt('message data')
      decrypted = cell.decrypt(encrypted)
      ```

      You can safely and securely use short, human-readable passphrases as strings with this new API.

      Existing master key API (`Themis::Scell...`) should not be used with passphrases or passwords.
      Use master key API with symmetric encryption keys, such as generated by `Themis::gen_sym_key` ([#561](https://github.com/cossacklabs/themis/pull/561)).
      Use passphrase API with human-readable passphrases.

    - Secure Cell mode can now be selected by instantiating an appropriate subclass:

      | New API | Old API |
      | ------- | ------- |
      | `Themis::ScellSeal.new(key)`                  | `Themis::Scell.new(key, Themis::Scell::SEAL_MODE)`            |
      | `Themis::ScellSealPassphrase.new(passphrase)` | _not available_                                               |
      | `Themis::ScellTokenProtect.new(key)`          | `Themis::Scell.new(key, Themis::Scell::TOKEN_PROTECT_MODE)`   |
      | `Themis::ScellContextImprint.new(key`         | `Themis::Scell.new(key, Themis::Scell::CONTEXT_IMPRINT_MODE)` |

      `Themis::Scell` class is **deprecated** and should be replaced with new API.

    - Token Protect mode now accepts encrypted data and token as separate arguments instead of requiring an array:

      ```ruby
      decrypted = cell.decrypt([encrypted, token], context) # old
      decrypted = cell.decrypt(encrypted, token, context)   # new
      ```

      (Arrays are still accepted for compatibility but this API is deprecated.)

- **Rust**

  - New object `themis::keys::SymmetricKey` can be used to generate symmetric keys for Secure Cell
    ([#561](https://github.com/cossacklabs/themis/pull/561),
     [#631](https://github.com/cossacklabs/themis/pull/631)).
  - Significantly reduced compilation time by removing `bindgen` crate from dependencies ([#626](https://github.com/cossacklabs/themis/pull/626)).
  - Bindgen 0.54.1 or later is now required for RustThemis development
    ([#664](https://github.com/cossacklabs/themis/pull/664)).
  - Passphrase API support in Secure Cell ([#630](https://github.com/cossacklabs/themis/pull/630)).

    RustThemis now supports _passphrase API_ of Secure Cell in Seal mode:

    ```rust
    use themis::secure_cell::SecureCell;

    let cell = SecureCell::with_passphase("secret")?.seal();

    let encrypted = cell.encrypt(b"message data")?;
    let decrypted = cell.decrypt(&encrypted)?;
    ```

    You can safely and securely use short, human-readable passphrases as strings with this new API.

    Existing master key API (available as `SecureCell::with_key(...)`) should not be used with passphrases or passwords.
    Use master key API with symmetric encryption keys, such as generated by `themis::keys::SymmetricKey` ([#561](https://github.com/cossacklabs/themis/pull/561)).
    Use passphrase API with human-readable passphrases.

  - Miscellaneous minor improvements in code quality
    ([#571](https://github.com/cossacklabs/themis/pull/571),
     [#591](https://github.com/cossacklabs/themis/pull/591)).

- **WebAssembly**

  - New class `SymmetricKey` can be used to generate symmetric keys for Secure Cell ([#561](https://github.com/cossacklabs/themis/pull/561)).
  - Fixed an issue with webpack Terser plugin
    ([#568](https://github.com/cossacklabs/themis/pull/568)).
  - Updated Emscripten toolchain to the latest version
    ([#550](https://github.com/cossacklabs/themis/pull/550),
     [#569](https://github.com/cossacklabs/themis/pull/569),
     [#602](https://github.com/cossacklabs/themis/pull/602),
     [#653](https://github.com/cossacklabs/themis/pull/653)).
  - Updated embedded BoringSSL and other dependencies to the latest versions
    ([#608](https://github.com/cossacklabs/themis/pull/608),
     [#643](https://github.com/cossacklabs/themis/pull/643)).
  - Node.js v14 is now supported
    ([#654](https://github.com/cossacklabs/themis/pull/654)).

  - Passphrase API support in Secure Cell ([#616](https://github.com/cossacklabs/themis/pull/616)).

    WasmThemis now supports _passphrase API_ of Secure Cell in Seal mode:

    ```javascript
    const themis = require('wasm-themis')

    let cell = themis.SecureCellSeal.withPassphrase('secret')

    let encrypted = cell.encrypt(Buffer.from('message data'))
    let decrypted = cell.decrypt(encrypted)
    ```

    You can safely and securely use short, human-readable passphrases as strings with this new API.

    Existing master key API (available as `themis.SecureCellSeal.withKey(...)`) should not be used with passphrases or passwords.
    Use master key API with symmetric encryption keys, such as generated by `SymmetricKey` ([#561](https://github.com/cossacklabs/themis/pull/561)).
    Use passphrase API with human-readable passphrases.

  - **Deprecated API**

    - Secure Cell construction with `new` is deprecated ([#616](https://github.com/cossacklabs/themis/pull/616)).

      Passphrase API makes it ambiguous whether a Secure Cell is initialised with a master key or a passphrase. All Secure Cell classes –
      `SecureCellSeal`, `SecureCellTokenProtect`, `SecureCellContextImprint` – get a static factory method `withKey` to reduce the ambiguity. Please use it instead:

      ```javascript
      // NEW, write like this:
      let cell = themis.SecureCellSeal.withKey(secret)

      // old, avoid this:
      let cell = new themis.SecureCellSeal(secret)
      ```

      `new` constructors are not recommended for use but they are still supported and will always work with master keys, as they did before.

_Docs:_

- New improved design and structure of [Themis documentation](https://docs.cossacklabs.com/products/themis/).
- Updated templates for GitHub issues and pull requests
  ([#549](https://github.com/cossacklabs/themis/pull/549)).
- Miscellaneous quality improvements in various pieces of documentation
  ([#558](https://github.com/cossacklabs/themis/pull/558),
   [#575](https://github.com/cossacklabs/themis/pull/575),
   [#581](https://github.com/cossacklabs/themis/pull/581),
   [#587](https://github.com/cossacklabs/themis/pull/587),
   [#590](https://github.com/cossacklabs/themis/pull/590)).
- Clarified information on data privacy regulations
  ([#593](https://github.com/cossacklabs/themis/pull/593)).
- Removed last surviving links to deprecated GitHub Wiki
  ([#589](https://github.com/cossacklabs/themis/pull/589)).

_Infrastructure:_

- Changed name of the tarball produced by `make dist` to `themis_X.Y.Z.tar.gz`
  ([#544](https://github.com/cossacklabs/themis/pull/544)).
- Fixed Doxygen support
  ([#559](https://github.com/cossacklabs/themis/pull/559)).
- Automated benchmarking harness is now tracking Themis performance.
  See [`benches`](https://github.com/cossacklabs/themis/tree/master/benches/)
  ([#580](https://github.com/cossacklabs/themis/pull/580),
   [#582](https://github.com/cossacklabs/themis/pull/582)).
- Automated regular fuzzing of the code with AFL
  ([#579](https://github.com/cossacklabs/themis/pull/579),
   [#583](https://github.com/cossacklabs/themis/pull/583)).
- Added automated tests for all code samples in documentation, ensuring they are always up-to-date ([#600](https://github.com/cossacklabs/themis/pull/600)).
- All 13 supported platforms are verified on GitHub Actions, along with existing CircleCI and Bitrise tests ([#600](https://github.com/cossacklabs/themis/pull/600)).
- New Makefile targets:
  - `make jsthemis` builds JsThemis from source ([#618](https://github.com/cossacklabs/themis/pull/618)).
- Resolved issues with library search paths on CentOS
  when Themis Core is built from source and installed with `make install`
  ([#645](https://github.com/cossacklabs/themis/pull/645).
- Resolved issues with library search paths on Debian
  when Themis Core is installed from packages
  ([#651](https://github.com/cossacklabs/themis/pull/651)).
- Introduced `./configure` script to significantly improve rebuild performance
  ([#611](https://github.com/cossacklabs/themis/pull/611),
   [#628](https://github.com/cossacklabs/themis/pull/628)).
- Improved package installation testing and platform coverage
  ([#595](https://github.com/cossacklabs/themis/pull/595),
   [#650](https://github.com/cossacklabs/themis/pull/650)).
- Miscellaneous minor improvements and updates in the build system
  ([#542](https://github.com/cossacklabs/themis/pull/542),
   [#573](https://github.com/cossacklabs/themis/pull/573),
   [#615](https://github.com/cossacklabs/themis/pull/615),
   [#617](https://github.com/cossacklabs/themis/pull/617),
   [#629](https://github.com/cossacklabs/themis/pull/629),
   [#627](https://github.com/cossacklabs/themis/pull/627),
   [#632](https://github.com/cossacklabs/themis/pull/632),
   [#644](https://github.com/cossacklabs/themis/pull/644),
   [#646](https://github.com/cossacklabs/themis/pull/646),
   [#649](https://github.com/cossacklabs/themis/pull/649),
   [#656](https://github.com/cossacklabs/themis/pull/656)).

- <a id="0.13.0-new-platforms">**New supported platforms**</a>

  - CentOS 8 is now fully fully supported.
  - Ubuntu 20.04 “Focal Fossa” is now fully fully supported.
  - GoThemis is now tested with Go 1.14
    ([#595](https://github.com/cossacklabs/themis/pull/595)).
  - SwiftThemis is now tested with Swift 5
    ([#605](https://github.com/cossacklabs/themis/pull/605)).
  - Kotlin API of JavaThemis is now verified by all CI platforms
    ([#637](https://github.com/cossacklabs/themis/pull/637)).
  - iPadOS is now officially supported target for ObjCThemis
    ([#641](https://github.com/cossacklabs/themis/pull/641)).
  - Node.js v14 is now supported for JsThemis and WasmThemis
    ([#654](https://github.com/cossacklabs/themis/pull/654)).

- **Breaking changes**

  - <a id="0.13.0-drop-java-7">Java 7 is no longer supported</a>
    ([#633](https://github.com/cossacklabs/themis/pull/633)).

    Updates in Gradle build infrastructure require Java 8.

  - Debian 8 “Jessie” is no longer supported
    ([#633](https://github.com/cossacklabs/themis/pull/633)).

    This version is no longer maintained by the Debian team and it lacks Java 8.
    We no longer provide binary packages for this distribution.

  - Python 2 is no longer supported
    ([#648](https://github.com/cossacklabs/themis/pull/648)).

    Python 2 had finally reached EOL on 2020-01-01.
    PyThemis 0.13 is the last version guaranteed to be compatible with Python 2.

## [0.12.0](https://github.com/cossacklabs/themis/releases/tag/0.12.0), September 27th 2019

**TL;DR:**
- Added WasmThemis to support WebAssembly (works with Electron and Node.js);
- added experimental support for Windows (using MSYS2 compiler and NSIS installer);
- added support of Go Modules;
- added package for ThemisPP;
- added support for Node.js v12 LTS (in addition to v10 and v8) in jsThemis;
- added extra safety checks and fixes for tricky bugs.

**Breaking changes:**

- **Linux:** when building from sources, the default installation path of Themis Core library has been changed from `/usr` to `/usr/local`. If you’re affected, read the instructions on how to make a clean upgrade below.
- **Go:** some of GoThemis APIs have been renamed to comply with Go naming convention (old API are marked as deprecated and will be removed in the next release). If you’re using Go – please switch to new functions.
- **Ruby:** deprecated `rubythemis` gem has been completely removed in favour of `rbthemis`.

_Code:_

- **Core**

  - **Soter** (low-level security core used by Themis)

    Improved security and code quality, implemented better handling of secrets and memory management. These changes decrease the chance of potential memory leaks.

    - Introduced new internal function: `soter_wipe()`.
      It can be used to securely wipe sensitive data from memory after it's no longer needed.
      All Themis cryptosystems now use this new API ([#488](https://github.com/cossacklabs/themis/pull/488)).

    - Improved usage and error handling of OpenSSL/BoringSSL PRNGs.
      Thank you, [**@veorq**](https://github.com/veorq) for bringing up this issue ([#485](https://github.com/cossacklabs/themis/pull/485)).

    - Improved memory safety and fixed potential corner-case issues in OpenSSL/BoringSSL usage.
      Thanks, [**@outspace**](https://github.com/outspace) for identifying these issues ([#501](https://github.com/cossacklabs/themis/pull/501), [#524](https://github.com/cossacklabs/themis/pull/524), [#525](https://github.com/cossacklabs/themis/pull/525), [#535](https://github.com/cossacklabs/themis/pull/535)).

  - **Key generation**

    - Improved key validity checks across all Themis cryptosystems. Now it’s harder to use wrong keys or misuse them ([#486](https://github.com/cossacklabs/themis/pull/486)).

    - Improved error handling for EC key generator that could produce an invalid public key without returning an error.
      Thanks, [**@vixentael**](https://github.com/vixentael) for finding this issue ([#500](https://github.com/cossacklabs/themis/pull/500)).

  - **Secure Cell**

    - Improved handling of edge cases with large data buffers ([#496](https://github.com/cossacklabs/themis/pull/496), [#497](https://github.com/cossacklabs/themis/pull/497)).

    - Improved performance of Secure Cell's encryption/decryption ([#496](https://github.com/cossacklabs/themis/pull/496)).

  - **Library ABI**

    - Themis shared libraries now have a formal ABI version.
      This ensures that no compatibility issues arise if we ever need to introduce breaking changes in the ABI ([#454](https://github.com/cossacklabs/themis/pull/454)).

    - Removed private symbols from public export lists.
      Themis has been accidentally exporting various private utility functions.
      Private functions not intended for public use are now hidden ([#458](https://github.com/cossacklabs/themis/pull/458), [#472](https://github.com/cossacklabs/themis/pull/472)).

  - <a id="0.12.0-packaging-updates">**Installation & packaging**</a>

    - Themis now installs to `/usr/local` by default when building from source on Linux ([#448](https://github.com/cossacklabs/themis/pull/448)).

      This _may_ be a **breaking change** if your system has non-standard precedence rules.
      If you install Themis from source code directly, please do a clean upgrade the following way:

      ```bash
      make uninstall PREFIX=/usr
      make install   PREFIX=/usr/local
      ```

      Please consider using [binary repositories](https://docs.cossacklabs.com/pages/documentation-themis/#installing-themis-from-repositories) to install Themis.
      If your system or package manager is not supported yet, please let us know via dev@cossacklabs.com.

    - Themis packages now support multiarch installations ([#512](https://github.com/cossacklabs/themis/pull/512)).

      Multiarch enables parallel installation of 32-bit and 64-bit versions of the library.
      This is particularly important on CentOS where some tools like _pkg-config_ would fail to locate Themis due to non-standard installation path.

    - Updated Makefile to support a number of [standard GNU variables](https://www.gnu.org/prep/standards/html_node/Directory-Variables.html) like `libdir` ([#453](https://github.com/cossacklabs/themis/pull/453), [#455](https://github.com/cossacklabs/themis/pull/455)).

    - Improved accuracy of package dependencies to make sure you don't have to install anything manually after installing Themis from package repositories ([#446](https://github.com/cossacklabs/themis/pull/446)).

    - NSIS installer is now available for Windows. To build NSIS installer, use `make nsis_installer` command in MSYS2 environment.
      You can read more about MSYS2 target [here](https://github.com/cossacklabs/themis/pull/469) ([#474](https://github.com/cossacklabs/themis/pull/474)).

  - **Dependency updates**

    - Embedded BoringSSL submodule has been updated to the latest upstream version ([#528](https://github.com/cossacklabs/themis/pull/528)).

    - Only the necessary parts of embedded BoringSSL are now built, leading to 2x build speedup ([#447](https://github.com/cossacklabs/themis/pull/447)).

  - **Other changes**

    - Miscellaneous improvements and cleanups in the Makefile ([#450](https://github.com/cossacklabs/themis/pull/450), [#451](https://github.com/cossacklabs/themis/pull/451), [#452](https://github.com/cossacklabs/themis/pull/452), [#459](https://github.com/cossacklabs/themis/pull/459), [#523](https://github.com/cossacklabs/themis/pull/523), [#527](https://github.com/cossacklabs/themis/pull/527)).

    - Core libraries are now linked dynamically to test binaries ([#460](https://github.com/cossacklabs/themis/pull/460)).

- **Android**

  - Embedded BoringSSL submodule has been updated to the latest upstream version ([#528](https://github.com/cossacklabs/themis/pull/528)).

  - Only the necessary parts of embedded BoringSSL are now built, leading to 2x build speedup ([#447](https://github.com/cossacklabs/themis/pull/447)).

- **C++**

  - ThemisPP is now available as a system package through [Cossack Labs repositories](https://docs.cossacklabs.com/pages/documentation-themis/#installing-themis-from-repositories) ([#506](https://github.com/cossacklabs/themis/pull/506)).

    Use
      - `libthemispp-dev` for Debian and Ubuntu,
      - `libthemispp-devel` for CentOS.

- **Go**

  - **Breaking changes**

    - Some APIs have been renamed to conform with the Go naming conventions ([#424](https://github.com/cossacklabs/themis/pull/424)).

      The old names are now deprecated and scheduled for removal in the next release.
      Please migrate to using the new names when you upgrade.

      | Old API                                | New API                    |
      | -------------------------------------- | -------------------------- |
      | `cell.CELL_MODE_SEAL`                  | `cell.ModeSeal`            |
      | `compare.COMPARE_MATCH`                | `compare.Match`            |
      | `keys.KEYTYPE_EC`                      | `keys.TypeEC`              |
      | `session.STATE_ESTABLISHED`            | `session.StateEstablished` |
      | `(*session.SecureSession) GetRemoteId` | `GetRemoteID`              |

  - GoThemis is now compatible with Go 1.11 modules starting with this release.
    For example, you are now able to pin a specific version of GoThemis in your projects ([#505](https://github.com/cossacklabs/themis/pull/505)).

- **iOS, macOS**

  - Example code and projects for Objective-C and Swift are now up-to-date, cleaned up, and modernised ([#463](https://github.com/cossacklabs/themis/pull/463), [#467](https://github.com/cossacklabs/themis/pull/467))

  - OpenSSL version is pinned to 1.0.2.17 for Carthage package and to 1.0.2.18 to CocoaPods package as a workaround for a compilation issue with the latest versions ([#539](https://github.com/cossacklabs/themis/pull/539), [#484](https://github.com/cossacklabs/themis/pull/484)).

- **Java**

  - JNI wrapper for desktop Java does not require a separate installation of Themis Core from now on ([#450](https://github.com/cossacklabs/themis/pull/450)).

- **Node.js**

  - JsThemis now supports latest Node.js v12 LTS (in addition to v10 and v8) ([#499](https://github.com/cossacklabs/themis/pull/499),
     [#502](https://github.com/cossacklabs/themis/pull/502)).

  - JsThemis can now be used on Windows provided that Themis Core is installed to `C:\Program Files\Themis` ([#475](https://github.com/cossacklabs/themis/pull/475)).

  - Improved error reporting when keys are misused with Secure Message objects ([#465](https://github.com/cossacklabs/themis/pull/465)).

- **PHP**

  - Updated PHP installer to use the latest Composer version ([#519](https://github.com/cossacklabs/themis/pull/519)).

- **Ruby**

  - **Breaking changes**

    - `rubythemis` gem has been completely removed after being deprecated in Themis 0.11.
      Please use `require 'rbthemis'` in your projects ([#508](https://github.com/cossacklabs/themis/pull/508)).

- **Rust**

  - Minor internal code style modernizations ([#466](https://github.com/cossacklabs/themis/pull/466)).

- **WebAssembly**

  - **WasmThemis** brings Themis to Web using [_WebAssembly_](https://webassembly.org).
    Thank you to [**@ilammy**](https://github.com/ilammy) for adding it.

    WasmThemis supports the full functionality of other Themis wrappers:
    Secure Cell, Secure Message, Secure Session, and Secure Comparator.
    WasmThemis package is [available via npm](https://www.npmjs.com/package/wasm-themis) as `wasm-themis`,
    sample code can be found in [docs/examples/js](https://github.com/cossacklabs/themis/tree/master/docs/examples/js),
    and the HowTo guide is available [on the documentation server](https://docs.cossacklabs.com/pages/js-wasm-howto/) ([#457](https://github.com/cossacklabs/themis/pull/457), [#461](https://github.com/cossacklabs/themis/pull/461), [#462](https://github.com/cossacklabs/themis/pull/462), [#473](https://github.com/cossacklabs/themis/pull/473), [#482](https://github.com/cossacklabs/themis/pull/482), [#489](https://github.com/cossacklabs/themis/pull/489), [#490](https://github.com/cossacklabs/themis/pull/490), [#491](https://github.com/cossacklabs/themis/pull/491), [#492](https://github.com/cossacklabs/themis/pull/492),[#494](https://github.com/cossacklabs/themis/pull/494), [#495](https://github.com/cossacklabs/themis/pull/495), [#498](https://github.com/cossacklabs/themis/pull/498), [#507](https://github.com/cossacklabs/themis/pull/507), [#513](https://github.com/cossacklabs/themis/pull/513)).

  - WasmThemis is tested with current Node.js LTS versions, popular Web browsers, and Electron framework.
    It is also tested for compatibility with other Themis wrappers ([#509](https://github.com/cossacklabs/themis/pull/509), [#510](https://github.com/cossacklabs/themis/pull/510), [#511](https://github.com/cossacklabs/themis/pull/511)).

- **Windows**

  - It is now possible to compile Themis Core for Windows using MSYS2 environment.
    See the instructions [here](https://github.com/cossacklabs/themis/issues/522#issuecomment-527519113) ([#469](https://github.com/cossacklabs/themis/pull/469)).

  - NSIS installer is now provided for the distribution of Themis on Windows.
    It's compatible with the new MSYS2 builds ([#474](https://github.com/cossacklabs/themis/pull/474)).

  - It is now possible to compile JsThemis on Windows, given that Themis Core is installed ([#475](https://github.com/cossacklabs/themis/pull/475)).

  - Miscellaneous compatibility fixes should make it possible to compile Themis Core with Microsoft Visual Studio.
    This platform does not have full official support yet, though ([#470](https://github.com/cossacklabs/themis/pull/470), [#471](https://github.com/cossacklabs/themis/pull/471)).

_Docs:_

- [Themis GitHub Wiki](https://github.com/cossacklabs/themis/wiki) is being deprecated.
  Please find the latest documentation for Themis on [Cossack Labs Documentation Server](https://docs.cossacklabs.com/products/themis/). If you're used to using the [Themis Wiki](https://github.com/cossacklabs/themis/wiki) or have bookmarked a few pages for further use, don't worry - its pages and table of contents stay where they were, but each will now link to its corresponding [Cossack Labs Documentation Server](https://docs.cossacklabs.com/products/themis/) counterpart.

- [Code of Conduct](https://github.com/cossacklabs/themis/blob/master/CODE_OF_CONDUCT.md) has been introduced to make sure that Themis project has a welcoming environment ([#518](https://github.com/cossacklabs/themis/pull/518)).

- Improved and updated installation guides for numerous languages and platforms.


_Infrastructure:_

- New Makefile targets and use cases:

  - `emmake make all` builds WasmThemis in Emscripten environment ([#475](https://github.com/cossacklabs/themis/pull/457));
  - `make all` can be run in MSYS2 environment on Windows now ([#469](https://github.com/cossacklabs/themis/pull/469));
  - `make nsis_installer` builds NSIS installer for Windows binaries ([#474](https://github.com/cossacklabs/themis/pull/474));
  - `make deb` and `make rpm` now build ThemisPP packages, too ([#506](https://github.com/cossacklabs/themis/pull/506));
  - `NO_NIST_STS` environment variable can be used to disable the long-running NIST statistical test suite when doing `make test` ([#456](https://github.com/cossacklabs/themis/pull/456)).

- Removed Makefile targets:

  - Deprecated `rubythemis` targets have been completely removed.
    Use `make rbthemis_install` to install RubyThemis instead ([#508](https://github.com/cossacklabs/themis/pull/508)).

- Multiple updates in the way Themis is installed and packaged.
  The most significant are switch to `/usr/local` for installation from source code and added support for multiarch installation packages ([Read more](#0.12.0-packaging-updates)).

- JsThemis and WasmThemis are now tested on all current LTS versions of Node.js ([#502](https://github.com/cossacklabs/themis/pull/502),
   [#510](https://github.com/cossacklabs/themis/pull/510)).

- Integration tests are getting stronger with WebAssembly platform being added to the suite ([#511](https://github.com/cossacklabs/themis/pull/511)).

- CI servers are now using the latest RVM for testing RubyThemis ([#503](https://github.com/cossacklabs/themis/pull/503), [#504](https://github.com/cossacklabs/themis/pull/504)).


## [0.11.1](https://github.com/cossacklabs/themis/releases/tag/0.11.1), April 1st 2019

**TL;DR:** Rust-Themis can now be installed entirely from packages (repositories and crates.io), without building anything from source.

_Code:_

- **Rust**

  - Improvements in lookup of core Themis library ([#444](https://github.com/cossacklabs/themis/pull/444)).

  - Minor changes in dependencies ([#443](https://github.com/cossacklabs/themis/pull/443)).

_Infrastructure:_

- Minor fixes in the packaging process ([#442](https://github.com/cossacklabs/themis/pull/442)).


## [0.11.0](https://github.com/cossacklabs/themis/releases/tag/0.11.0), March 28th 2019

**TL;DR:** Added Rust Themis, added Carthage distribution for iOS and Maven distribution for Android. Improved Secure Message API and propagated it to all our language wrappers.

We found that Themis is now [recommended by OWASP](https://github.com/OWASP/owasp-mstg/blob/1.1.0/Document/0x06e-Testing-Cryptography.md#third-party-libraries) as data encryption library for mobile platforms.

**Breaking changes:** We renamed `rubythemis` to `rbthemis` as a beginning of a tradition of gentle deprecations, with timely warning of all the users that can potentially be affected. We removed `themis_version()` function that allowed checking Themis' version at run-time (with no replacement function).

_Code:_

- **Core**

  - **Fixes in Soter (low-level security core used by Themis):**

    - Fixed possible null pointer deference caused by the misusage of short-circuit evaluation. Huge thanks to [@movie-travel-code](https://github.com/movie-travel-code) for pointing out ([#315](https://github.com/cossacklabs/themis/pull/315), [#314](https://github.com/cossacklabs/themis/pull/314)).

    - Fixed crash in Secure Message when RSA keys are used incorrectly (swapped or empty) – a shoutout for [@ilammy](https://github.com/ilammy) and [@secumod](https://github.com/secumod) for fixing this ([#334](https://github.com/cossacklabs/themis/pull/334)).

    - Fixed issue with RSA key generator silently truncating private keys – our gratitude going out to [@ilammy](https://github.com/ilammy) and [@secumod](https://github.com/secumod) again ([#335](https://github.com/cossacklabs/themis/pull/335)).

    - Fixed crash that occured on re-using Secure Comparator with BoringSSL – thanks to [@ilammy](https://github.com/ilammy) and [@secumod](https://github.com/secumod) for this fix ([#347](https://github.com/cossacklabs/themis/pull/347)).

    - Fixed overflow during Secure Cell decryption in Seal mode - thanks to [@ilammy](https://github.com/ilammy) and his skills in fuzz testing ([#367](https://github.com/cossacklabs/themis/pull/367)).

    - Improved the test suite to catch more corner cases, including with OpenSSL-specific issues ([#323](https://github.com/cossacklabs/themis/pull/323), [#319](https://github.com/cossacklabs/themis/pull/319)).

  - **Secure Session**

    - Added additional safety tests for Secure Session: return error if clientID is empty (thanks [@deszip](https://github.com/deszip) for asking tough questions and mis-using clientID) ([#386](https://github.com/cossacklabs/themis/pull/386)).

    - Described [thread safety code practices](https://docs.cossacklabs.com/pages/thread-safety-themis/) when using Secure Session.

  - **Secure Message**

    - Updated Secure Message API: divided the `wrap` function into `encrypt` and `sign`, and the `unwrap` function into `decrypt` and `verify`. The new API has more intuitive naming and should be harder to misuse, with encrypt/decrypt and sign/verify API clearly named and separated.

      A common mistake with the old API was that users could accidentally use sign/verify API instead of encryption because they didn't provide a private key. The new API features more strict checks and prevents this kind of mistake.

      This change doesn't affect the language wrappers you are using, so no code changes are required from you.

      Documentation for the new API calls is available [in the Wiki documentation](https://docs.cossacklabs.com/pages/secure-message-cryptosystem/#implementation-details) and for each language separately (in their HowTos) ([#389](https://github.com/cossacklabs/themis/pull/389)).

    - Fixed a potential memory leak in Secure Message encryption and decryption ([#398](https://github.com/cossacklabs/themis/pull/398)).

  - **Code quality**

    - Cleaned up circular dependencies in header files. This change has made the code cleaner and the compilation time faster ([#392](https://github.com/cossacklabs/themis/pull/392)).

    - Improved code quality by fixing warnings from various compiler flags (`-Wall -Wextra -Wformat-security -Wnull-dereference -Wshift-overflow` and so on) ([#377](https://github.com/cossacklabs/themis/pull/377)).

    - Formatted the code using `clang-format` and `clang-tidy`, added automated formatting for core and tests ([#418](https://github.com/cossacklabs/themis/pull/418), [#399](https://github.com/cossacklabs/themis/pull/399), [#397](https://github.com/cossacklabs/themis/pull/397), [#396](https://github.com/cossacklabs/themis/pull/396), [#395](https://github.com/cossacklabs/themis/pull/395)).

  - **Other changes**

    - Improved and refactored our Great Makefile to be more stable, more user-friendly, and to support OS-specific issues ([#417](https://github.com/cossacklabs/themis/pull/417), [#413](https://github.com/cossacklabs/themis/pull/413), [#348](https://github.com/cossacklabs/themis/pull/348), [#346](https://github.com/cossacklabs/themis/pull/346), [#345](https://github.com/cossacklabs/themis/pull/345), [#343](https://github.com/cossacklabs/themis/pull/343), [#321](https://github.com/cossacklabs/themis/pull/321)).

    - Removed `themis_version()` function and all related API for querying Themis and Soter versions at run-time. There is no replacement for it and this is obviously a breaking change ([#388](https://github.com/cossacklabs/themis/pull/388)).

- **Rust**

  - Introduced Rust Themis wrapper, all work done by brilliant [@ilammy](https://github.com/ilammy)!

    Rust Themis supports the same functionality as other Themis wrappers: Secure Cell, Secure Message, Secure Session, and Secure Comparator. Rust Themis package is available through [crates.io](https://crates.io/crates/themis), examples are stored in [docs/examples/rust](https://github.com/cossacklabs/themis/tree/master/docs/examples/rust), the HowTo guide is available [in Wiki](https://docs.cossacklabs.com/pages/rust-howto/) ([#419](https://github.com/cossacklabs/themis/pull/419), [#405](https://github.com/cossacklabs/themis/pull/405), [#403](https://github.com/cossacklabs/themis/pull/403), [#390](https://github.com/cossacklabs/themis/pull/390), [#383](https://github.com/cossacklabs/themis/pull/383), [#382](https://github.com/cossacklabs/themis/pull/382), [#381](https://github.com/cossacklabs/themis/pull/381), [#380](https://github.com/cossacklabs/themis/pull/380), [#376](https://github.com/cossacklabs/themis/pull/376), [#375](https://github.com/cossacklabs/themis/pull/375), [#374](https://github.com/cossacklabs/themis/pull/374), [#373](https://github.com/cossacklabs/themis/pull/373), [#372](https://github.com/cossacklabs/themis/pull/372), [#365](https://github.com/cossacklabs/themis/pull/365), [#363](https://github.com/cossacklabs/themis/pull/363), [#362](https://github.com/cossacklabs/themis/pull/362), [#358](https://github.com/cossacklabs/themis/pull/358), [#357](https://github.com/cossacklabs/themis/pull/357), [#356](https://github.com/cossacklabs/themis/pull/356), [#353](https://github.com/cossacklabs/themis/pull/353), [#349](https://github.com/cossacklabs/themis/pull/349), [#340](https://github.com/cossacklabs/themis/pull/340)).

- **iOS and macOS**

  - Added Carthage support. Now users can add Themis to their Cartfile using `github "cossacklabs/themis"`.

    More details available in [Objective-C HowTo](https://docs.cossacklabs.com/pages/objective-c-howto/) and [Swift HowTo](https://docs.cossacklabs.com/pages/swift-howto/). Example projects available in [docs/examples/objc](https://github.com/cossacklabs/themis/tree/master/docs/examples/objc) and [docs/examples/swift/](https://github.com/cossacklabs/themis/tree/master/docs/examples/swift) folders ([#432](https://github.com/cossacklabs/themis/pull/432), [#430](https://github.com/cossacklabs/themis/pull/430), [#428](https://github.com/cossacklabs/themis/pull/428), [#427](https://github.com/cossacklabs/themis/pull/427)).

  - Added BoringSSL support, now users can select which crypto-engine they want to include. This change affects only Themis CocoaPod: users can add Themis based on BoringSSL to their Podfile using `pod 'themis/themis-boringssl'` ([#351](https://github.com/cossacklabs/themis/pull/351), [#331](https://github.com/cossacklabs/themis/pull/331), [#330](https://github.com/cossacklabs/themis/pull/330), [#329](https://github.com/cossacklabs/themis/pull/329)).

  - Added bitcode support. This affects only Themis CocoaPod that uses OpenSSL – thanks [@deszip](https://github.com/deszip) and [@popaaaandrei](https://github.com/popaaaandrei) ([#407](https://github.com/cossacklabs/themis/pull/407), [#355](https://github.com/cossacklabs/themis/pull/355), [#354](https://github.com/cossacklabs/themis/pull/354)).

  - Added compatibility for Swift frameworks. Now Themis can be used directly from Swift without Bridging header file, kudos to [@popaaaandrei](https://github.com/popaaaandrei) for pointing on this out ([#416](https://github.com/cossacklabs/themis/pull/416), [#415](https://github.com/cossacklabs/themis/pull/415)).

  - Updated code to use the latest Secure Message API (see description of core changes above). This change doesn't affect user-facing code so no code changes are required from users ([#393](https://github.com/cossacklabs/themis/pull/393)).

  - Updated error codes and error messages for all crypto systems, now errors and logs are more user-friendly and understandable ([#394](https://github.com/cossacklabs/themis/pull/394), [#393](https://github.com/cossacklabs/themis/pull/393)).

  - Improved code quality here and there ([#317](https://github.com/cossacklabs/themis/pull/317)).

  - Dropped feature flag `SECURE_COMPARATOR_ENABLED` because it's redundant: Secure Comparator is enabled by default ([#429](https://github.com/cossacklabs/themis/pull/429)).

- **macOS specific**

  - Added Homebrew support for Themis Core. Now users can install Themis Core library using `brew tap cossacklabs/tap && brew update && brew install libthemis`. This is useful when you're developing on macOS.

  More details can be found in [the Installation guide](https://docs.cossacklabs.com/pages/documentation-themis/#macos).

- **C++**

  - Improved Secure Session memory behavior (now users can move and copy Secure Session objects and callbacks) ([#370](https://github.com/cossacklabs/themis/pull/370), [#369](https://github.com/cossacklabs/themis/pull/369)).

  - Allowed to link ThemisPP as header-only library by adding "inline" functions – thanks [@deszip](https://github.com/deszip) for pushing us. Check for detailed instructions in [C++ HowTo](https://docs.cossacklabs.com/pages/cpp-howto/) ([#371](https://github.com/cossacklabs/themis/pull/371)).

  - Added support of smart pointer constructors for Secure Session, now users should use `std::shared_ptr<secure_session_callback_interface_t>` constructor ([#378](https://github.com/cossacklabs/themis/pull/378)).

  - Added functions for key validation: now you can check if keypairs are valid before using it for encryption/decryption ([#389](https://github.com/cossacklabs/themis/pull/389)).

  - Updated test suite to test C++03 and C++11 ([#379](https://github.com/cossacklabs/themis/pull/379)).

  - Updated error codes and error messages for all crypto systems, now errors and logs are more user-friendly and understandable ([#385](https://github.com/cossacklabs/themis/pull/385)).

  - Formatted code using `clang-format` rules and implemented some `clang-tidy` recommendations ([#410](https://github.com/cossacklabs/themis/pull/410), [#404](https://github.com/cossacklabs/themis/pull/404)).

- **Java**

  - Updated Secure Message API: separated function `wrap` into `encrypt` and `sign`, and function `unwrap` into `decrypt` and `verify`. Old functions are still available, but will be deprecated eventually ([#389](https://github.com/cossacklabs/themis/pull/389)).

  - Significantly improved [Themis usage examples for Desktop Java](https://github.com/cossacklabs/themis-java-examples) - thanks to [@Dimdron](https://github.com/Dimdron) [#3](https://github.com/cossacklabs/themis-java-examples/pull/3).

  - Formatted JNI code using `clang-format` rules and implemented some `clang-tidy` recommendations ([#420](https://github.com/cossacklabs/themis/pull/420)).

- **Android**

  - Added Maven distribution ([#361](https://github.com/cossacklabs/themis/pull/361)).

    The new installation process requires adding only two lines to the Maven app configuration (instead of manually re-compiling the whole Themis library)!
    See the updated [HowTo guide](https://docs.cossacklabs.com/pages/java-and-android-howto/) in Wiki.

  - Significantly improved [Themis usage examples for Android](https://github.com/cossacklabs/themis-java-examples) - thanks to [@Dimdron](https://github.com/Dimdron) [#3](https://github.com/cossacklabs/themis-java-examples/pull/3).

  - Significantly improved [Secure mobile websocket example](https://github.com/cossacklabs/mobile-websocket-example) - thanks to [@sergeyzenchenko](https://github.com/sergeyzenchenko) [#4](https://github.com/cossacklabs/mobile-websocket-example/pull/4).

  - Formatted JNI code using `clang-format` rules and implemented some `clang-tidy` recommendations ([#420](https://github.com/cossacklabs/themis/pull/420)).

- **Go**

  - Updated code to use the latest Secure Message API (see the description of core changes above). This change doesn't affect user-facing code so no code changes are required from users ([#400](https://github.com/cossacklabs/themis/pull/400)).

  - Formatted code and fixed `gofmt` and `golint` warnings ([#426](https://github.com/cossacklabs/themis/pull/426), [#424](https://github.com/cossacklabs/themis/pull/424), [#432](https://github.com/cossacklabs/themis/pull/423), [#422](https://github.com/cossacklabs/themis/pull/422)).

- **Node.js**

  - Fixed jsthemis to be compatible with Node 10, huge thanks to [@deszip](https://github.com/deszip) ([#327](https://github.com/cossacklabs/themis/pull/327), [#326](https://github.com/cossacklabs/themis/pull/326)).

  - Updated error codes and error messages for all crypto systems, now errors and logs are more user-friendly and understandable ([#384](https://github.com/cossacklabs/themis/pull/384)).

  - Fixed memory corruption tests on i386 systems ([#408](https://github.com/cossacklabs/themis/pull/408)).

  - Formatted native extension code using `clang-format` rules and implemented some `clang-tidy` recommendations ([#412](https://github.com/cossacklabs/themis/pull/412)).

- **PHP**

  - Updated PHP installer to use the latest Composer installer ([#360](https://github.com/cossacklabs/themis/pull/360), [#328](https://github.com/cossacklabs/themis/pull/328)).

- **Python**

  - Updated code to use the latest Secure Message API (see description of core changes above). This change doesn't affect user-facing code so no code changes are required from users ([#401](https://github.com/cossacklabs/themis/pull/401)).

  - Updated error codes and error messages for all crypto systems, now errors and logs are more user-friendly and understandable ([#401](https://github.com/cossacklabs/themis/pull/401)).

- **Ruby**

  - Updated code to use latest Secure Message API (see description of core changes above). This change doesn't affect user-facing code so no code changes are required from users ([#402](https://github.com/cossacklabs/themis/pull/402)).

  - Updated error codes and error messages for all crypto systems, now errors and logs are more user-friendly and understandable ([#402](https://github.com/cossacklabs/themis/pull/402)).

  - Deprecated `rubythemis` in favor of `rbthemis`. Users should use `require 'rbthemis'` in their projects ([#434](https://github.com/cossacklabs/themis/pull/434)).

- **Tests and other things**

  - Added tools for fuzzing testing and tests on Themis Core ([#421](https://github.com/cossacklabs/themis/pull/421), [#368](https://github.com/cossacklabs/themis/pull/368), [#366](https://github.com/cossacklabs/themis/pull/366), [#364](https://github.com/cossacklabs/themis/pull/364)).

  - Updated BoringSSL submodule configuration to use Clang while building ([#352](https://github.com/cossacklabs/themis/pull/352)).

  - Updated NIST test suite: improved readability, maintainability, and output of NIST STS makefile, added build files to gitignore ([#414](https://github.com/cossacklabs/themis/pull/414)).


_Docs:_

- Described the new [Secure Message API](https://docs.cossacklabs.com/pages/secure-message-cryptosystem/#implementation-details): how we divided the `wrap` function into `encrypt` and `sign`, and the `unwrap` function — into `decrypt` and `verify` to make it more obvious for the users.

- Described [thread safety code practices](https://docs.cossacklabs.com/pages/thread-safety-themis/) when using Secure Session.

- Improved installation guides for numerous languages.


_Infrastructure:_

- Added Homebrew support for Themis Core. Now users can install Themis Core libraby using `brew tap cossacklabs/tap && brew update && brew install libthemis`. This is useful when you're developing on macOS. More details can be found in [the Installation guide](https://docs.cossacklabs.com/pages/documentation-themis/#macos).

- Added [installation guide on using Docker container](https://docs.cossacklabs.com/pages/documentation-themis/#themis-with-docker) as a building environment for Themis: if you can't download Themis Core from packages, feel free to use Docker container for this.


## [0.10.0](https://github.com/cossacklabs/themis/releases/tag/0.10.0), February 6th 2018

**TL;DR:** Multi-platform, multi-language compatibility improved.

⚠️ _Incompatibility issues:_

- If you are using Themis on x64 systems, consider upgrading every Themis library/wrapper you were using to `0.10.0`. Incompatibility issues may arise between previous Themis versions and `0.10.0` on x64 machines ([#279](https://github.com/cossacklabs/themis/pull/279)).

- Rubythemis has breaking changes for Secure Cell Token Protect mode ([#281](https://github.com/cossacklabs/themis/pull/281)). We added checks for other language wrappers to make sure this won't happen again ([#282](https://github.com/cossacklabs/themis/pull/282), [#283](https://github.com/cossacklabs/themis/pull/283)).

Check the [Migration Guide](https://docs.cossacklabs.com/pages/migration-guide-themis-v096-themis-0100/) for more details.

_Docs:_

- Updated the descriptions of [Crypto systems](https://docs.cossacklabs.com/pages/cryptosystems/), added more usage examples and code samples.
- Refreshed code samples in language tutorials, made them more readable.<br/>[Obj-C](https://docs.cossacklabs.com/pages/objective-c-howto/) | [Swift](https://docs.cossacklabs.com/pages/swift-howto/) | [Java and Android](https://docs.cossacklabs.com/pages/java-and-android-howto/) | [Python](https://docs.cossacklabs.com/pages/python-howto/) | [PHP](https://docs.cossacklabs.com/pages/php-howto/) | [Ruby](https://docs.cossacklabs.com/pages/ruby-howto/) | [C++](https://docs.cossacklabs.com/pages/cpp-howto/) | [Go](https://docs.cossacklabs.com/pages/go-howto/) | [Node.js](https://docs.cossacklabs.com/pages/nodejs-howto/).
- Added human-friendly description of [Secure Comparator](https://docs.cossacklabs.com/pages/secure-comparator-cryptosystem/) and supplied usage examples for all languages with the exception of PHP.

_Infrastructure:_

- Added support of _Ubuntu 17.10_.
- Removed support of _Ubuntu 16.10_ and _Ubuntu 17.04_ (no more compiled binaries for these OSs now).
- Added CLI utils for easy testing of Secure Cell, Secure Message, and Key generation on local machine. Available for Python, Ruby, Go, NodeJS, and PHP. Check the [Console Utils](https://docs.cossacklabs.com/pages/documentation-themis/#encrypt-decrypt-console-utils) guide for more details and usage description/guide.
- Added [Integration test suit](https://github.com/cossacklabs/themis/tree/master/tests/_integration) for the majority of the available language wrappers, which was the catalyst for many fixes in this release.
- Added support of CircleCI 2.0 with multiple workflows. This allows testing each language wrapper and integrations between them easily and quickly ([#295](https://github.com/cossacklabs/themis/pull/295), [#299](https://github.com/cossacklabs/themis/pull/299)).


_Code:_

- **Core:**
  - Fixed incompatibility issue that existed in Secure Cell between x32 and x64 machines ([#279](https://github.com/cossacklabs/themis/pull/279));
  - Added C examples for using buffer API in Secure Session ([#271](https://github.com/cossacklabs/themis/pull/271));
  - Fixed possible SigFault in Secure Message at the point of providing an incorrect private key path ([#286](https://github.com/cossacklabs/themis/pull/286)).
- **C++ wrapper:**
  - Added a set of unit tests ([#292](https://github.com/cossacklabs/themis/pull/292)).
- **Android wrapper**:
  - simplified Android build by providing a ready-to-use Docker container. No need to compile BoringSSL manually now! ([#273](https://github.com/cossacklabs/themis/pull/273) by [@secumod](https://github.com/secumod)).
- **iOS wrapper:**
  - Updated Secure Comparator definitions and provided code samples ([#287](https://github.com/cossacklabs/themis/pull/287), [#288](https://github.com/cossacklabs/themis/pull/288)).
- **GoThemis:**
  - Added `get_remote_id` function, which is making SecureSession easier to use ([#272](https://github.com/cossacklabs/themis/pull/272));
  - Added [CLI utils](https://docs.cossacklabs.com/pages/documentation-themis/#encrypt-decrypt-console-utils) and integration tests that allow you to test Secure Cell, Secure Message, and Key generation on your local machine ([#277](https://github.com/cossacklabs/themis/pull/277), [#293](https://github.com/cossacklabs/themis/pull/293), [#305](https://github.com/cossacklabs/themis/pull/305), [#306](https://github.com/cossacklabs/themis/pull/306)).
- **JSThemis:**
  - Added a separate installation step in Makefile. Now you can install jsthemis via `make jsthemis_install` ([#302](https://github.com/cossacklabs/themis/pull/302));
  - Added [CLI utils](https://docs.cossacklabs.com/pages/documentation-themis/#encrypt-decrypt-console-utils) and integration tests that allow you to test Secure Cell, Secure Message, and Key generation on your local machine ([#277](https://github.com/cossacklabs/themis/pull/277), [#293](https://github.com/cossacklabs/themis/pull/293), [#305](https://github.com/cossacklabs/themis/pull/305), [#306](https://github.com/cossacklabs/themis/pull/306)).
- **RubyThemis:**
  - Fixed arguments' order for Secure Cell in the Token Protect mode, which caused incompatibility with older versions of rubythemis ([#281](https://github.com/cossacklabs/themis/pull/281)). Please check the [migration guide](https://docs.cossacklabs.com/pages/migration-guide-themis-v096-themis-0100/) for the details;
  - Added [CLI utils](https://docs.cossacklabs.com/pages/documentation-themis/#encrypt-decrypt-console-utils) and integration tests that allow you to test Secure Cell, Secure Message, and Key generation on your local machine ([#277](https://github.com/cossacklabs/themis/pull/277), [#293](https://github.com/cossacklabs/themis/pull/293), [#305](https://github.com/cossacklabs/themis/pull/305), [#306](https://github.com/cossacklabs/themis/pull/306))
- **PyThemis:**
  - Improved the installation process via Makefile for python3 users ([#300](https://github.com/cossacklabs/themis/pull/300));
  - Added [CLI utils](https://docs.cossacklabs.com/pages/documentation-themis/#encrypt-decrypt-console-utils) and integration tests that allow you to test Secure Cell, Secure Message, and Key generation on your local machine ([#277](https://github.com/cossacklabs/themis/pull/277), [#293](https://github.com/cossacklabs/themis/pull/293), [#305](https://github.com/cossacklabs/themis/pull/305), [#306](https://github.com/cossacklabs/themis/pull/306)).
- **PHPThemis:**
  - Added support of PHP 7.0, 7.1, 7.2 ([#278](https://github.com/cossacklabs/themis/pull/278), [#280](https://github.com/cossacklabs/themis/pull/280));
  - Added a package for `phpthemis`. Now you don't need to compile it from sources. See the installation [PHP guide](https://docs.cossacklabs.com/pages/php-howto/#installing-stable-version-from-packages) for more details;
  - Improved [unit tests](https://docs.cossacklabs.com/pages/php-howto/#installing-stable-version-from-packages). Now it's easy to run tests because all the dependencies are handled by a php-composer ([#284](https://github.com/cossacklabs/themis/pull/284), [#285](https://github.com/cossacklabs/themis/pull/285), [#303](https://github.com/cossacklabs/themis/pull/303));
  - Added a memory test suit, which allows us to keep a closer eye on PHPThemis' memory usage ([#298](https://github.com/cossacklabs/themis/pull/298));
  - Added [CLI utils](https://docs.cossacklabs.com/pages/documentation-themis/#encrypt-decrypt-console-utils) and integration tests that allow you to test Secure Cell, Secure Message, and Key generation on your local machine ([#277](https://github.com/cossacklabs/themis/pull/277), [#293](https://github.com/cossacklabs/themis/pull/293), [#305](https://github.com/cossacklabs/themis/pull/305), [#306](https://github.com/cossacklabs/themis/pull/306)).


## [0.9.6](https://github.com/cossacklabs/themis/releases/tag/0.9.6), December 14th 2017

**TL;DR:** OpenSSL 1.1 support.

_Docs:_

- Significant update of the [Contributing section](https://docs.cossacklabs.com/pages/documentation-themis/#contributing-to-themis).

_Infrastructure:_

- Removed support for _Ubuntu Precise_.
- Fixed `.rpm` package versioning ([#240](https://github.com/cossacklabs/themis/pull/240)).
- Added a handy command for preparing and running of all the tests `make test` ([#243](https://github.com/cossacklabs/themis/issues/243)).
- Added small changes and updates into [Makefile](https://github.com/cossacklabs/themis/blob/master/Makefile) to make it even better and fixed the installing dependencies ([#236](https://github.com/cossacklabs/themis/pull/236), [#239](https://github.com/cossacklabs/themis/pull/239), [#250](https://github.com/cossacklabs/themis/pull/250)).


_Code:_

- **Core:**
  - added OpenSSL 1.1 support ([#208](https://github.com/cossacklabs/themis/issues/208)).
- **Android wrapper**:
  - fixed Secure Cell in token protect mode ([#251](https://github.com/cossacklabs/themis/pull/251));
  - fixed casting warnings in JNI code ([#246](https://github.com/cossacklabs/themis/pull/246)).
- **iOS wrapper:**
  - updated wrapper to be compatible with Swift4 ([#230](https://github.com/cossacklabs/themis/issues/230));
  - added nullability support ([#255](https://github.com/cossacklabs/themis/pull/255));
  - made the NSError autoreleasing ([#257](https://github.com/cossacklabs/themis/pull/257), [#259](https://github.com/cossacklabs/themis/pull/259)) from [@valeriyvan](https://github.com/valeriyvan);
  - fixed warnings that appeared due to renaming `error.h` files ([#247](https://github.com/cossacklabs/themis/pull/247));
  - updated and refactored tests ([#231](https://github.com/cossacklabs/themis/pull/231), [#232](https://github.com/cossacklabs/themis/pull/232)).
- **GoThemis:**
   - added compatibility with old Go (1.2) ([#253](https://github.com/cossacklabs/themis/issues/253));
   - fixed tests ([#261](https://github.com/cossacklabs/themis/pull/261)).
- **JSThemis:**
  - fixed installation path for macOS ([#237](https://github.com/cossacklabs/themis/issues/237), [#238](https://github.com/cossacklabs/themis/pull/238/)).
- **PyThemis:**
  - fixed compatibility with version 0.9.5 ([#241](https://github.com/cossacklabs/themis/pull/241)), pushed as a separate package [0.9.5.1](https://pypi.python.org/pypi/pythemis/0.9.5.1).


## [0.9.5](https://github.com/cossacklabs/themis/releases/tag/0.9.5), September 13th 2017

**TL;DR:** Mostly usability fixes for wrappers.

_Infrastructure:_

- You can now download pre-built Themis packages from **our package server**.
- Enhanced building process for **MacOS** (working now!) ([#215](https://github.com/cossacklabs/themis/issues/215)).
- Enhanced building process for **Debian 9.x** (working even better now!).
- Updated documentation and examples to make it easier to understand.
- Now we use Bitrise as a separate CI for iOS wrapper.
- Test and code coverage are automagically measured now!

_Code:_

- **Core:** disabled SHA1 support.
- **Secure Comparator:** magically improved code readability ([#196](https://github.com/cossacklabs/themis/issues/196), [#195](https://github.com/cossacklabs/themis/issues/195)).
- **iOS wrapper:** added support of dynamic frameworks and bitcode ([#222](https://github.com/cossacklabs/themis/issues/222), [#219](https://github.com/cossacklabs/themis/issues/219), [#205](https://github.com/cossacklabs/themis/issues/205)).
- **GoThemis:** refactored custom error (`themisError`) type.
- **PHP wrapper:** updated tests.
- **PyThemis:** considerably improved example projects.


## [0.9.4](https://github.com/cossacklabs/themis/releases/tag/0.9.4), November 22nd 2016

This is tiny intermediary release to lock ongoing changes in stable form for all languages:

* **BoringSSL** support on **Android** and **Linux**
* Fixed some leaks and code styling problems (thanks to [@bryongloden](https://github.com/bryongloden))
* Memory management updates for stability in languages, which rely on sloppy GC
* Fix Themis build errors under certain conditions
* **Secure Comparator** examples for many languages
* **Swift3** support + numerous enhancements from [@valeriyvan](https://github.com/valeriyvan), thanks a lot!
* **GoThemis**: fixed rare behavior in Secure Session wrapper
* GoThemis examples
* **JsThemis** syntax corrections and style fixes
* JsThemis Nan usage to enhance compatibility
* More and better **Themis Server examples**
* Enhanced **error messages** (now with proper spelling!)
* Corrections for **[RD_Themis](https://github.com/cossacklabs/rd_themis)**

## [0.9.3.1](https://github.com/cossacklabs/themis/releases/tag/0.9.3.1), August 24th 2016

Updating podspec to be compatible with CocoaPods 1.0


## [0.9.3](https://github.com/cossacklabs/themis/releases/tag/0.9.3), May 24th 2016

_Infrastructure_:
* Lots of new high-level language wrappers
* Enhanced **[documentation](https://docs.cossacklabs.com/products/themis/)**
* Lots of various demo projects
* Updated **[Themis Server](https://themis.cossacklabs.com)**
* Better **make** system verbosity (now you can actually see what succeeded and what didn't)
* Infrastructure to **build Java** on all platforms

_Code_:
* **iOS wrapper** now has umbrella header.
* We added **Swift** language [examples](https://github.com/cossacklabs/themis/tree/master/docs/examples/swift) and [howto](https://docs.cossacklabs.com/pages/swift-howto/).
* Themis wrapper for **Go** language: [howto](https://docs.cossacklabs.com/pages/go-howto/) (examples coming soon).
* Themis wrapper for **NodeJS**: [examples](https://github.com/cossacklabs/themis/tree/master/docs/examples/nodejs) and [howto](https://docs.cossacklabs.com/pages/nodejs-howto/).
* Google Chrome-friendly spin-off called [WebThemis](https://github.com/cossacklabs/webthemis) was released.
* Themis wrapper for **C++**: [examples](https://github.com/cossacklabs/themis/tree/master/docs/examples/c%2B%2B) and [HowTo](https://docs.cossacklabs.com/pages/cpp-howto/).
* **[Secure Comparator](https://www.cossacklabs.com/files/secure-comparator-paper-rev12.pdf)** got [serious updates](https://cossacklabs.com/fixing-secure-comparator.html) to eliminate possible security drawbacks pointed out by cryptographic community.


## [0.9.2](https://github.com/cossacklabs/themis/releases/tag/0.9.2), November 4th 2015

_Infrastructure_:

- **Much better documentation**
- We've introduced **Themis Server**, interactive environment to debug your apps and learn how Themis works.
- **Tests** for all platforms and languages.
- Themis is now integrated with **Circle CI**, with controls every repository change and tests it
- Added **conditional compilation for advanced features** (see 4.5 and our blog for more information)
- **Doxygen**-friendly comments in code

_Code_:

- **Python Themis wrapper** is now Python 3 / PEP friendly.
- **Android Themis wrapper** for Secure Message now works in Sign/Verify mode, too.
- **PHP Themis** wrapper now supports Secure Session (although with some advice on use cases, see docs).
- **iOS wrapper** supports iOS 9, lots of minor fixes.
- **Better exceptions** and verbose errors in some wrappers.
- **Longer RSA keys** support
- **Better abstractions for cryptosystem parameters** like key lengths.
- **Zero Knowledge Proof-based authentication** called Secure Comparator. Advanced experimental feature.<|MERGE_RESOLUTION|>--- conflicted
+++ resolved
@@ -4,8 +4,6 @@
 
 Changes that are currently in development and have not been released yet.
 
-<<<<<<< HEAD
-=======
 ## [0.13.10](https://github.com/cossacklabs/themis/releases/tag/0.13.10), May 26th 2021
 
 **Deprecation Notice for CocoaPods users:**
@@ -25,7 +23,6 @@
 
   - `themis` for CocoaPods now uses XCFrameworks, supports Apple Silicon, and OpenSSL 1.1.1k ([#828](https://github.com/cossacklabs/themis/pull/828)).
 
->>>>>>> d869a4f3
 ## [0.13.9](https://github.com/cossacklabs/themis/releases/tag/0.13.9), May 14th 2021
 
 **Hotfix for Apple platforms:**
