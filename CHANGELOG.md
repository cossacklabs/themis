--- conflicted
+++ resolved
@@ -12,13 +12,6 @@
   - `make deb` and `make rpm` with `ENGINE=boringssl` will now produce `libthemis-boringssl` packages with embedded BoringSSL ([#683](https://github.com/cossacklabs/themis/pull/683), [#686](https://github.com/cossacklabs/themis/pull/686)).
   - `secure_session_create()` now allows only EC keys, returning an error for RSA ([#693](https://github.com/cossacklabs/themis/pull/693)).
   - Cleaned up unused private API. Thanks to [**@luismerino**](https://github.com/luismerino) for pointing this out ([#714](https://github.com/cossacklabs/themis/pull/714)).
-<<<<<<< HEAD
-  - Updated embedded BoringSSL to the latest version ([#743](https://github.com/cossacklabs/themis/pull/743)).
-
-- **Android**
-
-  - Updated embedded BoringSSL to the latest version ([#743](https://github.com/cossacklabs/themis/pull/743)).
-=======
   - Cleaned up public header files and API of Themis and Soter ([#759](https://github.com/cossacklabs/themis/pull/759)).
 
     Private header files are no longer installed. Private APIs which have been unintentially exported are no longer available. This might be a **breaking change** for those who have used them. Please refrain from using private API and include only public API:
@@ -73,11 +66,15 @@
     </details>
 
   - Fixed multiple buffer overflows in Secure Message ([#763](https://github.com/cossacklabs/themis/pull/763)).
+  - Updated embedded BoringSSL to the latest version ([#743](https://github.com/cossacklabs/themis/pull/743)).
+
+- **Android**
+
+  - Updated embedded BoringSSL to the latest version ([#743](https://github.com/cossacklabs/themis/pull/743)).
 
 - **C++**
 
   - `themispp::secure_message_t::sign()` output is a bit smaller now ([#775](https://github.com/cossacklabs/themis/pull/775)).
->>>>>>> dbe70f20
 
 - **Go**
 
@@ -158,12 +155,9 @@
 
 - **WebAssembly**
 
-  - Updated embedded BoringSSL to the latest version ([#743](https://github.com/cossacklabs/themis/pull/743)).
-
-- **WebAssembly**
-
   - Updated Emscripten toolchain to the latest version ([#760](https://github.com/cossacklabs/themis/pull/760)).
   - Node.js v16 is now supported ([#801](https://github.com/cossacklabs/themis/pull/801)).
+  - Updated embedded BoringSSL to the latest version ([#743](https://github.com/cossacklabs/themis/pull/743)).
 
 _Infrastructure:_
 
@@ -172,15 +166,13 @@
 - `make deb` and `make rpm` with `ENGINE=boringssl` will now produce `libthemis-boringssl` packages with embedded BoringSSL ([#683](https://github.com/cossacklabs/themis/pull/683), [#686](https://github.com/cossacklabs/themis/pull/686)).
 - Build system and tests now respect the `PATH` settings ([#685](https://github.com/cossacklabs/themis/pull/685)).
 - Rename embedded BoringSSL symbols by default to avoid conflicts with system OpenSSL ([#702](https://github.com/cossacklabs/themis/pull/702)).
-<<<<<<< HEAD
-- Started phasing out CircleCI in favour of GitHub Actions ([#709](https://github.com/cossacklabs/themis/pull/709)).
-- New makefile target `update_boringssl` can be used to update embedded BoringSSL ([#743](https://github.com/cossacklabs/themis/pull/743)).
-=======
 - Started phasing out CircleCI in favour of GitHub Actions ([#709](https://github.com/cossacklabs/themis/pull/709), [#755](https://github.com/cossacklabs/themis/pull/755)).
 - Themis is now fuzzed with `afl++` ([#766](https://github.com/cossacklabs/themis/pull/766)).
 - Secure Message is now covered with fuzz testing ([#762](https://github.com/cossacklabs/themis/pull/762)).
 - JavaThemis for Android and desktop Java is now published in the Maven Central repository ([#786](https://github.com/cossacklabs/themis/pull/786), [#788](https://github.com/cossacklabs/themis/pull/788)).
 - MSYS2 builds for Windows are now checked by CI ([#791](https://github.com/cossacklabs/themis/pull/791)).
+- New makefile target `update_boringssl` can be used to update embedded BoringSSL ([#743](https://github.com/cossacklabs/themis/pull/743)).
+
 
 ## [0.13.7](https://github.com/cossacklabs/themis/releases/tag/0.13.7), April 28rd 2021
 
@@ -225,7 +217,6 @@
 - **Objective-C / Swift**
 
   - Fixed code signing issues on macOS with Xcode 12 ([#744](https://github.com/cossacklabs/themis/pull/744)).
->>>>>>> dbe70f20
 
 
 ## [0.13.4](https://github.com/cossacklabs/themis/releases/tag/0.13.4), October 29th 2020
