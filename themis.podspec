Pod::Spec.new do |s|
    s.name = "themis"
<<<<<<< HEAD
    s.version = "0.13.1"
=======
    s.version = "0.13.3"
>>>>>>> 7472f22a
    s.summary = "Data security library for network communication and data storage for iOS and mac OS"
    s.description = "Themis is a convenient cryptographic library for data protection. It provides secure messaging with forward secrecy and secure data storage. Themis is aimed at modern development practices and has a unified API across 12 platforms, including iOS/macOS, Ruby, JavaScript, Python, and Java/Android."
    s.homepage = "https://cossacklabs.com"
    s.license = { :type => 'Apache 2.0'}

    s.source = { :git => "https://github.com/cossacklabs/themis.git", :tag => "#{s.version}" }
  
    s.author = {'cossacklabs' => 'info@cossacklabs.com'}

    s.module_name = 'themis'
    s.default_subspec = 'openssl-1.1.1'

    s.ios.deployment_target = '10.0'
    s.osx.deployment_target = '10.11'
    s.ios.frameworks = 'UIKit', 'Foundation'

    # TODO(ilammy, 2020-03-02): resolve "pod spec lint" warnings due to dependencies
    # If you update dependencies, please check whether we can remove "--allow-warnings"
    # from podspec validation in .github/workflows/test-objc.yaml

<<<<<<< HEAD
=======
    # TODO(vixentael, 11 oct 2020): as xcode12 introduces new arm64 architecture, our own openssl framework doesn't work yet
    # Change openssl-1.1.1 to default when fix our openssl
>>>>>>> 7472f22a
    # This variant uses the current stable, non-legacy version of OpenSSL.
    s.subspec 'openssl-1.1.1' do |so|
        # OpenSSL 1.1.1g
        so.dependency 'CLOpenSSL', '~> 1.1.107'

        # Enable Bitcode in projects that depend on Themis.
        so.ios.pod_target_xcconfig = { 'ENABLE_BITCODE' => 'YES' }

        # We're building some C code here which uses includes as it pleases.
        # Allow this behavior, but we will have to control header mappings.
        so.ios.xcconfig = {
            'OTHER_CFLAGS' => '-DLIBRESSL',
            'USE_HEADERMAP' => 'NO',
            'HEADER_SEARCH_PATHS' => '"${PODS_ROOT}/themis/src" "${PODS_ROOT}/themis/src/wrappers/themis/Obj-C"',
            'CLANG_ALLOW_NON_MODULAR_INCLUDES_IN_FRAMEWORK_MODULES' => 'YES',
        }
        so.osx.xcconfig = {
            'OTHER_CFLAGS' => '-DLIBRESSL',
            'USE_HEADERMAP' => 'NO',
            'HEADER_SEARCH_PATHS' => '"${PODS_ROOT}/themis/src" "${PODS_ROOT}/themis/src/wrappers/themis/Obj-C"',
            'CLANG_ALLOW_NON_MODULAR_INCLUDES_IN_FRAMEWORK_MODULES' => 'YES',
        }

        # We need to do this weird subspec matryoshka because CocoaPods
        # insists on compiling everything as if it were a modular framework.
        # Unfortunately, Themis has a lot of #include "themis/something.h"
        # which break in modular compilation. The "header_dir" fixes it up,
        # but we must set it differently for ObjCThemis. Hence two subspecs.
        # End users should use "themis/openssl-1.1.1" only, not these ones.
        so.subspec 'core' do |ss|
            ss.source_files = [
                "src/themis/*.{c,h}",
                "src/soter/*.{c,h}",
                "src/soter/ed25519/*.{c,h}",
                "src/soter/openssl/*.{c,h}",
            ]
            ss.header_dir = "src"
            ss.header_mappings_dir = "src"
            # Don't export Themis Core headers, make only ObjcThemis public.
            ss.private_header_files = [
                "src/themis/*.h",
                "src/soter/*.h",
                "src/soter/ed25519/*.h",
                "src/soter/openssl/*.h",
            ]
        end
        so.subspec 'objcwrapper' do |ss|
            ss.dependency 'themis/openssl-1.1.1/core'
            ss.source_files = "src/wrappers/themis/Obj-C/objcthemis/*.{m,h}"
            ss.header_dir = "objcthemis"
            ss.header_mappings_dir = "src/wrappers/themis/Obj-C/objcthemis"
            ss.public_header_files = "src/wrappers/themis/Obj-C/objcthemis/*.h"
        end
    end

    # use `themis/themis-openssl` as separate target to use Themis with OpenSSL
    s.subspec 'themis-openssl' do |so|
        # Enable bitcode for OpenSSL in a very specific way, but it works, thanks to @deszip 
        #so.ios.pod_target_xcconfig = {'ENABLE_BITCODE' => 'YES' }
        so.ios.pod_target_xcconfig = {
            'OTHER_CFLAGS[config=Debug]'                => '$(inherited) -fembed-bitcode-marker',
            'OTHER_CFLAGS[config=Release]'              => '$(inherited) -fembed-bitcode',
            'BITCODE_GENERATION_MODE[config=Release]'   => 'bitcode',
            'BITCODE_GENERATION_MODE[config=Debug]'     => 'bitcode-marker'
        }
        
        # Xcode12, arm64 simulator issues https://stackoverflow.com/a/63955114
        # disable building for arm64 simulator for now
        
        so.ios.pod_target_xcconfig = { 'EXCLUDED_ARCHS[sdk=iphonesimulator*]' => 'arm64' }
        so.ios.user_target_xcconfig = { 'EXCLUDED_ARCHS[sdk=iphonesimulator*]' => 'arm64' }
        
        
        # TODO: due to error in symbols in GRKOpenSSLFramework 219 release, we've manually switched to 218
        # which doesn't sound like a good decision, so when GRKOpenSSLFramework will be updated –
        # please bring back correct dependency version
        # https://github.com/cossacklabs/themis/issues/538
        # 26 sept 2019
        #so.dependency 'GRKOpenSSLFramework', '~> 1.0.1' # <-- this is good
        # 11 oct 2020 update: trying 1.0.2.20, but it also gives linking errors, so postponed
        # https://github.com/levigroker/GRKOpenSSLFramework/issues/10
        #so.dependency 'GRKOpenSSLFramework', '1.0.2.20'  # 1.0.2u, latest in 1.0.2 branch

        so.dependency 'GRKOpenSSLFramework', '1.0.2.18'  # <-- this is temp


        so.ios.xcconfig = { 'OTHER_CFLAGS' => '-DLIBRESSL', 'USE_HEADERMAP' => 'NO',
        'HEADER_SEARCH_PATHS' => '"${PODS_ROOT}/themis/src" "${PODS_ROOT}/themis/src/wrappers/themis/Obj-C"', 'CLANG_ALLOW_NON_MODULAR_INCLUDES_IN_FRAMEWORK_MODULES' => 'YES' }

        so.osx.xcconfig = { 'OTHER_CFLAGS' => '-DLIBRESSL', 'USE_HEADERMAP' => 'NO',
            'HEADER_SEARCH_PATHS' => '"${PODS_ROOT}/themis/src" "${PODS_ROOT}/themis/src/wrappers/themis/Obj-C"', 'CLANG_ALLOW_NON_MODULAR_INCLUDES_IN_FRAMEWORK_MODULES' => 'YES' }


        # don't use as independent target
        so.subspec 'core' do |ss|
            ss.source_files = "src/themis/*.{h,c}", "src/soter/*.{c,h}", "src/soter/ed25519/*.{c,h}", "src/soter/openssl/*.{c,h}"
            ss.header_mappings_dir = "src"
            ss.header_dir = 'src'
            ss.preserve_paths = "src/themis/*.h", "src/soter/*.h", "src/soter/ed25519/*.h", "src/soter/openssl/*.h"
            ss.private_header_files = "src/themis/*.h", "src/soter/*.h", "src/soter/ed25519/*.h", "src/soter/openssl/*.h"
        end

        # don't use as independent target
        so.subspec 'objcwrapper' do |ss|
            ss.header_mappings_dir = 'src/wrappers/themis/Obj-C/objcthemis'
            ss.source_files = "src/wrappers/themis/Obj-C/objcthemis/*.{m,h}"
            ss.public_header_files = 'src/wrappers/themis/Obj-C/objcthemis/*.h'
            ss.header_dir = 'objcthemis'
            ss.dependency 'themis/themis-openssl/core'
        end
    end


    # use `themis/themis-boringssl` as separate target to use Themis with BoringSSL
    s.subspec 'themis-boringssl' do |so|

        so.dependency 'BoringSSL', '~> 10.0'

        so.ios.xcconfig = { 'OTHER_CFLAGS' => '-DBORINGSSL -DCRYPTO_ENGINE_PATH=boringssl -DSOTER_BORINGSSL_DISABLE_XTS', 'USE_HEADERMAP' => 'NO',
            'HEADER_SEARCH_PATHS' => '"${PODS_ROOT}/themis/src" "${PODS_ROOT}/themis/src/wrappers/themis/Obj-C"', 'CLANG_ALLOW_NON_MODULAR_INCLUDES_IN_FRAMEWORK_MODULES' => 'YES' }

        so.osx.xcconfig = { 'OTHER_CFLAGS' => '-DBORINGSSL -DCRYPTO_ENGINE_PATH=boringssl -DSOTER_BORINGSSL_DISABLE_XTS', 'USE_HEADERMAP' => 'NO',
            'HEADER_SEARCH_PATHS' => '"${PODS_ROOT}/themis/src" "${PODS_ROOT}/themis/src/wrappers/themis/Obj-C"', 'CLANG_ALLOW_NON_MODULAR_INCLUDES_IN_FRAMEWORK_MODULES' => 'YES' }

        # don't use as independent target
        so.subspec 'core' do |ss|
            ss.source_files = "src/themis/*.{h,c}", "src/soter/*.{c,h}", "src/soter/ed25519/*.{c,h}", "src/soter/boringssl/*.{c,h}"
            ss.header_mappings_dir = "src"
            ss.header_dir = 'src'
            ss.preserve_paths = "src/themis/*.h", "src/soter/*.h", "src/soter/ed25519/*.h", "src/soter/boringssl/*.h"
            ss.private_header_files = "src/themis/*.h", "src/soter/*.h", "src/soter/ed25519/*.h", "src/soter/boringssl/*.h"
        end

        # don't use as independent target
        so.subspec 'objcwrapper' do |ss|
            ss.header_mappings_dir = 'src/wrappers/themis/Obj-C/objcthemis'
            ss.source_files = "src/wrappers/themis/Obj-C/objcthemis/*.{m,h}"
            ss.public_header_files = 'src/wrappers/themis/Obj-C/objcthemis/*.h'
            ss.header_dir = 'objcthemis'
            ss.dependency 'themis/themis-boringssl/core'
        end
    end
end<|MERGE_RESOLUTION|>--- conflicted
+++ resolved
@@ -1,10 +1,6 @@
 Pod::Spec.new do |s|
     s.name = "themis"
-<<<<<<< HEAD
-    s.version = "0.13.1"
-=======
     s.version = "0.13.3"
->>>>>>> 7472f22a
     s.summary = "Data security library for network communication and data storage for iOS and mac OS"
     s.description = "Themis is a convenient cryptographic library for data protection. It provides secure messaging with forward secrecy and secure data storage. Themis is aimed at modern development practices and has a unified API across 12 platforms, including iOS/macOS, Ruby, JavaScript, Python, and Java/Android."
     s.homepage = "https://cossacklabs.com"
@@ -15,7 +11,7 @@
     s.author = {'cossacklabs' => 'info@cossacklabs.com'}
 
     s.module_name = 'themis'
-    s.default_subspec = 'openssl-1.1.1'
+    s.default_subspec = 'themis-openssl'
 
     s.ios.deployment_target = '10.0'
     s.osx.deployment_target = '10.11'
@@ -25,11 +21,8 @@
     # If you update dependencies, please check whether we can remove "--allow-warnings"
     # from podspec validation in .github/workflows/test-objc.yaml
 
-<<<<<<< HEAD
-=======
     # TODO(vixentael, 11 oct 2020): as xcode12 introduces new arm64 architecture, our own openssl framework doesn't work yet
     # Change openssl-1.1.1 to default when fix our openssl
->>>>>>> 7472f22a
     # This variant uses the current stable, non-legacy version of OpenSSL.
     s.subspec 'openssl-1.1.1' do |so|
         # OpenSSL 1.1.1g
