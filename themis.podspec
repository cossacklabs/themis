--- conflicted
+++ resolved
@@ -105,7 +105,6 @@
             'BITCODE_GENERATION_MODE[config=Debug]'     => 'bitcode-marker'
         }
 
-<<<<<<< HEAD
         # As of version 1.0.2.20.1, GRKOpenSSLFramework binaries do not contain
         # arm64 slices for iOS Simulator and macOS, and thus do not support
         # Apple Silicon. Disable building Themis for Apple Silicon until
@@ -114,14 +113,6 @@
         so.ios.user_target_xcconfig = { 'EXCLUDED_ARCHS[sdk=iphonesimulator*]' => 'arm64' }
         so.osx.pod_target_xcconfig  = { 'EXCLUDED_ARCHS' => 'arm64' }
         so.osx.user_target_xcconfig = { 'EXCLUDED_ARCHS' => 'arm64' }
-=======
-        # Xcode12, arm64 simulator issues https://stackoverflow.com/a/63955114
-        # disable building for arm64 simulator for now
-
-        so.ios.pod_target_xcconfig = { 'EXCLUDED_ARCHS[sdk=iphonesimulator*]' => 'arm64' }
-        so.ios.user_target_xcconfig = { 'EXCLUDED_ARCHS[sdk=iphonesimulator*]' => 'arm64' }
-
->>>>>>> 3f858f41
 
         # TODO: due to error in symbols in GRKOpenSSLFramework 219 release, we've manually switched to 218
         # which doesn't sound like a good decision, so when GRKOpenSSLFramework will be updated –
