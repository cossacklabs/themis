// !$*UTF8*$!
{
	archiveVersion = 1;
	classes = {
	};
	objectVersion = 46;
	objects = {

/* Begin PBXBuildFile section */
		736DDB661CC5990900CD0C31 /* AppDelegate.swift in Sources */ = {isa = PBXBuildFile; fileRef = 736DDB651CC5990900CD0C31 /* AppDelegate.swift */; };
		736DDB681CC5990900CD0C31 /* ViewController.swift in Sources */ = {isa = PBXBuildFile; fileRef = 736DDB671CC5990900CD0C31 /* ViewController.swift */; };
		736DDB6B1CC5990900CD0C31 /* Main.storyboard in Resources */ = {isa = PBXBuildFile; fileRef = 736DDB691CC5990900CD0C31 /* Main.storyboard */; };
		736DDB6D1CC5990900CD0C31 /* Assets.xcassets in Resources */ = {isa = PBXBuildFile; fileRef = 736DDB6C1CC5990900CD0C31 /* Assets.xcassets */; };
		736DDB701CC5990900CD0C31 /* LaunchScreen.storyboard in Resources */ = {isa = PBXBuildFile; fileRef = 736DDB6E1CC5990900CD0C31 /* LaunchScreen.storyboard */; };
		736DDB781CC5A24A00CD0C31 /* SMessageClient.swift in Sources */ = {isa = PBXBuildFile; fileRef = 736DDB771CC5A24A00CD0C31 /* SMessageClient.swift */; };
		736DDB7A1CC5A25200CD0C31 /* SSessionClient.swift in Sources */ = {isa = PBXBuildFile; fileRef = 736DDB791CC5A25200CD0C31 /* SSessionClient.swift */; };
		A4A7102EE1158D74320B4E52 /* libPods-SwiftThemisServerExample.a in Frameworks */ = {isa = PBXBuildFile; fileRef = 0E6801848E907EE00C295BC7 /* libPods-SwiftThemisServerExample.a */; };
/* End PBXBuildFile section */

/* Begin PBXFileReference section */
		0E6801848E907EE00C295BC7 /* libPods-SwiftThemisServerExample.a */ = {isa = PBXFileReference; explicitFileType = archive.ar; includeInIndex = 0; path = "libPods-SwiftThemisServerExample.a"; sourceTree = BUILT_PRODUCTS_DIR; };
		3F5E6E6E08912450A3BA7180 /* Pods-SwiftThemisServerExample.debug.xcconfig */ = {isa = PBXFileReference; includeInIndex = 1; lastKnownFileType = text.xcconfig; name = "Pods-SwiftThemisServerExample.debug.xcconfig"; path = "../Pods/Target Support Files/Pods-SwiftThemisServerExample/Pods-SwiftThemisServerExample.debug.xcconfig"; sourceTree = "<group>"; };
		736DDB621CC5990900CD0C31 /* SwiftThemisServerExample.app */ = {isa = PBXFileReference; explicitFileType = wrapper.application; includeInIndex = 0; path = SwiftThemisServerExample.app; sourceTree = BUILT_PRODUCTS_DIR; };
		736DDB651CC5990900CD0C31 /* AppDelegate.swift */ = {isa = PBXFileReference; lastKnownFileType = sourcecode.swift; path = AppDelegate.swift; sourceTree = "<group>"; };
		736DDB671CC5990900CD0C31 /* ViewController.swift */ = {isa = PBXFileReference; lastKnownFileType = sourcecode.swift; path = ViewController.swift; sourceTree = "<group>"; };
		736DDB6A1CC5990900CD0C31 /* Base */ = {isa = PBXFileReference; lastKnownFileType = file.storyboard; name = Base; path = Base.lproj/Main.storyboard; sourceTree = "<group>"; };
		736DDB6C1CC5990900CD0C31 /* Assets.xcassets */ = {isa = PBXFileReference; lastKnownFileType = folder.assetcatalog; path = Assets.xcassets; sourceTree = "<group>"; };
		736DDB6F1CC5990900CD0C31 /* Base */ = {isa = PBXFileReference; lastKnownFileType = file.storyboard; name = Base; path = Base.lproj/LaunchScreen.storyboard; sourceTree = "<group>"; };
		736DDB711CC5990900CD0C31 /* Info.plist */ = {isa = PBXFileReference; lastKnownFileType = text.plist.xml; path = Info.plist; sourceTree = "<group>"; };
		736DDB771CC5A24A00CD0C31 /* SMessageClient.swift */ = {isa = PBXFileReference; fileEncoding = 4; lastKnownFileType = sourcecode.swift; path = SMessageClient.swift; sourceTree = "<group>"; };
		736DDB791CC5A25200CD0C31 /* SSessionClient.swift */ = {isa = PBXFileReference; fileEncoding = 4; lastKnownFileType = sourcecode.swift; path = SSessionClient.swift; sourceTree = "<group>"; };
		736DDB7B1CC5A32400CD0C31 /* SwiftThemisServerExample-Bridging-Header.h */ = {isa = PBXFileReference; lastKnownFileType = sourcecode.c.h; path = "SwiftThemisServerExample-Bridging-Header.h"; sourceTree = "<group>"; };
		E806BC50B66C11E5AA4A07C8 /* Pods-SwiftThemisServerExample.release.xcconfig */ = {isa = PBXFileReference; includeInIndex = 1; lastKnownFileType = text.xcconfig; name = "Pods-SwiftThemisServerExample.release.xcconfig"; path = "../Pods/Target Support Files/Pods-SwiftThemisServerExample/Pods-SwiftThemisServerExample.release.xcconfig"; sourceTree = "<group>"; };
/* End PBXFileReference section */

/* Begin PBXFrameworksBuildPhase section */
		736DDB5F1CC5990900CD0C31 /* Frameworks */ = {
			isa = PBXFrameworksBuildPhase;
			buildActionMask = 2147483647;
			files = (
				A4A7102EE1158D74320B4E52 /* libPods-SwiftThemisServerExample.a in Frameworks */,
			);
			runOnlyForDeploymentPostprocessing = 0;
		};
/* End PBXFrameworksBuildPhase section */

/* Begin PBXGroup section */
		736DDB591CC5990900CD0C31 = {
			isa = PBXGroup;
			children = (
				736DDB641CC5990900CD0C31 /* SwiftThemisServerExample */,
				736DDB631CC5990900CD0C31 /* Products */,
				A193FC2C05148572D0191AB7 /* Pods */,
				C29280C4C997D7B15B1E9450 /* Frameworks */,
			);
			sourceTree = "<group>";
		};
		736DDB631CC5990900CD0C31 /* Products */ = {
			isa = PBXGroup;
			children = (
				736DDB621CC5990900CD0C31 /* SwiftThemisServerExample.app */,
			);
			name = Products;
			sourceTree = "<group>";
		};
		736DDB641CC5990900CD0C31 /* SwiftThemisServerExample */ = {
			isa = PBXGroup;
			children = (
				736DDB651CC5990900CD0C31 /* AppDelegate.swift */,
				736DDB771CC5A24A00CD0C31 /* SMessageClient.swift */,
				736DDB791CC5A25200CD0C31 /* SSessionClient.swift */,
				736DDB671CC5990900CD0C31 /* ViewController.swift */,
				736DDB691CC5990900CD0C31 /* Main.storyboard */,
				736DDB6C1CC5990900CD0C31 /* Assets.xcassets */,
				736DDB6E1CC5990900CD0C31 /* LaunchScreen.storyboard */,
				736DDB7B1CC5A32400CD0C31 /* SwiftThemisServerExample-Bridging-Header.h */,
				736DDB711CC5990900CD0C31 /* Info.plist */,
			);
			path = SwiftThemisServerExample;
			sourceTree = "<group>";
		};
		A193FC2C05148572D0191AB7 /* Pods */ = {
			isa = PBXGroup;
			children = (
				3F5E6E6E08912450A3BA7180 /* Pods-SwiftThemisServerExample.debug.xcconfig */,
				E806BC50B66C11E5AA4A07C8 /* Pods-SwiftThemisServerExample.release.xcconfig */,
			);
			name = Pods;
			sourceTree = "<group>";
		};
		C29280C4C997D7B15B1E9450 /* Frameworks */ = {
			isa = PBXGroup;
			children = (
				0E6801848E907EE00C295BC7 /* libPods-SwiftThemisServerExample.a */,
			);
			name = Frameworks;
			sourceTree = "<group>";
		};
/* End PBXGroup section */

/* Begin PBXNativeTarget section */
		736DDB611CC5990900CD0C31 /* SwiftThemisServerExample */ = {
			isa = PBXNativeTarget;
			buildConfigurationList = 736DDB741CC5990900CD0C31 /* Build configuration list for PBXNativeTarget "SwiftThemisServerExample" */;
			buildPhases = (
<<<<<<< HEAD
				7521C531C10F5BBDA84E6229 /* [CP] Check Pods Manifest.lock */,
				736DDB5E1CC5990900CD0C31 /* Sources */,
				736DDB5F1CC5990900CD0C31 /* Frameworks */,
				736DDB601CC5990900CD0C31 /* Resources */,
				34970ACCC23BE6291712C3E6 /* [CP] Embed Pods Frameworks */,
				218482DD932A2BEB2D27AEC9 /* [CP] Copy Pods Resources */,
=======
				00785E02C42C2CDA5D19C327 /* [CP] Check Pods Manifest.lock */,
				736DDB5E1CC5990900CD0C31 /* Sources */,
				736DDB5F1CC5990900CD0C31 /* Frameworks */,
				736DDB601CC5990900CD0C31 /* Resources */,
				AF33915F6B89CD21980A6129 /* [CP] Embed Pods Frameworks */,
				99CF6533428E9C2248974A11 /* [CP] Copy Pods Resources */,
>>>>>>> b2de22cb
			);
			buildRules = (
			);
			dependencies = (
			);
			name = SwiftThemisServerExample;
			productName = SwiftThemisServerExample;
			productReference = 736DDB621CC5990900CD0C31 /* SwiftThemisServerExample.app */;
			productType = "com.apple.product-type.application";
		};
/* End PBXNativeTarget section */

/* Begin PBXProject section */
		736DDB5A1CC5990900CD0C31 /* Project object */ = {
			isa = PBXProject;
			attributes = {
				LastSwiftUpdateCheck = 0730;
				LastUpgradeCheck = 0900;
				ORGANIZATIONNAME = CossackLabs;
				TargetAttributes = {
					736DDB611CC5990900CD0C31 = {
						CreatedOnToolsVersion = 7.3;
						LastSwiftMigration = 0810;
					};
				};
			};
			buildConfigurationList = 736DDB5D1CC5990900CD0C31 /* Build configuration list for PBXProject "SwiftThemisServerExample" */;
			compatibilityVersion = "Xcode 3.2";
			developmentRegion = English;
			hasScannedForEncodings = 0;
			knownRegions = (
				en,
				Base,
			);
			mainGroup = 736DDB591CC5990900CD0C31;
			productRefGroup = 736DDB631CC5990900CD0C31 /* Products */;
			projectDirPath = "";
			projectRoot = "";
			targets = (
				736DDB611CC5990900CD0C31 /* SwiftThemisServerExample */,
			);
		};
/* End PBXProject section */

/* Begin PBXResourcesBuildPhase section */
		736DDB601CC5990900CD0C31 /* Resources */ = {
			isa = PBXResourcesBuildPhase;
			buildActionMask = 2147483647;
			files = (
				736DDB701CC5990900CD0C31 /* LaunchScreen.storyboard in Resources */,
				736DDB6D1CC5990900CD0C31 /* Assets.xcassets in Resources */,
				736DDB6B1CC5990900CD0C31 /* Main.storyboard in Resources */,
			);
			runOnlyForDeploymentPostprocessing = 0;
		};
/* End PBXResourcesBuildPhase section */

/* Begin PBXShellScriptBuildPhase section */
<<<<<<< HEAD
		218482DD932A2BEB2D27AEC9 /* [CP] Copy Pods Resources */ = {
=======
		00785E02C42C2CDA5D19C327 /* [CP] Check Pods Manifest.lock */ = {
>>>>>>> b2de22cb
			isa = PBXShellScriptBuildPhase;
			buildActionMask = 2147483647;
			files = (
			);
			inputPaths = (
			);
<<<<<<< HEAD
			name = "[CP] Copy Pods Resources";
=======
			name = "[CP] Check Pods Manifest.lock";
>>>>>>> b2de22cb
			outputPaths = (
			);
			runOnlyForDeploymentPostprocessing = 0;
			shellPath = /bin/sh;
			shellScript = "diff \"${PODS_PODFILE_DIR_PATH}/Podfile.lock\" \"${PODS_ROOT}/Manifest.lock\" > /dev/null\nif [ $? != 0 ] ; then\n    # print error to STDERR\n    echo \"error: The sandbox is not in sync with the Podfile.lock. Run 'pod install' or update your CocoaPods installation.\" >&2\n    exit 1\nfi\n";
			showEnvVarsInLog = 0;
		};
<<<<<<< HEAD
		34970ACCC23BE6291712C3E6 /* [CP] Embed Pods Frameworks */ = {
=======
		99CF6533428E9C2248974A11 /* [CP] Copy Pods Resources */ = {
>>>>>>> b2de22cb
			isa = PBXShellScriptBuildPhase;
			buildActionMask = 2147483647;
			files = (
			);
			inputPaths = (
			);
<<<<<<< HEAD
			name = "[CP] Embed Pods Frameworks";
=======
			name = "[CP] Copy Pods Resources";
>>>>>>> b2de22cb
			outputPaths = (
			);
			runOnlyForDeploymentPostprocessing = 0;
			shellPath = /bin/sh;
			shellScript = "\"${SRCROOT}/../Pods/Target Support Files/Pods-SwiftThemisServerExample/Pods-SwiftThemisServerExample-resources.sh\"\n";
			showEnvVarsInLog = 0;
		};
<<<<<<< HEAD
		7521C531C10F5BBDA84E6229 /* [CP] Check Pods Manifest.lock */ = {
=======
		AF33915F6B89CD21980A6129 /* [CP] Embed Pods Frameworks */ = {
>>>>>>> b2de22cb
			isa = PBXShellScriptBuildPhase;
			buildActionMask = 2147483647;
			files = (
			);
			inputPaths = (
			);
<<<<<<< HEAD
			name = "[CP] Check Pods Manifest.lock";
=======
			name = "[CP] Embed Pods Frameworks";
>>>>>>> b2de22cb
			outputPaths = (
			);
			runOnlyForDeploymentPostprocessing = 0;
			shellPath = /bin/sh;
			shellScript = "\"${SRCROOT}/../Pods/Target Support Files/Pods-SwiftThemisServerExample/Pods-SwiftThemisServerExample-frameworks.sh\"\n";
			showEnvVarsInLog = 0;
		};
/* End PBXShellScriptBuildPhase section */

/* Begin PBXSourcesBuildPhase section */
		736DDB5E1CC5990900CD0C31 /* Sources */ = {
			isa = PBXSourcesBuildPhase;
			buildActionMask = 2147483647;
			files = (
				736DDB7A1CC5A25200CD0C31 /* SSessionClient.swift in Sources */,
				736DDB781CC5A24A00CD0C31 /* SMessageClient.swift in Sources */,
				736DDB681CC5990900CD0C31 /* ViewController.swift in Sources */,
				736DDB661CC5990900CD0C31 /* AppDelegate.swift in Sources */,
			);
			runOnlyForDeploymentPostprocessing = 0;
		};
/* End PBXSourcesBuildPhase section */

/* Begin PBXVariantGroup section */
		736DDB691CC5990900CD0C31 /* Main.storyboard */ = {
			isa = PBXVariantGroup;
			children = (
				736DDB6A1CC5990900CD0C31 /* Base */,
			);
			name = Main.storyboard;
			sourceTree = "<group>";
		};
		736DDB6E1CC5990900CD0C31 /* LaunchScreen.storyboard */ = {
			isa = PBXVariantGroup;
			children = (
				736DDB6F1CC5990900CD0C31 /* Base */,
			);
			name = LaunchScreen.storyboard;
			sourceTree = "<group>";
		};
/* End PBXVariantGroup section */

/* Begin XCBuildConfiguration section */
		736DDB721CC5990900CD0C31 /* Debug */ = {
			isa = XCBuildConfiguration;
			buildSettings = {
				ALWAYS_SEARCH_USER_PATHS = NO;
				CLANG_ANALYZER_NONNULL = YES;
				CLANG_CXX_LANGUAGE_STANDARD = "gnu++0x";
				CLANG_CXX_LIBRARY = "libc++";
				CLANG_ENABLE_MODULES = YES;
				CLANG_ENABLE_OBJC_ARC = YES;
				CLANG_WARN_BLOCK_CAPTURE_AUTORELEASING = YES;
				CLANG_WARN_BOOL_CONVERSION = YES;
				CLANG_WARN_COMMA = YES;
				CLANG_WARN_CONSTANT_CONVERSION = YES;
				CLANG_WARN_DIRECT_OBJC_ISA_USAGE = YES_ERROR;
				CLANG_WARN_EMPTY_BODY = YES;
				CLANG_WARN_ENUM_CONVERSION = YES;
				CLANG_WARN_INFINITE_RECURSION = YES;
				CLANG_WARN_INT_CONVERSION = YES;
				CLANG_WARN_NON_LITERAL_NULL_CONVERSION = YES;
				CLANG_WARN_OBJC_LITERAL_CONVERSION = YES;
				CLANG_WARN_OBJC_ROOT_CLASS = YES_ERROR;
				CLANG_WARN_RANGE_LOOP_ANALYSIS = YES;
				CLANG_WARN_STRICT_PROTOTYPES = YES;
				CLANG_WARN_SUSPICIOUS_MOVE = YES;
				CLANG_WARN_UNREACHABLE_CODE = YES;
				CLANG_WARN__DUPLICATE_METHOD_MATCH = YES;
				"CODE_SIGN_IDENTITY[sdk=iphoneos*]" = "iPhone Developer";
				COPY_PHASE_STRIP = NO;
				DEBUG_INFORMATION_FORMAT = dwarf;
				ENABLE_STRICT_OBJC_MSGSEND = YES;
				ENABLE_TESTABILITY = YES;
				GCC_C_LANGUAGE_STANDARD = gnu99;
				GCC_DYNAMIC_NO_PIC = NO;
				GCC_NO_COMMON_BLOCKS = YES;
				GCC_OPTIMIZATION_LEVEL = 0;
				GCC_PREPROCESSOR_DEFINITIONS = (
					"DEBUG=1",
					"$(inherited)",
				);
				GCC_WARN_64_TO_32_BIT_CONVERSION = YES;
				GCC_WARN_ABOUT_RETURN_TYPE = YES_ERROR;
				GCC_WARN_UNDECLARED_SELECTOR = YES;
				GCC_WARN_UNINITIALIZED_AUTOS = YES_AGGRESSIVE;
				GCC_WARN_UNUSED_FUNCTION = YES;
				GCC_WARN_UNUSED_VARIABLE = YES;
				IPHONEOS_DEPLOYMENT_TARGET = 8.0;
				MTL_ENABLE_DEBUG_INFO = YES;
				ONLY_ACTIVE_ARCH = YES;
				SDKROOT = iphoneos;
				SWIFT_OPTIMIZATION_LEVEL = "-Onone";
			};
			name = Debug;
		};
		736DDB731CC5990900CD0C31 /* Release */ = {
			isa = XCBuildConfiguration;
			buildSettings = {
				ALWAYS_SEARCH_USER_PATHS = NO;
				CLANG_ANALYZER_NONNULL = YES;
				CLANG_CXX_LANGUAGE_STANDARD = "gnu++0x";
				CLANG_CXX_LIBRARY = "libc++";
				CLANG_ENABLE_MODULES = YES;
				CLANG_ENABLE_OBJC_ARC = YES;
				CLANG_WARN_BLOCK_CAPTURE_AUTORELEASING = YES;
				CLANG_WARN_BOOL_CONVERSION = YES;
				CLANG_WARN_COMMA = YES;
				CLANG_WARN_CONSTANT_CONVERSION = YES;
				CLANG_WARN_DIRECT_OBJC_ISA_USAGE = YES_ERROR;
				CLANG_WARN_EMPTY_BODY = YES;
				CLANG_WARN_ENUM_CONVERSION = YES;
				CLANG_WARN_INFINITE_RECURSION = YES;
				CLANG_WARN_INT_CONVERSION = YES;
				CLANG_WARN_NON_LITERAL_NULL_CONVERSION = YES;
				CLANG_WARN_OBJC_LITERAL_CONVERSION = YES;
				CLANG_WARN_OBJC_ROOT_CLASS = YES_ERROR;
				CLANG_WARN_RANGE_LOOP_ANALYSIS = YES;
				CLANG_WARN_STRICT_PROTOTYPES = YES;
				CLANG_WARN_SUSPICIOUS_MOVE = YES;
				CLANG_WARN_UNREACHABLE_CODE = YES;
				CLANG_WARN__DUPLICATE_METHOD_MATCH = YES;
				"CODE_SIGN_IDENTITY[sdk=iphoneos*]" = "iPhone Developer";
				COPY_PHASE_STRIP = NO;
				DEBUG_INFORMATION_FORMAT = "dwarf-with-dsym";
				ENABLE_NS_ASSERTIONS = NO;
				ENABLE_STRICT_OBJC_MSGSEND = YES;
				GCC_C_LANGUAGE_STANDARD = gnu99;
				GCC_NO_COMMON_BLOCKS = YES;
				GCC_WARN_64_TO_32_BIT_CONVERSION = YES;
				GCC_WARN_ABOUT_RETURN_TYPE = YES_ERROR;
				GCC_WARN_UNDECLARED_SELECTOR = YES;
				GCC_WARN_UNINITIALIZED_AUTOS = YES_AGGRESSIVE;
				GCC_WARN_UNUSED_FUNCTION = YES;
				GCC_WARN_UNUSED_VARIABLE = YES;
				IPHONEOS_DEPLOYMENT_TARGET = 8.0;
				MTL_ENABLE_DEBUG_INFO = NO;
				SDKROOT = iphoneos;
				SWIFT_OPTIMIZATION_LEVEL = "-Owholemodule";
				VALIDATE_PRODUCT = YES;
			};
			name = Release;
		};
		736DDB751CC5990900CD0C31 /* Debug */ = {
			isa = XCBuildConfiguration;
			baseConfigurationReference = 3F5E6E6E08912450A3BA7180 /* Pods-SwiftThemisServerExample.debug.xcconfig */;
			buildSettings = {
				ASSETCATALOG_COMPILER_APPICON_NAME = AppIcon;
				INFOPLIST_FILE = SwiftThemisServerExample/Info.plist;
				LD_RUNPATH_SEARCH_PATHS = "$(inherited) @executable_path/Frameworks";
				PRODUCT_BUNDLE_IDENTIFIER = com.cossacklabs.SwiftThemisServerExample;
				PRODUCT_NAME = "$(TARGET_NAME)";
				SWIFT_OBJC_BRIDGING_HEADER = "$(SRCROOT)/$(PROJECT_NAME)/SwiftThemisServerExample-Bridging-Header.h";
				SWIFT_VERSION = 3.0;
			};
			name = Debug;
		};
		736DDB761CC5990900CD0C31 /* Release */ = {
			isa = XCBuildConfiguration;
			baseConfigurationReference = E806BC50B66C11E5AA4A07C8 /* Pods-SwiftThemisServerExample.release.xcconfig */;
			buildSettings = {
				ASSETCATALOG_COMPILER_APPICON_NAME = AppIcon;
				INFOPLIST_FILE = SwiftThemisServerExample/Info.plist;
				LD_RUNPATH_SEARCH_PATHS = "$(inherited) @executable_path/Frameworks";
				PRODUCT_BUNDLE_IDENTIFIER = com.cossacklabs.SwiftThemisServerExample;
				PRODUCT_NAME = "$(TARGET_NAME)";
				SWIFT_OBJC_BRIDGING_HEADER = "$(SRCROOT)/$(PROJECT_NAME)/SwiftThemisServerExample-Bridging-Header.h";
				SWIFT_VERSION = 3.0;
			};
			name = Release;
		};
/* End XCBuildConfiguration section */

/* Begin XCConfigurationList section */
		736DDB5D1CC5990900CD0C31 /* Build configuration list for PBXProject "SwiftThemisServerExample" */ = {
			isa = XCConfigurationList;
			buildConfigurations = (
				736DDB721CC5990900CD0C31 /* Debug */,
				736DDB731CC5990900CD0C31 /* Release */,
			);
			defaultConfigurationIsVisible = 0;
			defaultConfigurationName = Release;
		};
		736DDB741CC5990900CD0C31 /* Build configuration list for PBXNativeTarget "SwiftThemisServerExample" */ = {
			isa = XCConfigurationList;
			buildConfigurations = (
				736DDB751CC5990900CD0C31 /* Debug */,
				736DDB761CC5990900CD0C31 /* Release */,
			);
			defaultConfigurationIsVisible = 0;
			defaultConfigurationName = Release;
		};
/* End XCConfigurationList section */
	};
	rootObject = 736DDB5A1CC5990900CD0C31 /* Project object */;
}<|MERGE_RESOLUTION|>--- conflicted
+++ resolved
@@ -103,21 +103,12 @@
 			isa = PBXNativeTarget;
 			buildConfigurationList = 736DDB741CC5990900CD0C31 /* Build configuration list for PBXNativeTarget "SwiftThemisServerExample" */;
 			buildPhases = (
-<<<<<<< HEAD
-				7521C531C10F5BBDA84E6229 /* [CP] Check Pods Manifest.lock */,
-				736DDB5E1CC5990900CD0C31 /* Sources */,
-				736DDB5F1CC5990900CD0C31 /* Frameworks */,
-				736DDB601CC5990900CD0C31 /* Resources */,
-				34970ACCC23BE6291712C3E6 /* [CP] Embed Pods Frameworks */,
-				218482DD932A2BEB2D27AEC9 /* [CP] Copy Pods Resources */,
-=======
 				00785E02C42C2CDA5D19C327 /* [CP] Check Pods Manifest.lock */,
 				736DDB5E1CC5990900CD0C31 /* Sources */,
 				736DDB5F1CC5990900CD0C31 /* Frameworks */,
 				736DDB601CC5990900CD0C31 /* Resources */,
 				AF33915F6B89CD21980A6129 /* [CP] Embed Pods Frameworks */,
 				99CF6533428E9C2248974A11 /* [CP] Copy Pods Resources */,
->>>>>>> b2de22cb
 			);
 			buildRules = (
 			);
@@ -176,22 +167,14 @@
 /* End PBXResourcesBuildPhase section */
 
 /* Begin PBXShellScriptBuildPhase section */
-<<<<<<< HEAD
-		218482DD932A2BEB2D27AEC9 /* [CP] Copy Pods Resources */ = {
-=======
 		00785E02C42C2CDA5D19C327 /* [CP] Check Pods Manifest.lock */ = {
->>>>>>> b2de22cb
 			isa = PBXShellScriptBuildPhase;
 			buildActionMask = 2147483647;
 			files = (
 			);
 			inputPaths = (
 			);
-<<<<<<< HEAD
-			name = "[CP] Copy Pods Resources";
-=======
 			name = "[CP] Check Pods Manifest.lock";
->>>>>>> b2de22cb
 			outputPaths = (
 			);
 			runOnlyForDeploymentPostprocessing = 0;
@@ -199,22 +182,14 @@
 			shellScript = "diff \"${PODS_PODFILE_DIR_PATH}/Podfile.lock\" \"${PODS_ROOT}/Manifest.lock\" > /dev/null\nif [ $? != 0 ] ; then\n    # print error to STDERR\n    echo \"error: The sandbox is not in sync with the Podfile.lock. Run 'pod install' or update your CocoaPods installation.\" >&2\n    exit 1\nfi\n";
 			showEnvVarsInLog = 0;
 		};
-<<<<<<< HEAD
-		34970ACCC23BE6291712C3E6 /* [CP] Embed Pods Frameworks */ = {
-=======
 		99CF6533428E9C2248974A11 /* [CP] Copy Pods Resources */ = {
->>>>>>> b2de22cb
 			isa = PBXShellScriptBuildPhase;
 			buildActionMask = 2147483647;
 			files = (
 			);
 			inputPaths = (
 			);
-<<<<<<< HEAD
-			name = "[CP] Embed Pods Frameworks";
-=======
 			name = "[CP] Copy Pods Resources";
->>>>>>> b2de22cb
 			outputPaths = (
 			);
 			runOnlyForDeploymentPostprocessing = 0;
@@ -222,22 +197,14 @@
 			shellScript = "\"${SRCROOT}/../Pods/Target Support Files/Pods-SwiftThemisServerExample/Pods-SwiftThemisServerExample-resources.sh\"\n";
 			showEnvVarsInLog = 0;
 		};
-<<<<<<< HEAD
-		7521C531C10F5BBDA84E6229 /* [CP] Check Pods Manifest.lock */ = {
-=======
 		AF33915F6B89CD21980A6129 /* [CP] Embed Pods Frameworks */ = {
->>>>>>> b2de22cb
 			isa = PBXShellScriptBuildPhase;
 			buildActionMask = 2147483647;
 			files = (
 			);
 			inputPaths = (
 			);
-<<<<<<< HEAD
-			name = "[CP] Check Pods Manifest.lock";
-=======
 			name = "[CP] Embed Pods Frameworks";
->>>>>>> b2de22cb
 			outputPaths = (
 			);
 			runOnlyForDeploymentPostprocessing = 0;
