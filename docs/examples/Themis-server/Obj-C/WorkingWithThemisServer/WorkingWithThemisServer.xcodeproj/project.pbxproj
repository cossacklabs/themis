// !$*UTF8*$!
{
	archiveVersion = 1;
	classes = {
	};
	objectVersion = 46;
	objects = {

/* Begin PBXBuildFile section */
		733BD9BC1BDBF58500C6DA2F /* main.m in Sources */ = {isa = PBXBuildFile; fileRef = 733BD9BB1BDBF58500C6DA2F /* main.m */; };
		733BD9BF1BDBF58600C6DA2F /* AppDelegate.m in Sources */ = {isa = PBXBuildFile; fileRef = 733BD9BE1BDBF58600C6DA2F /* AppDelegate.m */; };
		733BD9C21BDBF58600C6DA2F /* ViewController.m in Sources */ = {isa = PBXBuildFile; fileRef = 733BD9C11BDBF58600C6DA2F /* ViewController.m */; };
		733BD9C51BDBF58600C6DA2F /* Main.storyboard in Resources */ = {isa = PBXBuildFile; fileRef = 733BD9C31BDBF58600C6DA2F /* Main.storyboard */; };
		733BD9C71BDBF58600C6DA2F /* Assets.xcassets in Resources */ = {isa = PBXBuildFile; fileRef = 733BD9C61BDBF58600C6DA2F /* Assets.xcassets */; };
		733BD9CA1BDBF58600C6DA2F /* LaunchScreen.storyboard in Resources */ = {isa = PBXBuildFile; fileRef = 733BD9C81BDBF58600C6DA2F /* LaunchScreen.storyboard */; };
		733BD9D51BDBF58600C6DA2F /* WorkingWithThemisServerTests.m in Sources */ = {isa = PBXBuildFile; fileRef = 733BD9D41BDBF58600C6DA2F /* WorkingWithThemisServerTests.m */; };
		733BD9E01BDBF58600C6DA2F /* WorkingWithThemisServerUITests.m in Sources */ = {isa = PBXBuildFile; fileRef = 733BD9DF1BDBF58600C6DA2F /* WorkingWithThemisServerUITests.m */; };
		733BD9F11BDBF77700C6DA2F /* SMessageClient.m in Sources */ = {isa = PBXBuildFile; fileRef = 733BD9EE1BDBF77700C6DA2F /* SMessageClient.m */; };
		733BD9F21BDBF77700C6DA2F /* SSessionClient.m in Sources */ = {isa = PBXBuildFile; fileRef = 733BD9F01BDBF77700C6DA2F /* SSessionClient.m */; };
		990521F77E0D17EC8CF7010B /* libPods-WorkingWithThemisServer.a in Frameworks */ = {isa = PBXBuildFile; fileRef = E7504EE76905042F8B55520B /* libPods-WorkingWithThemisServer.a */; };
/* End PBXBuildFile section */

/* Begin PBXContainerItemProxy section */
		733BD9D11BDBF58600C6DA2F /* PBXContainerItemProxy */ = {
			isa = PBXContainerItemProxy;
			containerPortal = 733BD9AF1BDBF58500C6DA2F /* Project object */;
			proxyType = 1;
			remoteGlobalIDString = 733BD9B61BDBF58500C6DA2F;
			remoteInfo = WorkingWithThemisServer;
		};
		733BD9DC1BDBF58600C6DA2F /* PBXContainerItemProxy */ = {
			isa = PBXContainerItemProxy;
			containerPortal = 733BD9AF1BDBF58500C6DA2F /* Project object */;
			proxyType = 1;
			remoteGlobalIDString = 733BD9B61BDBF58500C6DA2F;
			remoteInfo = WorkingWithThemisServer;
		};
/* End PBXContainerItemProxy section */

/* Begin PBXFileReference section */
		14B10D803291B4830D58720C /* Pods-WorkingWithThemisServer.release.xcconfig */ = {isa = PBXFileReference; includeInIndex = 1; lastKnownFileType = text.xcconfig; name = "Pods-WorkingWithThemisServer.release.xcconfig"; path = "../Pods/Target Support Files/Pods-WorkingWithThemisServer/Pods-WorkingWithThemisServer.release.xcconfig"; sourceTree = "<group>"; };
		46F93E69ACB8199FC3B98C68 /* Pods-WorkingWithThemisServer.debug.xcconfig */ = {isa = PBXFileReference; includeInIndex = 1; lastKnownFileType = text.xcconfig; name = "Pods-WorkingWithThemisServer.debug.xcconfig"; path = "../Pods/Target Support Files/Pods-WorkingWithThemisServer/Pods-WorkingWithThemisServer.debug.xcconfig"; sourceTree = "<group>"; };
		733BD9B71BDBF58500C6DA2F /* WorkingWithThemisServer.app */ = {isa = PBXFileReference; explicitFileType = wrapper.application; includeInIndex = 0; path = WorkingWithThemisServer.app; sourceTree = BUILT_PRODUCTS_DIR; };
		733BD9BB1BDBF58500C6DA2F /* main.m */ = {isa = PBXFileReference; lastKnownFileType = sourcecode.c.objc; path = main.m; sourceTree = "<group>"; };
		733BD9BD1BDBF58500C6DA2F /* AppDelegate.h */ = {isa = PBXFileReference; lastKnownFileType = sourcecode.c.h; path = AppDelegate.h; sourceTree = "<group>"; };
		733BD9BE1BDBF58600C6DA2F /* AppDelegate.m */ = {isa = PBXFileReference; lastKnownFileType = sourcecode.c.objc; path = AppDelegate.m; sourceTree = "<group>"; };
		733BD9C01BDBF58600C6DA2F /* ViewController.h */ = {isa = PBXFileReference; lastKnownFileType = sourcecode.c.h; path = ViewController.h; sourceTree = "<group>"; };
		733BD9C11BDBF58600C6DA2F /* ViewController.m */ = {isa = PBXFileReference; lastKnownFileType = sourcecode.c.objc; path = ViewController.m; sourceTree = "<group>"; };
		733BD9C41BDBF58600C6DA2F /* Base */ = {isa = PBXFileReference; lastKnownFileType = file.storyboard; name = Base; path = Base.lproj/Main.storyboard; sourceTree = "<group>"; };
		733BD9C61BDBF58600C6DA2F /* Assets.xcassets */ = {isa = PBXFileReference; lastKnownFileType = folder.assetcatalog; path = Assets.xcassets; sourceTree = "<group>"; };
		733BD9C91BDBF58600C6DA2F /* Base */ = {isa = PBXFileReference; lastKnownFileType = file.storyboard; name = Base; path = Base.lproj/LaunchScreen.storyboard; sourceTree = "<group>"; };
		733BD9CB1BDBF58600C6DA2F /* Info.plist */ = {isa = PBXFileReference; lastKnownFileType = text.plist.xml; path = Info.plist; sourceTree = "<group>"; };
		733BD9D01BDBF58600C6DA2F /* WorkingWithThemisServerTests.xctest */ = {isa = PBXFileReference; explicitFileType = wrapper.cfbundle; includeInIndex = 0; path = WorkingWithThemisServerTests.xctest; sourceTree = BUILT_PRODUCTS_DIR; };
		733BD9D41BDBF58600C6DA2F /* WorkingWithThemisServerTests.m */ = {isa = PBXFileReference; lastKnownFileType = sourcecode.c.objc; path = WorkingWithThemisServerTests.m; sourceTree = "<group>"; };
		733BD9D61BDBF58600C6DA2F /* Info.plist */ = {isa = PBXFileReference; lastKnownFileType = text.plist.xml; path = Info.plist; sourceTree = "<group>"; };
		733BD9DB1BDBF58600C6DA2F /* WorkingWithThemisServerUITests.xctest */ = {isa = PBXFileReference; explicitFileType = wrapper.cfbundle; includeInIndex = 0; path = WorkingWithThemisServerUITests.xctest; sourceTree = BUILT_PRODUCTS_DIR; };
		733BD9DF1BDBF58600C6DA2F /* WorkingWithThemisServerUITests.m */ = {isa = PBXFileReference; lastKnownFileType = sourcecode.c.objc; path = WorkingWithThemisServerUITests.m; sourceTree = "<group>"; };
		733BD9E11BDBF58600C6DA2F /* Info.plist */ = {isa = PBXFileReference; lastKnownFileType = text.plist.xml; path = Info.plist; sourceTree = "<group>"; };
		733BD9ED1BDBF77700C6DA2F /* SMessageClient.h */ = {isa = PBXFileReference; fileEncoding = 4; lastKnownFileType = sourcecode.c.h; path = SMessageClient.h; sourceTree = "<group>"; };
		733BD9EE1BDBF77700C6DA2F /* SMessageClient.m */ = {isa = PBXFileReference; fileEncoding = 4; lastKnownFileType = sourcecode.c.objc; path = SMessageClient.m; sourceTree = "<group>"; };
		733BD9EF1BDBF77700C6DA2F /* SSessionClient.h */ = {isa = PBXFileReference; fileEncoding = 4; lastKnownFileType = sourcecode.c.h; path = SSessionClient.h; sourceTree = "<group>"; };
		733BD9F01BDBF77700C6DA2F /* SSessionClient.m */ = {isa = PBXFileReference; fileEncoding = 4; lastKnownFileType = sourcecode.c.objc; path = SSessionClient.m; sourceTree = "<group>"; };
		E7504EE76905042F8B55520B /* libPods-WorkingWithThemisServer.a */ = {isa = PBXFileReference; explicitFileType = archive.ar; includeInIndex = 0; path = "libPods-WorkingWithThemisServer.a"; sourceTree = BUILT_PRODUCTS_DIR; };
/* End PBXFileReference section */

/* Begin PBXFrameworksBuildPhase section */
		733BD9B41BDBF58500C6DA2F /* Frameworks */ = {
			isa = PBXFrameworksBuildPhase;
			buildActionMask = 2147483647;
			files = (
				990521F77E0D17EC8CF7010B /* libPods-WorkingWithThemisServer.a in Frameworks */,
			);
			runOnlyForDeploymentPostprocessing = 0;
		};
		733BD9CD1BDBF58600C6DA2F /* Frameworks */ = {
			isa = PBXFrameworksBuildPhase;
			buildActionMask = 2147483647;
			files = (
			);
			runOnlyForDeploymentPostprocessing = 0;
		};
		733BD9D81BDBF58600C6DA2F /* Frameworks */ = {
			isa = PBXFrameworksBuildPhase;
			buildActionMask = 2147483647;
			files = (
			);
			runOnlyForDeploymentPostprocessing = 0;
		};
/* End PBXFrameworksBuildPhase section */

/* Begin PBXGroup section */
		733BD9AE1BDBF58500C6DA2F = {
			isa = PBXGroup;
			children = (
				733BD9B91BDBF58500C6DA2F /* WorkingWithThemisServer */,
				733BD9D31BDBF58600C6DA2F /* WorkingWithThemisServerTests */,
				733BD9DE1BDBF58600C6DA2F /* WorkingWithThemisServerUITests */,
				733BD9B81BDBF58500C6DA2F /* Products */,
				A2C4C60716375628FACFDE20 /* Pods */,
				F7DABADA7FF719E423EFB505 /* Frameworks */,
			);
			sourceTree = "<group>";
		};
		733BD9B81BDBF58500C6DA2F /* Products */ = {
			isa = PBXGroup;
			children = (
				733BD9B71BDBF58500C6DA2F /* WorkingWithThemisServer.app */,
				733BD9D01BDBF58600C6DA2F /* WorkingWithThemisServerTests.xctest */,
				733BD9DB1BDBF58600C6DA2F /* WorkingWithThemisServerUITests.xctest */,
			);
			name = Products;
			sourceTree = "<group>";
		};
		733BD9B91BDBF58500C6DA2F /* WorkingWithThemisServer */ = {
			isa = PBXGroup;
			children = (
				733BD9BD1BDBF58500C6DA2F /* AppDelegate.h */,
				733BD9BE1BDBF58600C6DA2F /* AppDelegate.m */,
				733BD9C01BDBF58600C6DA2F /* ViewController.h */,
				733BD9ED1BDBF77700C6DA2F /* SMessageClient.h */,
				733BD9EE1BDBF77700C6DA2F /* SMessageClient.m */,
				733BD9EF1BDBF77700C6DA2F /* SSessionClient.h */,
				733BD9F01BDBF77700C6DA2F /* SSessionClient.m */,
				733BD9C11BDBF58600C6DA2F /* ViewController.m */,
				733BD9C31BDBF58600C6DA2F /* Main.storyboard */,
				733BD9C61BDBF58600C6DA2F /* Assets.xcassets */,
				733BD9C81BDBF58600C6DA2F /* LaunchScreen.storyboard */,
				733BD9CB1BDBF58600C6DA2F /* Info.plist */,
				733BD9BA1BDBF58500C6DA2F /* Supporting Files */,
			);
			path = WorkingWithThemisServer;
			sourceTree = "<group>";
		};
		733BD9BA1BDBF58500C6DA2F /* Supporting Files */ = {
			isa = PBXGroup;
			children = (
				733BD9BB1BDBF58500C6DA2F /* main.m */,
			);
			name = "Supporting Files";
			sourceTree = "<group>";
		};
		733BD9D31BDBF58600C6DA2F /* WorkingWithThemisServerTests */ = {
			isa = PBXGroup;
			children = (
				733BD9D41BDBF58600C6DA2F /* WorkingWithThemisServerTests.m */,
				733BD9D61BDBF58600C6DA2F /* Info.plist */,
			);
			path = WorkingWithThemisServerTests;
			sourceTree = "<group>";
		};
		733BD9DE1BDBF58600C6DA2F /* WorkingWithThemisServerUITests */ = {
			isa = PBXGroup;
			children = (
				733BD9DF1BDBF58600C6DA2F /* WorkingWithThemisServerUITests.m */,
				733BD9E11BDBF58600C6DA2F /* Info.plist */,
			);
			path = WorkingWithThemisServerUITests;
			sourceTree = "<group>";
		};
		A2C4C60716375628FACFDE20 /* Pods */ = {
			isa = PBXGroup;
			children = (
				46F93E69ACB8199FC3B98C68 /* Pods-WorkingWithThemisServer.debug.xcconfig */,
				14B10D803291B4830D58720C /* Pods-WorkingWithThemisServer.release.xcconfig */,
			);
			name = Pods;
			sourceTree = "<group>";
		};
		F7DABADA7FF719E423EFB505 /* Frameworks */ = {
			isa = PBXGroup;
			children = (
				E7504EE76905042F8B55520B /* libPods-WorkingWithThemisServer.a */,
			);
			name = Frameworks;
			sourceTree = "<group>";
		};
/* End PBXGroup section */

/* Begin PBXNativeTarget section */
		733BD9B61BDBF58500C6DA2F /* WorkingWithThemisServer */ = {
			isa = PBXNativeTarget;
			buildConfigurationList = 733BD9E41BDBF58600C6DA2F /* Build configuration list for PBXNativeTarget "WorkingWithThemisServer" */;
			buildPhases = (
<<<<<<< HEAD
				794624F656ED293B3C272CF1 /* [CP] Check Pods Manifest.lock */,
				733BD9B31BDBF58500C6DA2F /* Sources */,
				733BD9B41BDBF58500C6DA2F /* Frameworks */,
				733BD9B51BDBF58500C6DA2F /* Resources */,
				013706136CE1D47ABDFEC437 /* [CP] Copy Pods Resources */,
				FE9FD3CD2E89491EF5A06321 /* [CP] Embed Pods Frameworks */,
=======
				E9D717BF4B0147B3BA5A9A4C /* [CP] Check Pods Manifest.lock */,
				733BD9B31BDBF58500C6DA2F /* Sources */,
				733BD9B41BDBF58500C6DA2F /* Frameworks */,
				733BD9B51BDBF58500C6DA2F /* Resources */,
				742E3D803A856F3D66AC470C /* [CP] Embed Pods Frameworks */,
				88AFDC1D89919DA7954065EA /* [CP] Copy Pods Resources */,
>>>>>>> b2de22cb
			);
			buildRules = (
			);
			dependencies = (
			);
			name = WorkingWithThemisServer;
			productName = WorkingWithThemisServer;
			productReference = 733BD9B71BDBF58500C6DA2F /* WorkingWithThemisServer.app */;
			productType = "com.apple.product-type.application";
		};
		733BD9CF1BDBF58600C6DA2F /* WorkingWithThemisServerTests */ = {
			isa = PBXNativeTarget;
			buildConfigurationList = 733BD9E71BDBF58600C6DA2F /* Build configuration list for PBXNativeTarget "WorkingWithThemisServerTests" */;
			buildPhases = (
				733BD9CC1BDBF58600C6DA2F /* Sources */,
				733BD9CD1BDBF58600C6DA2F /* Frameworks */,
				733BD9CE1BDBF58600C6DA2F /* Resources */,
			);
			buildRules = (
			);
			dependencies = (
				733BD9D21BDBF58600C6DA2F /* PBXTargetDependency */,
			);
			name = WorkingWithThemisServerTests;
			productName = WorkingWithThemisServerTests;
			productReference = 733BD9D01BDBF58600C6DA2F /* WorkingWithThemisServerTests.xctest */;
			productType = "com.apple.product-type.bundle.unit-test";
		};
		733BD9DA1BDBF58600C6DA2F /* WorkingWithThemisServerUITests */ = {
			isa = PBXNativeTarget;
			buildConfigurationList = 733BD9EA1BDBF58600C6DA2F /* Build configuration list for PBXNativeTarget "WorkingWithThemisServerUITests" */;
			buildPhases = (
				733BD9D71BDBF58600C6DA2F /* Sources */,
				733BD9D81BDBF58600C6DA2F /* Frameworks */,
				733BD9D91BDBF58600C6DA2F /* Resources */,
			);
			buildRules = (
			);
			dependencies = (
				733BD9DD1BDBF58600C6DA2F /* PBXTargetDependency */,
			);
			name = WorkingWithThemisServerUITests;
			productName = WorkingWithThemisServerUITests;
			productReference = 733BD9DB1BDBF58600C6DA2F /* WorkingWithThemisServerUITests.xctest */;
			productType = "com.apple.product-type.bundle.ui-testing";
		};
/* End PBXNativeTarget section */

/* Begin PBXProject section */
		733BD9AF1BDBF58500C6DA2F /* Project object */ = {
			isa = PBXProject;
			attributes = {
				LastUpgradeCheck = 0710;
				ORGANIZATIONNAME = Stanfy;
				TargetAttributes = {
					733BD9B61BDBF58500C6DA2F = {
						CreatedOnToolsVersion = 7.1;
					};
					733BD9CF1BDBF58600C6DA2F = {
						CreatedOnToolsVersion = 7.1;
						TestTargetID = 733BD9B61BDBF58500C6DA2F;
					};
					733BD9DA1BDBF58600C6DA2F = {
						CreatedOnToolsVersion = 7.1;
						TestTargetID = 733BD9B61BDBF58500C6DA2F;
					};
				};
			};
			buildConfigurationList = 733BD9B21BDBF58500C6DA2F /* Build configuration list for PBXProject "WorkingWithThemisServer" */;
			compatibilityVersion = "Xcode 3.2";
			developmentRegion = English;
			hasScannedForEncodings = 0;
			knownRegions = (
				en,
				Base,
			);
			mainGroup = 733BD9AE1BDBF58500C6DA2F;
			productRefGroup = 733BD9B81BDBF58500C6DA2F /* Products */;
			projectDirPath = "";
			projectRoot = "";
			targets = (
				733BD9B61BDBF58500C6DA2F /* WorkingWithThemisServer */,
				733BD9CF1BDBF58600C6DA2F /* WorkingWithThemisServerTests */,
				733BD9DA1BDBF58600C6DA2F /* WorkingWithThemisServerUITests */,
			);
		};
/* End PBXProject section */

/* Begin PBXResourcesBuildPhase section */
		733BD9B51BDBF58500C6DA2F /* Resources */ = {
			isa = PBXResourcesBuildPhase;
			buildActionMask = 2147483647;
			files = (
				733BD9CA1BDBF58600C6DA2F /* LaunchScreen.storyboard in Resources */,
				733BD9C71BDBF58600C6DA2F /* Assets.xcassets in Resources */,
				733BD9C51BDBF58600C6DA2F /* Main.storyboard in Resources */,
			);
			runOnlyForDeploymentPostprocessing = 0;
		};
		733BD9CE1BDBF58600C6DA2F /* Resources */ = {
			isa = PBXResourcesBuildPhase;
			buildActionMask = 2147483647;
			files = (
			);
			runOnlyForDeploymentPostprocessing = 0;
		};
		733BD9D91BDBF58600C6DA2F /* Resources */ = {
			isa = PBXResourcesBuildPhase;
			buildActionMask = 2147483647;
			files = (
			);
			runOnlyForDeploymentPostprocessing = 0;
		};
/* End PBXResourcesBuildPhase section */

/* Begin PBXShellScriptBuildPhase section */
<<<<<<< HEAD
		013706136CE1D47ABDFEC437 /* [CP] Copy Pods Resources */ = {
=======
		742E3D803A856F3D66AC470C /* [CP] Embed Pods Frameworks */ = {
>>>>>>> b2de22cb
			isa = PBXShellScriptBuildPhase;
			buildActionMask = 2147483647;
			files = (
			);
			inputPaths = (
			);
<<<<<<< HEAD
			name = "[CP] Copy Pods Resources";
=======
			name = "[CP] Embed Pods Frameworks";
>>>>>>> b2de22cb
			outputPaths = (
			);
			runOnlyForDeploymentPostprocessing = 0;
			shellPath = /bin/sh;
			shellScript = "\"${SRCROOT}/../Pods/Target Support Files/Pods-WorkingWithThemisServer/Pods-WorkingWithThemisServer-frameworks.sh\"\n";
			showEnvVarsInLog = 0;
		};
<<<<<<< HEAD
		794624F656ED293B3C272CF1 /* [CP] Check Pods Manifest.lock */ = {
=======
		88AFDC1D89919DA7954065EA /* [CP] Copy Pods Resources */ = {
>>>>>>> b2de22cb
			isa = PBXShellScriptBuildPhase;
			buildActionMask = 2147483647;
			files = (
			);
			inputPaths = (
			);
<<<<<<< HEAD
			name = "[CP] Check Pods Manifest.lock";
=======
			name = "[CP] Copy Pods Resources";
>>>>>>> b2de22cb
			outputPaths = (
			);
			runOnlyForDeploymentPostprocessing = 0;
			shellPath = /bin/sh;
			shellScript = "\"${SRCROOT}/../Pods/Target Support Files/Pods-WorkingWithThemisServer/Pods-WorkingWithThemisServer-resources.sh\"\n";
			showEnvVarsInLog = 0;
		};
<<<<<<< HEAD
		FE9FD3CD2E89491EF5A06321 /* [CP] Embed Pods Frameworks */ = {
=======
		E9D717BF4B0147B3BA5A9A4C /* [CP] Check Pods Manifest.lock */ = {
>>>>>>> b2de22cb
			isa = PBXShellScriptBuildPhase;
			buildActionMask = 2147483647;
			files = (
			);
			inputPaths = (
			);
<<<<<<< HEAD
			name = "[CP] Embed Pods Frameworks";
=======
			name = "[CP] Check Pods Manifest.lock";
>>>>>>> b2de22cb
			outputPaths = (
			);
			runOnlyForDeploymentPostprocessing = 0;
			shellPath = /bin/sh;
			shellScript = "diff \"${PODS_PODFILE_DIR_PATH}/Podfile.lock\" \"${PODS_ROOT}/Manifest.lock\" > /dev/null\nif [ $? != 0 ] ; then\n    # print error to STDERR\n    echo \"error: The sandbox is not in sync with the Podfile.lock. Run 'pod install' or update your CocoaPods installation.\" >&2\n    exit 1\nfi\n";
			showEnvVarsInLog = 0;
		};
/* End PBXShellScriptBuildPhase section */

/* Begin PBXSourcesBuildPhase section */
		733BD9B31BDBF58500C6DA2F /* Sources */ = {
			isa = PBXSourcesBuildPhase;
			buildActionMask = 2147483647;
			files = (
				733BD9C21BDBF58600C6DA2F /* ViewController.m in Sources */,
				733BD9F21BDBF77700C6DA2F /* SSessionClient.m in Sources */,
				733BD9BF1BDBF58600C6DA2F /* AppDelegate.m in Sources */,
				733BD9F11BDBF77700C6DA2F /* SMessageClient.m in Sources */,
				733BD9BC1BDBF58500C6DA2F /* main.m in Sources */,
			);
			runOnlyForDeploymentPostprocessing = 0;
		};
		733BD9CC1BDBF58600C6DA2F /* Sources */ = {
			isa = PBXSourcesBuildPhase;
			buildActionMask = 2147483647;
			files = (
				733BD9D51BDBF58600C6DA2F /* WorkingWithThemisServerTests.m in Sources */,
			);
			runOnlyForDeploymentPostprocessing = 0;
		};
		733BD9D71BDBF58600C6DA2F /* Sources */ = {
			isa = PBXSourcesBuildPhase;
			buildActionMask = 2147483647;
			files = (
				733BD9E01BDBF58600C6DA2F /* WorkingWithThemisServerUITests.m in Sources */,
			);
			runOnlyForDeploymentPostprocessing = 0;
		};
/* End PBXSourcesBuildPhase section */

/* Begin PBXTargetDependency section */
		733BD9D21BDBF58600C6DA2F /* PBXTargetDependency */ = {
			isa = PBXTargetDependency;
			target = 733BD9B61BDBF58500C6DA2F /* WorkingWithThemisServer */;
			targetProxy = 733BD9D11BDBF58600C6DA2F /* PBXContainerItemProxy */;
		};
		733BD9DD1BDBF58600C6DA2F /* PBXTargetDependency */ = {
			isa = PBXTargetDependency;
			target = 733BD9B61BDBF58500C6DA2F /* WorkingWithThemisServer */;
			targetProxy = 733BD9DC1BDBF58600C6DA2F /* PBXContainerItemProxy */;
		};
/* End PBXTargetDependency section */

/* Begin PBXVariantGroup section */
		733BD9C31BDBF58600C6DA2F /* Main.storyboard */ = {
			isa = PBXVariantGroup;
			children = (
				733BD9C41BDBF58600C6DA2F /* Base */,
			);
			name = Main.storyboard;
			sourceTree = "<group>";
		};
		733BD9C81BDBF58600C6DA2F /* LaunchScreen.storyboard */ = {
			isa = PBXVariantGroup;
			children = (
				733BD9C91BDBF58600C6DA2F /* Base */,
			);
			name = LaunchScreen.storyboard;
			sourceTree = "<group>";
		};
/* End PBXVariantGroup section */

/* Begin XCBuildConfiguration section */
		733BD9E21BDBF58600C6DA2F /* Debug */ = {
			isa = XCBuildConfiguration;
			buildSettings = {
				ALWAYS_SEARCH_USER_PATHS = NO;
				CLANG_CXX_LANGUAGE_STANDARD = "gnu++0x";
				CLANG_CXX_LIBRARY = "libc++";
				CLANG_ENABLE_MODULES = YES;
				CLANG_ENABLE_OBJC_ARC = YES;
				CLANG_WARN_BOOL_CONVERSION = YES;
				CLANG_WARN_CONSTANT_CONVERSION = YES;
				CLANG_WARN_DIRECT_OBJC_ISA_USAGE = YES_ERROR;
				CLANG_WARN_EMPTY_BODY = YES;
				CLANG_WARN_ENUM_CONVERSION = YES;
				CLANG_WARN_INT_CONVERSION = YES;
				CLANG_WARN_OBJC_ROOT_CLASS = YES_ERROR;
				CLANG_WARN_UNREACHABLE_CODE = YES;
				CLANG_WARN__DUPLICATE_METHOD_MATCH = YES;
				"CODE_SIGN_IDENTITY[sdk=iphoneos*]" = "iPhone Developer";
				COPY_PHASE_STRIP = NO;
				DEBUG_INFORMATION_FORMAT = dwarf;
				ENABLE_STRICT_OBJC_MSGSEND = YES;
				ENABLE_TESTABILITY = YES;
				GCC_C_LANGUAGE_STANDARD = gnu99;
				GCC_DYNAMIC_NO_PIC = NO;
				GCC_NO_COMMON_BLOCKS = YES;
				GCC_OPTIMIZATION_LEVEL = 0;
				GCC_PREPROCESSOR_DEFINITIONS = (
					"DEBUG=1",
					"$(inherited)",
				);
				GCC_WARN_64_TO_32_BIT_CONVERSION = YES;
				GCC_WARN_ABOUT_RETURN_TYPE = YES_ERROR;
				GCC_WARN_UNDECLARED_SELECTOR = YES;
				GCC_WARN_UNINITIALIZED_AUTOS = YES_AGGRESSIVE;
				GCC_WARN_UNUSED_FUNCTION = YES;
				GCC_WARN_UNUSED_VARIABLE = YES;
				IPHONEOS_DEPLOYMENT_TARGET = 8.0;
				MTL_ENABLE_DEBUG_INFO = YES;
				ONLY_ACTIVE_ARCH = YES;
				SDKROOT = iphoneos;
			};
			name = Debug;
		};
		733BD9E31BDBF58600C6DA2F /* Release */ = {
			isa = XCBuildConfiguration;
			buildSettings = {
				ALWAYS_SEARCH_USER_PATHS = NO;
				CLANG_CXX_LANGUAGE_STANDARD = "gnu++0x";
				CLANG_CXX_LIBRARY = "libc++";
				CLANG_ENABLE_MODULES = YES;
				CLANG_ENABLE_OBJC_ARC = YES;
				CLANG_WARN_BOOL_CONVERSION = YES;
				CLANG_WARN_CONSTANT_CONVERSION = YES;
				CLANG_WARN_DIRECT_OBJC_ISA_USAGE = YES_ERROR;
				CLANG_WARN_EMPTY_BODY = YES;
				CLANG_WARN_ENUM_CONVERSION = YES;
				CLANG_WARN_INT_CONVERSION = YES;
				CLANG_WARN_OBJC_ROOT_CLASS = YES_ERROR;
				CLANG_WARN_UNREACHABLE_CODE = YES;
				CLANG_WARN__DUPLICATE_METHOD_MATCH = YES;
				"CODE_SIGN_IDENTITY[sdk=iphoneos*]" = "iPhone Developer";
				COPY_PHASE_STRIP = NO;
				DEBUG_INFORMATION_FORMAT = "dwarf-with-dsym";
				ENABLE_NS_ASSERTIONS = NO;
				ENABLE_STRICT_OBJC_MSGSEND = YES;
				GCC_C_LANGUAGE_STANDARD = gnu99;
				GCC_NO_COMMON_BLOCKS = YES;
				GCC_WARN_64_TO_32_BIT_CONVERSION = YES;
				GCC_WARN_ABOUT_RETURN_TYPE = YES_ERROR;
				GCC_WARN_UNDECLARED_SELECTOR = YES;
				GCC_WARN_UNINITIALIZED_AUTOS = YES_AGGRESSIVE;
				GCC_WARN_UNUSED_FUNCTION = YES;
				GCC_WARN_UNUSED_VARIABLE = YES;
				IPHONEOS_DEPLOYMENT_TARGET = 8.0;
				MTL_ENABLE_DEBUG_INFO = NO;
				SDKROOT = iphoneos;
				VALIDATE_PRODUCT = YES;
			};
			name = Release;
		};
		733BD9E51BDBF58600C6DA2F /* Debug */ = {
			isa = XCBuildConfiguration;
			baseConfigurationReference = 46F93E69ACB8199FC3B98C68 /* Pods-WorkingWithThemisServer.debug.xcconfig */;
			buildSettings = {
				ASSETCATALOG_COMPILER_APPICON_NAME = AppIcon;
				INFOPLIST_FILE = WorkingWithThemisServer/Info.plist;
				LD_RUNPATH_SEARCH_PATHS = "$(inherited) @executable_path/Frameworks";
				PRODUCT_BUNDLE_IDENTIFIER = com.stanfy.WorkingWithThemisServer;
				PRODUCT_NAME = "$(TARGET_NAME)";
			};
			name = Debug;
		};
		733BD9E61BDBF58600C6DA2F /* Release */ = {
			isa = XCBuildConfiguration;
			baseConfigurationReference = 14B10D803291B4830D58720C /* Pods-WorkingWithThemisServer.release.xcconfig */;
			buildSettings = {
				ASSETCATALOG_COMPILER_APPICON_NAME = AppIcon;
				INFOPLIST_FILE = WorkingWithThemisServer/Info.plist;
				LD_RUNPATH_SEARCH_PATHS = "$(inherited) @executable_path/Frameworks";
				PRODUCT_BUNDLE_IDENTIFIER = com.stanfy.WorkingWithThemisServer;
				PRODUCT_NAME = "$(TARGET_NAME)";
			};
			name = Release;
		};
		733BD9E81BDBF58600C6DA2F /* Debug */ = {
			isa = XCBuildConfiguration;
			buildSettings = {
				BUNDLE_LOADER = "$(TEST_HOST)";
				INFOPLIST_FILE = WorkingWithThemisServerTests/Info.plist;
				LD_RUNPATH_SEARCH_PATHS = "$(inherited) @executable_path/Frameworks @loader_path/Frameworks";
				PRODUCT_BUNDLE_IDENTIFIER = com.stanfy.WorkingWithThemisServerTests;
				PRODUCT_NAME = "$(TARGET_NAME)";
				TEST_HOST = "$(BUILT_PRODUCTS_DIR)/WorkingWithThemisServer.app/WorkingWithThemisServer";
			};
			name = Debug;
		};
		733BD9E91BDBF58600C6DA2F /* Release */ = {
			isa = XCBuildConfiguration;
			buildSettings = {
				BUNDLE_LOADER = "$(TEST_HOST)";
				INFOPLIST_FILE = WorkingWithThemisServerTests/Info.plist;
				LD_RUNPATH_SEARCH_PATHS = "$(inherited) @executable_path/Frameworks @loader_path/Frameworks";
				PRODUCT_BUNDLE_IDENTIFIER = com.stanfy.WorkingWithThemisServerTests;
				PRODUCT_NAME = "$(TARGET_NAME)";
				TEST_HOST = "$(BUILT_PRODUCTS_DIR)/WorkingWithThemisServer.app/WorkingWithThemisServer";
			};
			name = Release;
		};
		733BD9EB1BDBF58600C6DA2F /* Debug */ = {
			isa = XCBuildConfiguration;
			buildSettings = {
				INFOPLIST_FILE = WorkingWithThemisServerUITests/Info.plist;
				LD_RUNPATH_SEARCH_PATHS = "$(inherited) @executable_path/Frameworks @loader_path/Frameworks";
				PRODUCT_BUNDLE_IDENTIFIER = com.stanfy.WorkingWithThemisServerUITests;
				PRODUCT_NAME = "$(TARGET_NAME)";
				TEST_TARGET_NAME = WorkingWithThemisServer;
				USES_XCTRUNNER = YES;
			};
			name = Debug;
		};
		733BD9EC1BDBF58600C6DA2F /* Release */ = {
			isa = XCBuildConfiguration;
			buildSettings = {
				INFOPLIST_FILE = WorkingWithThemisServerUITests/Info.plist;
				LD_RUNPATH_SEARCH_PATHS = "$(inherited) @executable_path/Frameworks @loader_path/Frameworks";
				PRODUCT_BUNDLE_IDENTIFIER = com.stanfy.WorkingWithThemisServerUITests;
				PRODUCT_NAME = "$(TARGET_NAME)";
				TEST_TARGET_NAME = WorkingWithThemisServer;
				USES_XCTRUNNER = YES;
			};
			name = Release;
		};
/* End XCBuildConfiguration section */

/* Begin XCConfigurationList section */
		733BD9B21BDBF58500C6DA2F /* Build configuration list for PBXProject "WorkingWithThemisServer" */ = {
			isa = XCConfigurationList;
			buildConfigurations = (
				733BD9E21BDBF58600C6DA2F /* Debug */,
				733BD9E31BDBF58600C6DA2F /* Release */,
			);
			defaultConfigurationIsVisible = 0;
			defaultConfigurationName = Release;
		};
		733BD9E41BDBF58600C6DA2F /* Build configuration list for PBXNativeTarget "WorkingWithThemisServer" */ = {
			isa = XCConfigurationList;
			buildConfigurations = (
				733BD9E51BDBF58600C6DA2F /* Debug */,
				733BD9E61BDBF58600C6DA2F /* Release */,
			);
			defaultConfigurationIsVisible = 0;
			defaultConfigurationName = Release;
		};
		733BD9E71BDBF58600C6DA2F /* Build configuration list for PBXNativeTarget "WorkingWithThemisServerTests" */ = {
			isa = XCConfigurationList;
			buildConfigurations = (
				733BD9E81BDBF58600C6DA2F /* Debug */,
				733BD9E91BDBF58600C6DA2F /* Release */,
			);
			defaultConfigurationIsVisible = 0;
			defaultConfigurationName = Release;
		};
		733BD9EA1BDBF58600C6DA2F /* Build configuration list for PBXNativeTarget "WorkingWithThemisServerUITests" */ = {
			isa = XCConfigurationList;
			buildConfigurations = (
				733BD9EB1BDBF58600C6DA2F /* Debug */,
				733BD9EC1BDBF58600C6DA2F /* Release */,
			);
			defaultConfigurationIsVisible = 0;
			defaultConfigurationName = Release;
		};
/* End XCConfigurationList section */
	};
	rootObject = 733BD9AF1BDBF58500C6DA2F /* Project object */;
}<|MERGE_RESOLUTION|>--- conflicted
+++ resolved
@@ -181,21 +181,12 @@
 			isa = PBXNativeTarget;
 			buildConfigurationList = 733BD9E41BDBF58600C6DA2F /* Build configuration list for PBXNativeTarget "WorkingWithThemisServer" */;
 			buildPhases = (
-<<<<<<< HEAD
-				794624F656ED293B3C272CF1 /* [CP] Check Pods Manifest.lock */,
-				733BD9B31BDBF58500C6DA2F /* Sources */,
-				733BD9B41BDBF58500C6DA2F /* Frameworks */,
-				733BD9B51BDBF58500C6DA2F /* Resources */,
-				013706136CE1D47ABDFEC437 /* [CP] Copy Pods Resources */,
-				FE9FD3CD2E89491EF5A06321 /* [CP] Embed Pods Frameworks */,
-=======
 				E9D717BF4B0147B3BA5A9A4C /* [CP] Check Pods Manifest.lock */,
 				733BD9B31BDBF58500C6DA2F /* Sources */,
 				733BD9B41BDBF58500C6DA2F /* Frameworks */,
 				733BD9B51BDBF58500C6DA2F /* Resources */,
 				742E3D803A856F3D66AC470C /* [CP] Embed Pods Frameworks */,
 				88AFDC1D89919DA7954065EA /* [CP] Copy Pods Resources */,
->>>>>>> b2de22cb
 			);
 			buildRules = (
 			);
@@ -312,22 +303,14 @@
 /* End PBXResourcesBuildPhase section */
 
 /* Begin PBXShellScriptBuildPhase section */
-<<<<<<< HEAD
-		013706136CE1D47ABDFEC437 /* [CP] Copy Pods Resources */ = {
-=======
 		742E3D803A856F3D66AC470C /* [CP] Embed Pods Frameworks */ = {
->>>>>>> b2de22cb
 			isa = PBXShellScriptBuildPhase;
 			buildActionMask = 2147483647;
 			files = (
 			);
 			inputPaths = (
 			);
-<<<<<<< HEAD
-			name = "[CP] Copy Pods Resources";
-=======
 			name = "[CP] Embed Pods Frameworks";
->>>>>>> b2de22cb
 			outputPaths = (
 			);
 			runOnlyForDeploymentPostprocessing = 0;
@@ -335,22 +318,14 @@
 			shellScript = "\"${SRCROOT}/../Pods/Target Support Files/Pods-WorkingWithThemisServer/Pods-WorkingWithThemisServer-frameworks.sh\"\n";
 			showEnvVarsInLog = 0;
 		};
-<<<<<<< HEAD
-		794624F656ED293B3C272CF1 /* [CP] Check Pods Manifest.lock */ = {
-=======
 		88AFDC1D89919DA7954065EA /* [CP] Copy Pods Resources */ = {
->>>>>>> b2de22cb
 			isa = PBXShellScriptBuildPhase;
 			buildActionMask = 2147483647;
 			files = (
 			);
 			inputPaths = (
 			);
-<<<<<<< HEAD
-			name = "[CP] Check Pods Manifest.lock";
-=======
 			name = "[CP] Copy Pods Resources";
->>>>>>> b2de22cb
 			outputPaths = (
 			);
 			runOnlyForDeploymentPostprocessing = 0;
@@ -358,22 +333,14 @@
 			shellScript = "\"${SRCROOT}/../Pods/Target Support Files/Pods-WorkingWithThemisServer/Pods-WorkingWithThemisServer-resources.sh\"\n";
 			showEnvVarsInLog = 0;
 		};
-<<<<<<< HEAD
-		FE9FD3CD2E89491EF5A06321 /* [CP] Embed Pods Frameworks */ = {
-=======
 		E9D717BF4B0147B3BA5A9A4C /* [CP] Check Pods Manifest.lock */ = {
->>>>>>> b2de22cb
 			isa = PBXShellScriptBuildPhase;
 			buildActionMask = 2147483647;
 			files = (
 			);
 			inputPaths = (
 			);
-<<<<<<< HEAD
-			name = "[CP] Embed Pods Frameworks";
-=======
 			name = "[CP] Check Pods Manifest.lock";
->>>>>>> b2de22cb
 			outputPaths = (
 			);
 			runOnlyForDeploymentPostprocessing = 0;
