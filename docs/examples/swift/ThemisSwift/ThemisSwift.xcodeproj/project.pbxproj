--- conflicted
+++ resolved
@@ -141,19 +141,10 @@
 			isa = PBXNativeTarget;
 			buildConfigurationList = 739981291CC42C880095138F /* Build configuration list for PBXNativeTarget "ThemisSwift" */;
 			buildPhases = (
-<<<<<<< HEAD
-				639E2197E7C5E165A9FDB72A /* [CP] Check Pods Manifest.lock */,
-				739981131CC42C880095138F /* Sources */,
-				739981141CC42C880095138F /* Frameworks */,
-				739981151CC42C880095138F /* Resources */,
-				BF1CE387B5ACF2A2CC59FB5F /* [CP] Embed Pods Frameworks */,
-				DC3FF580972B0C60E16EC322 /* [CP] Copy Pods Resources */,
-=======
 				9B3F1FC1825113E142DB3399 /* [CP] Check Pods Manifest.lock */,
 				739981131CC42C880095138F /* Sources */,
 				739981141CC42C880095138F /* Frameworks */,
 				739981151CC42C880095138F /* Resources */,
->>>>>>> b2de22cb
 				73688AFE1CC4504F00D3C430 /* ShellScript */,
 				93859D797459BB4BA79B0515 /* [CP] Embed Pods Frameworks */,
 				9D6B1CB1E5A9D6720C9D2394 /* [CP] Copy Pods Resources */,
@@ -219,21 +210,13 @@
 /* End PBXResourcesBuildPhase section */
 
 /* Begin PBXShellScriptBuildPhase section */
-<<<<<<< HEAD
-		639E2197E7C5E165A9FDB72A /* [CP] Check Pods Manifest.lock */ = {
-=======
 		73688AFE1CC4504F00D3C430 /* ShellScript */ = {
->>>>>>> b2de22cb
 			isa = PBXShellScriptBuildPhase;
 			buildActionMask = 2147483647;
 			files = (
 			);
 			inputPaths = (
 			);
-<<<<<<< HEAD
-			name = "[CP] Check Pods Manifest.lock";
-=======
->>>>>>> b2de22cb
 			outputPaths = (
 			);
 			runOnlyForDeploymentPostprocessing = 0;
@@ -255,22 +238,14 @@
 			shellScript = "\"${SRCROOT}/../Pods/Target Support Files/Pods-ThemisSwift/Pods-ThemisSwift-frameworks.sh\"\n";
 			showEnvVarsInLog = 0;
 		};
-<<<<<<< HEAD
-		BF1CE387B5ACF2A2CC59FB5F /* [CP] Embed Pods Frameworks */ = {
-=======
 		9B3F1FC1825113E142DB3399 /* [CP] Check Pods Manifest.lock */ = {
->>>>>>> b2de22cb
 			isa = PBXShellScriptBuildPhase;
 			buildActionMask = 2147483647;
 			files = (
 			);
 			inputPaths = (
 			);
-<<<<<<< HEAD
-			name = "[CP] Embed Pods Frameworks";
-=======
 			name = "[CP] Check Pods Manifest.lock";
->>>>>>> b2de22cb
 			outputPaths = (
 			);
 			runOnlyForDeploymentPostprocessing = 0;
@@ -278,11 +253,7 @@
 			shellScript = "diff \"${PODS_PODFILE_DIR_PATH}/Podfile.lock\" \"${PODS_ROOT}/Manifest.lock\" > /dev/null\nif [ $? != 0 ] ; then\n    # print error to STDERR\n    echo \"error: The sandbox is not in sync with the Podfile.lock. Run 'pod install' or update your CocoaPods installation.\" >&2\n    exit 1\nfi\n";
 			showEnvVarsInLog = 0;
 		};
-<<<<<<< HEAD
-		DC3FF580972B0C60E16EC322 /* [CP] Copy Pods Resources */ = {
-=======
 		9D6B1CB1E5A9D6720C9D2394 /* [CP] Copy Pods Resources */ = {
->>>>>>> b2de22cb
 			isa = PBXShellScriptBuildPhase;
 			buildActionMask = 2147483647;
 			files = (
