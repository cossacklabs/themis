#
# Copyright (c) 2015 Cossack Labs Limited
#
# Licensed under the Apache License, Version 2.0 (the "License");
# you may not use this file except in compliance with the License.
# You may obtain a copy of the License at
#
# http://www.apache.org/licenses/LICENSE-2.0
#
# Unless required by applicable law or agreed to in writing, software
# distributed under the License is distributed on an "AS IS" BASIS,
# WITHOUT WARRANTIES OR CONDITIONS OF ANY KIND, either express or implied.
# See the License for the specific language governing permissions and
# limitations under the License.
#

#===== Early setup =============================================================

# Set default goal for "make"
.DEFAULT_GOAL := all

# Set shell for target commands
SHELL = /bin/bash

# Disable built-in rules
MAKEFLAGS += --no-builtin-rules
.SUFFIXES:

## build directory
BUILD_PATH ?= build

# Include system configuration file, creating it if necessary
-include $(BUILD_PATH)/configure.mk

$(BUILD_PATH)/configure.mk:
	@./configure

#===== Variables ===============================================================

#----- Versioning --------------------------------------------------------------

# Increment VERSION when making a new release of Themis.
#
# If you make breaking (backwards-incompatible) changes to API or ABI
# then increment LIBRARY_SO_VERSION as well, and update package names.
VERSION := $(shell test -d .git && git describe --tags || cat VERSION)
LIBRARY_SO_VERSION = 0

#----- Toolchain ---------------------------------------------------------------

CMAKE ?= cmake

CLANG_FORMAT ?= clang-format
CLANG_TIDY   ?= clang-tidy

INSTALL         ?= install
INSTALL_PROGRAM ?= $(INSTALL)
INSTALL_DATA    ?= $(INSTALL) -m 644

#----- Build directories -------------------------------------------------------

SRC_PATH = src
BIN_PATH = $(BUILD_PATH)
OBJ_PATH = $(BIN_PATH)/obj
AUD_PATH = $(BIN_PATH)/for_audit

TEST_SRC_PATH = tests
TEST_BIN_PATH = $(BIN_PATH)/tests

#----- Installation paths ------------------------------------------------------

## installation prefix
PREFIX ?= /usr/local

# Advanced variables for fine-tuning installation paths
prefix       ?= $(PREFIX)
exec_prefix  ?= $(prefix)
bindir       ?= $(prefix)/bin
includedir   ?= $(prefix)/include
libdir       ?= $(exec_prefix)/lib
jnidir       ?= $(libdir)
pkgconfigdir ?= $(libdir)/pkgconfig

#----- Basic compiler flags ----------------------------------------------------

# Add Themis source directory to search paths
CFLAGS  += -I$(SRC_PATH) -I$(SRC_PATH)/wrappers/themis/
LDFLAGS += -L$(BIN_PATH)
# Not all platforms include /usr/local in default search path
CFLAGS  += -I/usr/local/include
LDFLAGS += -L/usr/local/lib
# Build shared libraries
CFLAGS  += -fPIC

########################################################################
#
# Pretty-printing utilities
#

NO_COLOR=\033[0m
OK_COLOR=\033[32;01m
ERROR_COLOR=\033[31;01m
WARN_COLOR=\033[33;01m

RIGHT_EDGE:=$(shell cols=$$(($$(tput cols) - 12)); cols=$$((cols > 68 ? 68 : cols)); echo $$cols)
MOVE_COLUMN=\033[$(RIGHT_EDGE)G

OK_STRING=$(MOVE_COLUMN)$(OK_COLOR)[OK]$(NO_COLOR)
ERROR_STRING=$(MOVE_COLUMN)$(ERROR_COLOR)[ERRORS]$(NO_COLOR)
WARN_STRING=$(MOVE_COLUMN)$(WARN_COLOR)[WARNINGS]$(NO_COLOR)

PRINT_OK = printf "$@ $(OK_STRING)\n"
PRINT_OK_ = printf "$(OK_STRING)\n"
PRINT_ERROR = printf "$@ $(ERROR_STRING)\n" && printf "$(CMD)\n$$LOG\n" && false
PRINT_ERROR_ = printf "$(ERROR_STRING)\n" && printf "$(CMD)\n$$LOG\n" && false
PRINT_WARNING = printf "$@ $(WARN_STRING)\n" && printf "$(CMD)\n$$LOG\n"
PRINT_WARNING_ = printf "$(WARN_STRING)\n" && printf "$(CMD)\n$$LOG\n"
BUILD_CMD = LOG=$$($(CMD) 2>&1) ; if [ $$? -ne 0 ]; then $(PRINT_ERROR); elif [ "$$LOG" != "" ] ; then $(PRINT_WARNING); else $(PRINT_OK); fi;
BUILD_CMD_ = LOG=$$($(CMD) 2>&1) ; if [ $$? -ne 0 ]; then $(PRINT_ERROR_); elif [ "$$LOG" != "" ] ; then $(PRINT_WARNING_); else $(PRINT_OK_); fi;

########################################################################
#
# Select and configure cryptographic engine
#

ifdef IS_EMSCRIPTEN
ENGINE ?= boringssl
else
ENGINE ?= libressl
endif

ifeq ($(ENGINE),openssl)
	CRYPTO_ENGINE_DEF  = OPENSSL
	CRYPTO_ENGINE_PATH = openssl
else ifeq ($(ENGINE),libressl)
	CRYPTO_ENGINE_DEF  = LIBRESSL
	CRYPTO_ENGINE_PATH = openssl
else ifeq ($(ENGINE),boringssl)
	CRYPTO_ENGINE_DEF  = BORINGSSL
	CRYPTO_ENGINE_PATH = boringssl
else
$(error engine $(ENGINE) is not supported)
endif

CRYPTO_ENGINE = $(SRC_PATH)/soter/$(CRYPTO_ENGINE_PATH)
CFLAGS += -D$(CRYPTO_ENGINE_DEF) -DCRYPTO_ENGINE_PATH=$(CRYPTO_ENGINE_PATH)
CFLAGS += $(CRYPTO_ENGINE_CFLAGS)

# If we're building for macOS and there's Homebrew installed then prefer
# Homebrew's OpenSSL instead of the system one by default.
ifdef IS_MACOS
	ifeq ($(CRYPTO_ENGINE_PATH),openssl)
		ifneq ($(HOMEBREW_OPENSSL_PATH),)
			CRYPTO_ENGINE_INCLUDE_PATH = $(HOMEBREW_OPENSSL_PATH)/include
			CRYPTO_ENGINE_LIB_PATH = $(HOMEBREW_OPENSSL_PATH)/lib
		endif
	endif
endif

ifneq ($(ENGINE_INCLUDE_PATH),)
	CRYPTO_ENGINE_INCLUDE_PATH = $(ENGINE_INCLUDE_PATH)
endif
ifneq ($(ENGINE_LIB_PATH),)
	CRYPTO_ENGINE_LIB_PATH = $(ENGINE_LIB_PATH)
endif

ifneq ($(AUTH_SYM_ALG),)
	CFLAGS += -D$(AUTH_SYM_ALG)
endif
ifneq ($(SYM_ALG),)
	CFLAGS += -D$(SYM_ALG)
endif

ifeq ($(RSA_KEY_LENGTH),1024)
	CFLAGS += -DTHEMIS_RSA_KEY_LENGTH=RSA_KEY_LENGTH_1024
endif
ifeq ($(RSA_KEY_LENGTH),2048)
	CFLAGS += -DTHEMIS_RSA_KEY_LENGTH=RSA_KEY_LENGTH_2048
endif
ifeq ($(RSA_KEY_LENGTH),4096)
	CFLAGS += -DTHEMIS_RSA_KEY_LENGTH=RSA_KEY_LENGTH_4096
endif
ifeq ($(RSA_KEY_LENGTH),8192)
	CFLAGS += -DTHEMIS_RSA_KEY_LENGTH=RSA_KEY_LENGTH_8192
endif

########################################################################
#
# Compilation flags for C/C++ code
#

# Some build systems may call C compilers themselves. We don't want to leak
# our compilation flags there, so do not export these variables.
unexport CFLAGS LDFLAGS

# Prevent undefined symbols in produced binaries, but allow them for sanitizers
# which expect the libraries linked into the main executable to be underlinked.
ifndef WITH_ASAN
ifndef WITH_MSAN
ifndef WITH_TSAN
ifndef WITH_UBSAN
# Not all Emscripten toolchains support these flags so leave them out as well.
ifndef IS_EMSCRIPTEN
ifdef IS_MACOS
LDFLAGS += -Wl,-undefined,error
endif
ifdef IS_LINUX
LDFLAGS += -Wl,--no-undefined
endif
endif
endif
endif
endif
endif

CFLAGS += -O2 -g
# Get better runtime backtraces by preserving the frame pointer. This eats
# one of seven precious registers on x86, but our functions are quite large
# so they almost always use stack and need the frame pointer anyway.
CFLAGS += -fno-omit-frame-pointer
# Enable runtime stack canaries for functions to guard for buffer overflows.
ifeq (yes,$(call supported,-fstack-protector-strong))
CFLAGS += -fstack-protector-strong
else
CFLAGS += -fstack-protector
endif
# Enable miscellaneous compile-time checks in standard library usage.
CFLAGS += -D_FORTIFY_SOURCE=2
# Prevent global offset table overwrite attacks.
ifdef IS_LINUX
LDFLAGS += -Wl,-z,relro -Wl,-z,now
endif

ifdef COVERAGE
	CFLAGS += -O0 --coverage
	LDFLAGS += --coverage
endif

ifdef DEBUG
	CFLAGS += -O0 -DDEBUG
endif

ifneq ($(GEM_INSTALL_OPTIONS),)
	_GEM_INSTALL_OPTIONS = $(GEM_INSTALL_OPTIONS)
endif

define supported =
$(shell if echo "int main(void){}" | $(if $(AFL_CC),$(AFL_CC),$(CC)) -x c -fsyntax-only -Werror $(1) - >/dev/null 2>&1; then echo "yes"; fi)
endef

ifeq (yes,$(WITH_FATAL_WARNINGS))
CFLAGS += -Werror
endif

# We are security-oriented so we use a pretty paranoid^W comprehensive set
# of compiler flags. Some of them are not available for all compilers, so
# we have to check if we can use them first.
CFLAGS += -Wall -Wextra
CFLAGS += -Wformat
CFLAGS += -Wformat-nonliteral
ifeq (yes,$(call supported,-Wformat-overflow))
CFLAGS += -Wformat-overflow
endif
CFLAGS += -Wformat-security
ifeq (yes,$(call supported,-Wformat-signedness))
CFLAGS += -Wformat-signedness
endif
ifeq (yes,$(call supported,-Wformat-truncation))
CFLAGS += -Wformat-truncation
endif
ifeq (yes,$(call supported,-Wnull-dereference))
CFLAGS += -Wnull-dereference
endif
ifeq (yes,$(call supported,-Wshift-overflow))
CFLAGS += -Wshift-overflow
endif
ifeq (yes,$(call supported,-Wshift-negative-value))
CFLAGS += -Wshift-negative-value
endif
CFLAGS += -Wstrict-overflow
CFLAGS += -Wswitch
ifeq (yes,$(call supported,-Walloca))
CFLAGS += -Walloca
endif
CFLAGS += -Wvla
CFLAGS += -Wpointer-arith
# Forbid old-style C function prototypes
# (skip for C++ files as older g++ complains about it)
ifeq (yes,$(call supported,-Wstrict-prototypes))
CFLAGS += $(if $(findstring .cpp,$(suffix $<)),,-Wstrict-prototypes)
endif

CFLAGS += -fvisibility=hidden

#
# Enable code sanitizers on demand and if supported by compiler
#

ifdef WITH_ASAN
CFLAGS += -DWITH_ASAN
ifeq (yes,$(call supported,-fsanitize=address))
SANITIZERS += -fsanitize=address
else
$(error -fsanitize=address requested but $(CC) does not seem to support it)
endif
endif

ifdef WITH_MSAN
CFLAGS += -DWITH_MSAN
ifeq (yes,$(call supported,-fsanitize=memory))
SANITIZERS += -fsanitize=memory -fsanitize-memory-track-origins=2
else
$(error -fsanitize=memory requested but $(CC) does not seem to support it)
endif
endif

ifdef WITH_TSAN
CFLAGS += -DWITH_TSAN
ifeq (yes,$(call supported,-fsanitize=thread))
SANITIZERS += -fsanitize=thread
else
$(error -fsanitize=thread requested but $(CC) does not seem to support it)
endif
endif

ifdef WITH_UBSAN
CFLAGS += -DWITH_UBSAN
ifeq (yes,$(call supported,-fsanitize=undefined))
SANITIZERS += -fsanitize=undefined
else
$(error -fsanitize=undefined requested but $(CC) does not seem to support it)
endif
ifeq (yes,$(call supported,-fsanitize=integer))
SANITIZERS += -fsanitize=integer
else
$(warning -fsanitize=integer not supported by $(CC), skipping...)
endif
ifeq (yes,$(call supported,-fsanitize=nullability))
SANITIZERS += -fsanitize=nullability
else
$(warning -fsanitize=nullability not supported by $(CC), skipping...)
endif
endif

ifeq (yes,$(WITH_FATAL_SANITIZERS))
SANITIZERS += -fno-sanitize-recover=all
endif

CFLAGS  += $(SANITIZERS)
LDFLAGS += $(SANITIZERS)

# Binary format compatibility with Themis 0.9.6 on x86_64 architecture.
# https://github.com/cossacklabs/themis/pull/279
# Themis 0.9.6 is going EOL on 2020-12-13 so it can be removed after that.
ifneq ($(WITH_SCELL_COMPAT),)
	CFLAGS += -DSCELL_COMPAT
endif

########################################################################

include src/soter/soter.mk
include src/themis/themis.mk
ifndef CARGO
include src/wrappers/themis/jsthemis/jsthemis.mk
include src/wrappers/themis/themispp/themispp.mk
include src/wrappers/themis/wasm/wasmthemis.mk
include jni/themis_jni.mk
include tests/test.mk
include tools/afl/fuzzy.mk
endif

########################################################################
#
# Principal Makefile targets
#

all: themis_static soter_static themis_shared soter_shared themis_pkgconfig soter_pkgconfig
	@echo $(VERSION)

soter_static:  $(BIN_PATH)/$(LIBSOTER_A)
soter_shared:  $(BIN_PATH)/$(LIBSOTER_SO)
themis_static: $(BIN_PATH)/$(LIBTHEMIS_A)
themis_shared: $(BIN_PATH)/$(LIBTHEMIS_SO)
themis_jni:    $(BIN_PATH)/$(LIBTHEMISJNI_SO)

soter_pkgconfig:  $(BIN_PATH)/libsoter.pc
themis_pkgconfig: $(BIN_PATH)/libthemis.pc

fmt: $(FMT_FIXUP)
fmt_check: $(FMT_CHECK)

clean: CMD = rm -rf $(BIN_PATH)
clean: nist_rng_test_suite_clean clean_rust
	@$(BUILD_CMD)

clean_rust:
ifdef RUST_VERSION
	@cargo clean
	@rm -f tools/rust/*.rust
endif

get_version:
	@echo $(VERSION)

for-audit: $(SOTER_AUD) $(THEMIS_AUD)

########################################################################
#
# Common build rules
#

$(OBJ_PATH)/%.c.o: CMD = $(CC) -c -o $@ $< $(CFLAGS)

$(OBJ_PATH)/%.c.o: %.c
	@mkdir -p $(@D)
	@echo -n "compile "
	@$(BUILD_CMD)

$(OBJ_PATH)/%.cpp.o: CMD = $(CXX) -c -o $@ $< $(CFLAGS)

$(OBJ_PATH)/%.cpp.o: %.cpp
	@mkdir -p $(@D)
	@echo -n "compile "
	@$(BUILD_CMD)

$(OBJ_PATH)/%.c.fmt_fixup $(OBJ_PATH)/%.h.fmt_fixup $(OBJ_PATH)/%.cpp.fmt_fixup $(OBJ_PATH)/%.hpp.fmt_fixup: \
    CMD = $(CLANG_TIDY) -fix $< -- $(CFLAGS) 2>/dev/null && $(CLANG_FORMAT) -i $< && touch $@

$(OBJ_PATH)/%.c.fmt_check $(OBJ_PATH)/%.h.fmt_check $(OBJ_PATH)/%.cpp.fmt_check $(OBJ_PATH)/%.hpp.fmt_check: \
    CMD = $(CLANG_FORMAT) $< | diff -u $< - && $(CLANG_TIDY) $< -- $(CFLAGS) 2>/dev/null && touch $@

$(OBJ_PATH)/%.fmt_fixup: %
	@mkdir -p $(@D)
	@echo -n "fixup $< "
	@$(BUILD_CMD_)

$(OBJ_PATH)/%.fmt_check: %
	@mkdir -p $(@D)
	@echo -n "check $< "
	@$(BUILD_CMD_)

#$(AUD_PATH)/%: CMD = $(CC) $(CFLAGS) -E -dI -dD $< -o $@
$(AUD_PATH)/%: CMD = ./scripts/pp.sh  $< $@

$(AUD_PATH)/%: $(SRC_PATH)/%
	@mkdir -p $(@D)
	@echo -n "compile "
	@$(BUILD_CMD)

########################################################################
#
# Themis Core installation
#

# Red Hat systems usually do not have "lsb_release" in their default setup
# so we look into the release version files from "centos-release" package.
ifdef IS_LINUX
ifeq ($(shell . /etc/os-release; echo $$ID),centos)
IS_CENTOS := true
LD_SO_CONF = $(DESTDIR)/etc/ld.so.conf.d/themis.conf
endif
endif

install: all install_soter install_themis
	@echo -n "Themis installed to $(PREFIX)"
	@$(PRINT_OK_)
# CentOS does not have /usr/local/lib in the default search path, add it there.
ifeq ($(IS_CENTOS),true)
	-@mkdir -p "$$(dirname "$(LD_SO_CONF)")"
	-@echo "$(libdir)" > "$(LD_SO_CONF)" && echo "Added $(libdir) to $(LD_SO_CONF)"
endif
ifdef IS_LINUX
	-@ldconfig
endif
	@if [ -e /usr/include/themis/themis.h ] && [ -e /usr/local/include/themis/themis.h ]; then \
	     echo ""; \
	     echo "Multiple Themis installations detected in standard system paths:"; \
	     echo ""; \
	     echo "  - /usr"; \
	     echo "  - /usr/local"; \
	     echo ""; \
	     echo "This may lead to surprising behaviour when building and using software"; \
	     echo "which depends on Themis."; \
	     echo ""; \
	     echo "If you previously had Themis installed from source to \"/usr\","; \
	     echo "consider uninstalling the old version with"; \
	     echo ""; \
	     echo "    sudo $(MAKE) uninstall PREFIX=/usr"; \
	     echo ""; \
	     echo "and keep the new version in \"/usr/local\"."; \
	     echo ""; \
	 fi

uninstall: uninstall_themis uninstall_soter
	@echo -n "Themis uninstalled from $(PREFIX) "
	@$(PRINT_OK_)
# Remove non-standard library search path created by "install" for CentOS.
ifeq ($(IS_CENTOS),true)
	@rm -f "$(LD_SO_CONF)"
endif

########################################################################
#
# Themis distribution tarball
#

DIST_DIR = themis_$(VERSION)

# Themis Core source code, tests, docs
DIST_FILES += docs src tests Makefile VERSION
DIST_FILES += README.md CHANGELOG.md LICENSE
DIST_FILES += PKGBUILD.MSYS2 Themis.nsi
# Supporting files for language wrappers
DIST_FILES += Cargo.toml
DIST_FILES += CMakeLists.txt
DIST_FILES += gothemis
DIST_FILES += jni
DIST_FILES += scripts tools

dist:
	@mkdir -p $(DIST_DIR)
	@rsync -a $(DIST_FILES) $(DIST_DIR)
	@tar czf $(DIST_DIR).tar.gz $(DIST_DIR)
	@rm -rf $(DIST_DIR)
	@echo $(DIST_DIR).tar.gz

unpack_dist:
	@tar -xf $(DIST_DIR).tar.gz

########################################################################
#
# Themis wrapper installation
#

## PHP #########################

ifeq ($(PHP_VERSION),5)
    PHP_FOLDER = php
else
    PHP_FOLDER = php7
endif

phpthemis_install: CMD = cd src/wrappers/themis/$(PHP_FOLDER) && phpize && ./configure && make install
phpthemis_install:
ifdef PHP_VERSION
	@echo -n "phpthemis install "
	@$(BUILD_CMD_)
else
	@echo "Error: php not found"
	@exit 1
endif

ifneq ("$(wildcard src/wrappers/themis/php/Makefile)","")
PHP_THEMIS_INSTALL = 1
endif

phpthemis_uninstall: CMD = if [ -e src/wrappers/themis/php/Makefile ]; then cd src/wrappers/themis/php && make distclean ; fi;
phpthemis_uninstall:
ifdef PHP_THEMIS_INSTALL
	@echo -n "phpthemis uninstall "
	@$(BUILD_CMD_)
endif

uninstall: phpthemis_uninstall

## Ruby ########################

rbthemis_install: CMD = cd src/wrappers/themis/ruby && gem build rbthemis.gemspec && gem install ./*.gem $(_GEM_INSTALL_OPTIONS)
rbthemis_install:
ifdef RUBY_GEM_VERSION
	@echo -n "rbthemis install "
	@$(BUILD_CMD_)
else
	@echo "Error: ruby gem not found"
	@exit 1
endif

rbthemis_uninstall: CMD = gem uninstall themis
rbthemis_uninstall:
ifdef RUBY_GEM_VERSION
	@echo -n "rbthemis uninstall "
	@$(BUILD_CMD_)
endif

uninstall: rbthemis_uninstall

## Python ######################

ifdef PIP_VERSION
PIP_THEMIS_INSTALL := $(shell pip freeze |grep themis)
endif

pythemis_install: CMD = cd src/wrappers/themis/python/ && python3 setup.py install --record files3.txt
pythemis_install:
ifeq ($(PYTHON3_VERSION),)
	@echo "python3 not found"
	@exit 1
endif
	@echo -n "pythemis install "
	@$(BUILD_CMD_)

########################################################################
#
# Packaging Themis Core: Linux distributions
#

ifeq ($(ENGINE),boringssl)
ifeq ($(CRYPTO_ENGINE_LIB_PATH),)
PACKAGE_EMBEDDED_BORINGSSL := yes
endif
endif

COSSACKLABS_URL = https://www.cossacklabs.com
MAINTAINER = "Cossack Labs Limited <dev@cossacklabs.com>"
LICENSE_NAME = "Apache License Version 2.0"

DEB_CODENAME := $(shell lsb_release -cs 2> /dev/null)
DEB_ARCHITECTURE = `dpkg --print-architecture 2>/dev/null`
<<<<<<< HEAD
ifneq ($(PACKAGE_EMBEDDED_BORINGSSL),yes)
# If we were using native Debian packaging, dpkg-shlibdeps could supply us with
# accurate dependency information. However, we build packages manually, so we
# use dependencies of "libssl-dev" as a proxy. Typically this is "libssl1.1".
DEB_DEPENDENCIES += --depends $(shell apt-cache depends libssl-dev | grep 'Depends:' | cut -d: -f 2-)
endif
DEB_DEPENDENCIES += --conflicts $(OTHER_PACKAGE_NAME)
=======
# If we were using native Debian packaging, dpkg-shlibdeps could supply us with
# accurate dependency information. However, we build packages manually, so we
# use dependencies of "libssl-dev" as a proxy. Typically this is "libssl1.1".
DEB_DEPENDENCIES += --depends $(shell apt-cache depends libssl-dev | grep 'Depends:' | cut -d: -f 2- | tr -d ' ')
>>>>>>> 98ae844c
DEB_DEPENDENCIES_DEV += --depends "$(PACKAGE_NAME) = $(VERSION)+$(OS_CODENAME)"
ifneq ($(PACKAGE_EMBEDDED_BORINGSSL),yes)
DEB_DEPENDENCIES_DEV += --depends libssl-dev
endif
DEB_DEPENDENCIES_DEV += --conflicts $(OTHER_DEB_DEV_PACKAGE_NAME)
DEB_DEPENDENCIES_THEMISPP = --depends "$(DEB_DEV_PACKAGE_NAME) (= $(VERSION)+$(OS_CODENAME)) | $(OTHER_DEB_DEV_PACKAGE_NAME) (= $(VERSION)+$(OS_CODENAME))"
DEB_DEPENDENCIES_JNI += --depends "$(PACKAGE_NAME) (>= $(VERSION)+$(OS_CODENAME)) | $(OTHER_PACKAGE_NAME) >= ($(VERSION)+$(OS_CODENAME))"

<<<<<<< HEAD
ifneq ($(PACKAGE_EMBEDDED_BORINGSSL),yes)
RPM_DEPENDENCIES += --depends openssl-libs
endif
RPM_DEPENDENCIES += --conflicts $(OTHER_PACKAGE_NAME)
=======
RPM_DEPENDENCIES += --depends openssl-libs
>>>>>>> 98ae844c
RPM_DEPENDENCIES_DEV += --depends "$(PACKAGE_NAME) = $(RPM_VERSION)-$(RPM_RELEASE_NUM)"
ifneq ($(PACKAGE_EMBEDDED_BORINGSSL),yes)
RPM_DEPENDENCIES_DEV += --depends openssl-devel
endif
RPM_DEPENDENCIES_DEV += --conflicts $(OTHER_RPM_DEV_PACKAGE_NAME)
RPM_DEPENDENCIES_THEMISPP = --depends "($(RPM_DEV_PACKAGE_NAME) = $(RPM_VERSION)-$(RPM_RELEASE_NUM) or $(OTHER_RPM_DEV_PACKAGE_NAME) = $(RPM_VERSION)-$(RPM_RELEASE_NUM))"
RPM_DEPENDENCIES_JNI += --depends "($(PACKAGE_NAME) >= $(RPM_VERSION)-$(RPM_RELEASE_NUM) or $(OTHER_PACKAGE_NAME) >= $(RPM_VERSION)-$(RPM_RELEASE_NUM))"
RPM_RELEASE_NUM = 1

OS_NAME := $(shell lsb_release -is 2>/dev/null || printf 'unknown')
ifeq ($(OS_NAME),$(filter $(OS_NAME),Debian Ubuntu))
#0.9.4-153-g9915004+jessie_amd64.deb.
	NAME_SUFFIX = $(VERSION)+$(DEB_CODENAME)_$(DEB_ARCHITECTURE).deb
	OS_CODENAME = $(shell lsb_release -cs)
	DEB_LIBDIR := /lib/$(shell dpkg-architecture -qDEB_HOST_MULTIARCH)
else ifeq ($(OS_NAME),$(filter $(OS_NAME),RedHatEnterpriseServer CentOS))
	OS_NAME = $(shell cat /etc/os-release | grep -e "^ID=\".*\"" | cut -d'"' -f2)
	OS_VERSION = $(shell cat /etc/os-release | grep -i version_id|cut -d'"' -f2)
	ARCHITECTURE = $(shell arch)
	RPM_VERSION = $(shell echo -n "$(VERSION)"|sed s/-/_/g)
	NAME_SUFFIX = $(RPM_VERSION).$(OS_NAME)$(OS_VERSION).$(ARCHITECTURE).rpm
	RPM_LIBDIR := /$(shell [ $$(arch) == "x86_64" ] && echo "lib64" || echo "lib")
endif

ifeq ($(PACKAGE_EMBEDDED_BORINGSSL),yes)
PACKAGE_SUFFIX = -boringssl
endif
PACKAGE_NAME = libthemis$(PACKAGE_SUFFIX)
DEB_DEV_PACKAGE_NAME = $(PACKAGE_NAME)-dev
RPM_DEV_PACKAGE_NAME = $(PACKAGE_NAME)-devel
DEB_THEMISPP_PACKAGE_NAME = libthemispp-dev
RPM_THEMISPP_PACKAGE_NAME = libthemispp-devel
JNI_PACKAGE_NAME = libthemis-jni

ifeq ($(PACKAGE_EMBEDDED_BORINGSSL),yes)
OTHER_PACKAGE_NAME = libthemis
OTHER_DEB_DEV_PACKAGE_NAME = libthemis-dev
OTHER_RPM_DEV_PACKAGE_NAME = libthemis-devel
else
OTHER_PACKAGE_NAME = libthemis-boringssl
OTHER_DEB_DEV_PACKAGE_NAME = libthemis-boringssl-dev
OTHER_RPM_DEV_PACKAGE_NAME = libthemis-boringssl-devel
endif

PACKAGE_CATEGORY = security
SHORT_DESCRIPTION = Data security library for network communication and data storage
RPM_SUMMARY = Data security library for network communication and data storage. \
	 Themis is a data security library, providing users with high-quality security \
	 services for secure messaging of any kinds and flexible data storage. Themis \
	 is aimed at modern developers, with high level OOP wrappers for Ruby, Python, \
	 PHP, Java / Android and iOS / OSX. It is designed with ease of use in mind, \
	 high security and cross-platform availability.

POST_INSTALL_SCRIPT := $(BIN_PATH)/post_install.sh
POST_UNINSTALL_SCRIPT := $(BIN_PATH)/post_uninstall.sh

DEV_PACKAGE_FILES += $(includedir)/soter/
DEV_PACKAGE_FILES += $(includedir)/themis/
DEV_PACKAGE_FILES += $(pkgconfigdir)/
DEV_PACKAGE_FILES += $(libdir)/$(LIBSOTER_A)
DEV_PACKAGE_FILES += $(libdir)/$(LIBSOTER_LINK)
DEV_PACKAGE_FILES += $(libdir)/$(LIBTHEMIS_A)
DEV_PACKAGE_FILES += $(libdir)/$(LIBTHEMIS_LINK)

LIB_PACKAGE_FILES += $(libdir)/$(LIBSOTER_SO)
LIB_PACKAGE_FILES += $(libdir)/$(LIBTHEMIS_SO)

THEMISPP_PACKAGE_FILES += $(includedir)/themispp/

JNI_PACKAGE_FILES += $(jnidir)/$(LIBTHEMISJNI_SO)

deb: MODE_PACKAGING = 1
deb: DESTDIR = $(BIN_PATH)/deb/root
deb: PREFIX = /usr
deb: libdir = $(PREFIX)$(DEB_LIBDIR)
deb: jnidir = $(PREFIX)$(DEB_LIBDIR)/jni

deb: install themispp_install themis_jni_install
	@printf "ldconfig" > $(POST_INSTALL_SCRIPT)
	@printf "ldconfig" > $(POST_UNINSTALL_SCRIPT)

	@find $(DESTDIR) -name '*.$(SHARED_EXT)*' -type f -exec strip -o {} {} \;

	@fpm --input-type dir \
		 --output-type deb \
		 --name $(DEB_DEV_PACKAGE_NAME) \
		 --license $(LICENSE_NAME) \
		 --url '$(COSSACKLABS_URL)' \
		 --description '$(SHORT_DESCRIPTION)' \
		 --maintainer $(MAINTAINER) \
		 --package $(BIN_PATH)/deb/$(DEB_DEV_PACKAGE_NAME)_$(NAME_SUFFIX) \
		 --architecture $(DEB_ARCHITECTURE) \
		 --version $(VERSION)+$(OS_CODENAME) \
		 $(DEB_DEPENDENCIES_DEV) \
		 --deb-priority optional \
		 --after-install $(POST_INSTALL_SCRIPT) \
		 --after-remove $(POST_UNINSTALL_SCRIPT) \
		 --category $(PACKAGE_CATEGORY) \
		 $(foreach file,$(DEV_PACKAGE_FILES),$(DESTDIR)/$(file)=$(file))

	@fpm --input-type dir \
		 --output-type deb \
		 --name $(PACKAGE_NAME) \
		 --license $(LICENSE_NAME) \
		 --url '$(COSSACKLABS_URL)' \
		 --description '$(SHORT_DESCRIPTION)' \
		 --maintainer $(MAINTAINER) \
		 --package $(BIN_PATH)/deb/$(PACKAGE_NAME)_$(NAME_SUFFIX) \
		 --architecture $(DEB_ARCHITECTURE) \
		 --version $(VERSION)+$(OS_CODENAME) \
		 $(DEB_DEPENDENCIES) \
		 --after-install $(POST_INSTALL_SCRIPT) \
		 --after-remove $(POST_UNINSTALL_SCRIPT) \
		 --deb-priority optional \
		 --category $(PACKAGE_CATEGORY) \
		 $(foreach file,$(LIB_PACKAGE_FILES),$(DESTDIR)/$(file)=$(file))

	@fpm --input-type dir \
		 --output-type deb \
		 --name $(DEB_THEMISPP_PACKAGE_NAME) \
		 --license $(LICENSE_NAME) \
		 --url '$(COSSACKLABS_URL)' \
		 --description '$(SHORT_DESCRIPTION)' \
		 --maintainer $(MAINTAINER) \
		 --package $(BIN_PATH)/deb/$(DEB_THEMISPP_PACKAGE_NAME)_$(NAME_SUFFIX) \
		 --architecture $(DEB_ARCHITECTURE) \
		 --version $(VERSION)+$(OS_CODENAME) \
		 $(DEB_DEPENDENCIES_THEMISPP) \
		 --deb-priority optional \
		 --after-install $(POST_INSTALL_SCRIPT) \
		 --after-remove $(POST_UNINSTALL_SCRIPT) \
		 --category $(PACKAGE_CATEGORY) \
		 $(foreach file,$(THEMISPP_PACKAGE_FILES),$(DESTDIR)/$(file)=$(file))

	@fpm --input-type dir \
		 --output-type deb \
		 --name $(JNI_PACKAGE_NAME) \
		 --license $(LICENSE_NAME) \
		 --url '$(COSSACKLABS_URL)' \
		 --description '$(SHORT_DESCRIPTION)' \
		 --maintainer $(MAINTAINER) \
		 --package $(BIN_PATH)/deb/$(JNI_PACKAGE_NAME)_$(NAME_SUFFIX) \
		 --architecture $(DEB_ARCHITECTURE) \
		 --version $(VERSION)+$(OS_CODENAME) \
		 $(DEB_DEPENDENCIES_JNI) \
		 --after-install $(POST_INSTALL_SCRIPT) \
		 --after-remove $(POST_UNINSTALL_SCRIPT) \
		 --deb-priority optional \
		 --category $(PACKAGE_CATEGORY) \
		 $(foreach file,$(JNI_PACKAGE_FILES),$(DESTDIR)/$(file)=$(file))

	@find $(BIN_PATH) -name \*.deb

rpm: MODE_PACKAGING = 1
rpm: DESTDIR = $(BIN_PATH)/rpm/root
rpm: PREFIX = /usr
rpm: libdir = $(PREFIX)$(RPM_LIBDIR)

rpm: install themispp_install themis_jni_install
	@printf "ldconfig" > $(POST_INSTALL_SCRIPT)
	@printf "ldconfig" > $(POST_UNINSTALL_SCRIPT)

	@find $(DESTDIR) -name '*.$(SHARED_EXT)*' -type f -exec strip -o {} {} \;

	@fpm --input-type dir \
         --output-type rpm \
         --name $(RPM_DEV_PACKAGE_NAME) \
         --license $(LICENSE_NAME) \
         --url '$(COSSACKLABS_URL)' \
         --description '$(SHORT_DESCRIPTION)' \
         --rpm-summary '$(RPM_SUMMARY)' \
         $(RPM_DEPENDENCIES_DEV) \
         --maintainer $(MAINTAINER) \
         --after-install $(POST_INSTALL_SCRIPT) \
         --after-remove $(POST_UNINSTALL_SCRIPT) \
         --package $(BIN_PATH)/rpm/$(RPM_DEV_PACKAGE_NAME)-$(NAME_SUFFIX) \
         --version $(RPM_VERSION) \
         --category $(PACKAGE_CATEGORY) \
         $(foreach file,$(DEV_PACKAGE_FILES),$(DESTDIR)/$(file)=$(file))

	@fpm --input-type dir \
         --output-type rpm \
         --name $(PACKAGE_NAME) \
         --license $(LICENSE_NAME) \
         --url '$(COSSACKLABS_URL)' \
         --description '$(SHORT_DESCRIPTION)' \
         --rpm-summary '$(RPM_SUMMARY)' \
         --maintainer $(MAINTAINER) \
         --after-install $(POST_INSTALL_SCRIPT) \
         --after-remove $(POST_UNINSTALL_SCRIPT) \
         $(RPM_DEPENDENCIES) \
         --package $(BIN_PATH)/rpm/$(PACKAGE_NAME)-$(NAME_SUFFIX) \
         --version $(RPM_VERSION) \
         --category $(PACKAGE_CATEGORY) \
         $(foreach file,$(LIB_PACKAGE_FILES),$(DESTDIR)/$(file)=$(file))

	@fpm --input-type dir \
         --output-type rpm \
         --name $(RPM_THEMISPP_PACKAGE_NAME) \
         --license $(LICENSE_NAME) \
         --url '$(COSSACKLABS_URL)' \
         --description '$(SHORT_DESCRIPTION)' \
         --rpm-summary '$(RPM_SUMMARY)' \
         --maintainer $(MAINTAINER) \
         --after-install $(POST_INSTALL_SCRIPT) \
         --after-remove $(POST_UNINSTALL_SCRIPT) \
         $(RPM_DEPENDENCIES_THEMISPP) \
         --package $(BIN_PATH)/rpm/$(RPM_THEMISPP_PACKAGE_NAME)-$(NAME_SUFFIX) \
         --version $(RPM_VERSION) \
         --category $(PACKAGE_CATEGORY) \
         $(foreach file,$(THEMISPP_PACKAGE_FILES),$(DESTDIR)/$(file)=$(file))

	@fpm --input-type dir \
         --output-type rpm \
         --name $(JNI_PACKAGE_NAME) \
         --license $(LICENSE_NAME) \
         --url '$(COSSACKLABS_URL)' \
         --description '$(SHORT_DESCRIPTION)' \
         --rpm-summary '$(RPM_SUMMARY)' \
         --maintainer $(MAINTAINER) \
         --after-install $(POST_INSTALL_SCRIPT) \
         --after-remove $(POST_UNINSTALL_SCRIPT) \
         $(RPM_DEPENDENCIES_JNI) \
         --package $(BIN_PATH)/rpm/$(JNI_PACKAGE_NAME)-$(NAME_SUFFIX) \
         --version $(RPM_VERSION) \
         --category $(PACKAGE_CATEGORY) \
         $(foreach file,$(JNI_PACKAGE_FILES),$(DESTDIR)/$(file)=$(file))

	@find $(BIN_PATH) -name \*.rpm

########################################################################
#
# Packaging Themis Core: Windows (NSIS)
#

nsis_installer: $(BIN_PATH)/InstallThemis.exe

$(BIN_PATH)/InstallThemis.exe: FORCE
ifdef IS_MSYS
	@$(MAKE) install PREFIX=/ DESTDIR="$(BIN_PATH)/install"
	@ldd "$(BIN_PATH)/install/bin"/*.dll | \
	 awk '$$3 ~ "^/usr/bin" { print $$3}' | sort --uniq | \
	 xargs -I % cp % "$(BIN_PATH)/install/bin"
	@makensis Themis.nsi
	@rm -r "$(BIN_PATH)/install"
else
	@echo "NSIS installers can only be build in MSYS environment on Windows."
	@echo
	@echo "Please make sure that you are using MSYS terminal session which"
	@echo "is usually available as 'MSYS2 MSYS' shortcut in the MSYS group"
	@echo "of the Start menu."
	@exit 1
endif

FORCE:

########################################################################
#
# Packaging PHP Themis: Linux distributions
#

define PKGINFO
PACKAGE=$(PACKAGE_NAME)
SECTION=$(PACKAGE_CATEGORY)
MAINTAINER=$(MAINTAINER)
VERSION=$(VERSION)
HOMEPAGE=$(COSSACKLABS_URL)
LICENSE=$(LICENSE_NAME)
DESCRIPTION="$(SHORT_DESCRIPTION)"
endef
export PKGINFO

PKGINFO_PATH = PKGINFO

pkginfo:
	@echo "$$PKGINFO" > $(PKGINFO_PATH)

PHP_VERSION_FULL:=$(shell php -r "echo PHP_MAJOR_VERSION.'.'.PHP_MINOR_VERSION;" 2>/dev/null)
ifeq ($(OS_CODENAME),jessie)
    PHP_DEPENDENCIES += --depends php5
else
    PHP_DEPENDENCIES += --depends php$(PHP_VERSION_FULL)
endif
PHP_DEPENDENCIES += --depends "$(PACKAGE_NAME) (>= $(VERSION)+$(OS_CODENAME)) | $(OTHER_PACKAGE_NAME) (>= $(VERSION)+$(OS_CODENAME))"

PHP_PACKAGE_NAME:=libphpthemis-php$(PHP_VERSION_FULL)
PHP_POST_INSTALL_SCRIPT:=./scripts/phpthemis_postinstall.sh
PHP_PRE_UNINSTALL_SCRIPT:=./scripts/phpthemis_preuninstall.sh
PHP_API:=$(shell php -i 2>/dev/null|grep 'PHP API'|sed 's/PHP API => //')
PHP_LIB_MAP:=./src/wrappers/themis/$(PHP_FOLDER)/.libs/phpthemis.so=/usr/lib/php/$(PHP_API)/

deb_php: MODE_PACKAGING = 1
deb_php:
	@mkdir -p $(BIN_PATH)/deb
	@fpm --input-type dir \
		 --output-type deb \
		 --name $(PHP_PACKAGE_NAME) \
		 --license $(LICENSE_NAME) \
		 --url '$(COSSACKLABS_URL)' \
		 --description '$(SHORT_DESCRIPTION)' \
		 --package $(BIN_PATH)/deb/$(PHP_PACKAGE_NAME)_$(NAME_SUFFIX) \
		 --architecture $(DEB_ARCHITECTURE) \
		 --version $(VERSION)+$(OS_CODENAME) \
		 $(PHP_DEPENDENCIES) \
		 --deb-priority optional \
		 --after-install $(PHP_POST_INSTALL_SCRIPT) \
		 --before-remove $(PHP_PRE_UNINSTALL_SCRIPT) \
		 --category $(PACKAGE_CATEGORY) \
		 --deb-no-default-config-files \
		 $(PHP_LIB_MAP)
	@find $(BIN_PATH) -name $(PHP_PACKAGE_NAME)\*.deb

php_info:
	@echo "PHP_VERSION_FULL: $(PHP_VERSION_FULL)"
	@echo "PHP_API: $(PHP_API)"
	@echo "PHP_PACKAGE_NAME: $(PHP_PACKAGE_NAME)"
	@echo "PHP_FOLDER: $(PHP_FOLDER)"<|MERGE_RESOLUTION|>--- conflicted
+++ resolved
@@ -616,20 +616,13 @@
 
 DEB_CODENAME := $(shell lsb_release -cs 2> /dev/null)
 DEB_ARCHITECTURE = `dpkg --print-architecture 2>/dev/null`
-<<<<<<< HEAD
 ifneq ($(PACKAGE_EMBEDDED_BORINGSSL),yes)
 # If we were using native Debian packaging, dpkg-shlibdeps could supply us with
 # accurate dependency information. However, we build packages manually, so we
 # use dependencies of "libssl-dev" as a proxy. Typically this is "libssl1.1".
-DEB_DEPENDENCIES += --depends $(shell apt-cache depends libssl-dev | grep 'Depends:' | cut -d: -f 2-)
+DEB_DEPENDENCIES += --depends $(shell apt-cache depends libssl-dev | grep 'Depends:' | cut -d: -f 2- | tr -d ' ')
 endif
 DEB_DEPENDENCIES += --conflicts $(OTHER_PACKAGE_NAME)
-=======
-# If we were using native Debian packaging, dpkg-shlibdeps could supply us with
-# accurate dependency information. However, we build packages manually, so we
-# use dependencies of "libssl-dev" as a proxy. Typically this is "libssl1.1".
-DEB_DEPENDENCIES += --depends $(shell apt-cache depends libssl-dev | grep 'Depends:' | cut -d: -f 2- | tr -d ' ')
->>>>>>> 98ae844c
 DEB_DEPENDENCIES_DEV += --depends "$(PACKAGE_NAME) = $(VERSION)+$(OS_CODENAME)"
 ifneq ($(PACKAGE_EMBEDDED_BORINGSSL),yes)
 DEB_DEPENDENCIES_DEV += --depends libssl-dev
@@ -638,14 +631,10 @@
 DEB_DEPENDENCIES_THEMISPP = --depends "$(DEB_DEV_PACKAGE_NAME) (= $(VERSION)+$(OS_CODENAME)) | $(OTHER_DEB_DEV_PACKAGE_NAME) (= $(VERSION)+$(OS_CODENAME))"
 DEB_DEPENDENCIES_JNI += --depends "$(PACKAGE_NAME) (>= $(VERSION)+$(OS_CODENAME)) | $(OTHER_PACKAGE_NAME) >= ($(VERSION)+$(OS_CODENAME))"
 
-<<<<<<< HEAD
 ifneq ($(PACKAGE_EMBEDDED_BORINGSSL),yes)
 RPM_DEPENDENCIES += --depends openssl-libs
 endif
 RPM_DEPENDENCIES += --conflicts $(OTHER_PACKAGE_NAME)
-=======
-RPM_DEPENDENCIES += --depends openssl-libs
->>>>>>> 98ae844c
 RPM_DEPENDENCIES_DEV += --depends "$(PACKAGE_NAME) = $(RPM_VERSION)-$(RPM_RELEASE_NUM)"
 ifneq ($(PACKAGE_EMBEDDED_BORINGSSL),yes)
 RPM_DEPENDENCIES_DEV += --depends openssl-devel
